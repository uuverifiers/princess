--- conflicted
+++ resolved
@@ -41,13 +41,8 @@
                               )
                             ),
     description          := "Princess is a theorem prover (aka SMT Solver) for Presburger arithmetic, uninterpreted predicates, and various other theories.",
-<<<<<<< HEAD
-    scalaVersion         := "2.13.8",
-    crossScalaVersions   := Seq("2.13.8"),
-=======
-    scalaVersion         := "2.11.12",
-    crossScalaVersions   := Seq("2.11.12", "2.12.17"),
->>>>>>> b8280e70
+    scalaVersion         := "2.13.10",
+    crossScalaVersions   := Seq("2.13.10"),
     fork in run          := true,
     cancelable in Global := true,
     publishTo := Some(Resolver.file("file", new File( "/tmp/shared-repo" )) )
@@ -97,12 +92,7 @@
       List("-feature",
            "-language:implicitConversions,postfixOps,reflectiveCalls"),
     scalacOptions += (scalaVersion map { sv => sv match {
-<<<<<<< HEAD
-      case "2.13.8" => "-opt:_"
-=======
-      case "2.11.12" => "-optimise"
-      case "2.12.17" => "-opt:_"
->>>>>>> b8280e70
+      case "2.13.10" => "-opt:_"
     }}).value,
 //
     libraryDependencies +=
