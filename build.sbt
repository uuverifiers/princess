--- conflicted
+++ resolved
@@ -1,15 +1,5 @@
 
 lazy val commonSettings = Seq(
-<<<<<<< HEAD
-    name := "Princess",
-    organization := "uuverifiers",
-    version := "unstable-SNAPSHOT",
-    homepage := Some(url("https://philipp.ruemmer.org/princess.shtml")),
-    licenses := Seq("BSD-3-Clause" -> url("https://opensource.org/licenses/BSD-3-Clause")),
-    scalaVersion := "2.13.4",
-    crossScalaVersions := Seq("2.13.4"),
-    fork in run := true,
-=======
     name                 := "Princess",
     organization         := "uuverifiers",
     version              := "unstable-SNAPSHOT",
@@ -51,10 +41,9 @@
                               )
                             ),
     description          := "Princess is a theorem prover (aka SMT Solver) for Presburger arithmetic, uninterpreted predicates, and various other theories.",
-    scalaVersion         := "2.11.12",
-    crossScalaVersions   := Seq("2.11.12", "2.12.10"),
+    scalaVersion         := "2.13.4",
+    crossScalaVersions   := Seq("2.13.4"),
     fork in run          := true,
->>>>>>> 7a1c64d3
     cancelable in Global := true,
     publishTo := Some(Resolver.file("file", new File( "/tmp/shared-repo" )) )
 )
@@ -63,7 +52,7 @@
 // Jar files for the parsers
 
 lazy val parserSettings = Seq(
-    publishArtifact in packageDoc := false,
+//    publishArtifact in packageDoc := false,
 //    publishArtifact in packageSrc := false,
     exportJars := true,
     crossPaths := true 
