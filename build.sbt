
lazy val commonSettings = Seq(
    name                 := "Princess",
    organization         := "uuverifiers",
    version              := "2024-03-22",
    homepage             := Some(url("https://philipp.ruemmer.org/princess.shtml")),
    licenses             := Seq("BSD-3-Clause" -> url("https://opensource.org/licenses/BSD-3-Clause")),
    scmInfo              := Some(ScmInfo(
                                   url("https://github.com/uuverifiers/princess"),
                                   "scm:git@github.com/uuverifiers/princess.git")),
    developers           := List(
                              Developer(
                                id    = "pruemmer",
                                name  = "Philipp Ruemmer",
                                email = "ph_r@gmx.net",
                                url   = url("https://philipp.ruemmer.org")
                              ),
                              Developer(
                                id    = "zafer.esen",
                                name  = "Zafer Esen",
                                email = "zafer.esen@it.uu.se",
                                url   = url("https://katalog.uu.se/empinfo/?id=N18-2424")
                              ),
                              Developer(
                                id    = "angelo.brillout",
                                name  = "Angelo Brillout",
                                email = "angelo.brillout@gmail.com",
                                url   = url("https://ch.linkedin.com/in/angelo-brillout-2942bb7")
                              ),
                              Developer(
                                id    = "peter.backeman",
                                name  = "Peter Backeman",
                                email = "peter@backeman.se",
                                url   = url("http://www.es.mdh.se/staff/4393-Peter__Backeman")
                              ),
                              Developer(
                                id    = "peter.baumgartner",
                                name  = "Peter Baumgartner",
                                email = "Peter.Baumgartner@data61.csiro.au",
                                url   = url("http://users.cecs.anu.edu.au/~baumgart/")
                              ),
                              Developer(
                                id    = "amanda.stjerna",
                                name  = "Amanda Stjerna",
                                email = "mail@amandastjerna.se",
                                url   = url("https://amandastjerna.se/")
                              )
                            ),
    description          := "Princess is a theorem prover (aka SMT Solver) for Presburger arithmetic, uninterpreted predicates, and various other theories.",
<<<<<<< HEAD
    scalaVersion         := "2.13.13",
    crossScalaVersions   := Seq("2.13.13"),
    fork in run          := true,
    cancelable in Global := true,
=======
    scalaVersion         := "2.11.12",
    crossScalaVersions   := Seq("2.11.12", "2.12.18"),
    run / fork           := true,
    Global / cancelable  := true,
>>>>>>> 4b013af4
    publishTo := Some(Resolver.file("file", new File( "/tmp/shared-repo" )) )
)

////////////////////////////////////////////////////////////////////////////////
// Jar files for the parsers

lazy val parserSettings = Seq(
//    packageDoc / publishArtifact := false,
//    packageSrc / publishArtifact := false,
    exportJars := true,
    crossPaths := true 
)

lazy val parser = (project in file("parser")).
  settings(commonSettings: _*).
  settings(parserSettings: _*).
  settings(
    name := "Princess-parser",
    Compile / packageBin := baseDirectory.value / "parser.jar"
  ).
  disablePlugins(AssemblyPlugin)

lazy val smtParser = (project in file("smt-parser")).
  settings(commonSettings: _*).
  settings(parserSettings: _*).
  settings(
    name := "Princess-smt-parser",
    Compile / packageBin := baseDirectory.value / "smt-parser.jar"
  ).
  disablePlugins(AssemblyPlugin)

// Actual project

lazy val root = (project in file(".")).
  aggregate(parser, smtParser).
  dependsOn(parser, smtParser).
  settings(commonSettings: _*).
//
  settings(
    Compile / scalaSource := baseDirectory.value / "src",
//
    Compile / mainClass := Some("ap.CmdlMain"),
//
    Compile / scalacOptions ++=
      List("-feature",
           "-language:implicitConversions,postfixOps,reflectiveCalls"),
    scalacOptions += (scalaVersion map { sv => sv match {
      case "2.13.13" => "-opt:_"
    }}).value,
//
    libraryDependencies +=
<<<<<<< HEAD
      "org.scala-lang.modules" %% "scala-parser-combinators" % "1.1.2",
=======
      "org.scala-lang.modules" %% "scala-parser-combinators" % "2.2.0",
>>>>>>> 4b013af4
//
    libraryDependencies +=
      "net.sf.squirrel-sql.thirdparty-non-maven" % "java-cup" % "0.11a")<|MERGE_RESOLUTION|>--- conflicted
+++ resolved
@@ -47,17 +47,10 @@
                               )
                             ),
     description          := "Princess is a theorem prover (aka SMT Solver) for Presburger arithmetic, uninterpreted predicates, and various other theories.",
-<<<<<<< HEAD
     scalaVersion         := "2.13.13",
     crossScalaVersions   := Seq("2.13.13"),
-    fork in run          := true,
-    cancelable in Global := true,
-=======
-    scalaVersion         := "2.11.12",
-    crossScalaVersions   := Seq("2.11.12", "2.12.18"),
     run / fork           := true,
     Global / cancelable  := true,
->>>>>>> 4b013af4
     publishTo := Some(Resolver.file("file", new File( "/tmp/shared-repo" )) )
 )
 
@@ -109,11 +102,7 @@
     }}).value,
 //
     libraryDependencies +=
-<<<<<<< HEAD
-      "org.scala-lang.modules" %% "scala-parser-combinators" % "1.1.2",
-=======
-      "org.scala-lang.modules" %% "scala-parser-combinators" % "2.2.0",
->>>>>>> 4b013af4
+      "org.scala-lang.modules" %% "scala-parser-combinators" % "2.3.0",
 //
     libraryDependencies +=
       "net.sf.squirrel-sql.thirdparty-non-maven" % "java-cup" % "0.11a")