
lazy val commonSettings = Seq(
    name                 := "Princess",
    organization         := "uuverifiers",
    version              := "2024-11-08",
    homepage             := Some(url("https://philipp.ruemmer.org/princess.shtml")),
    licenses             := Seq("BSD-3-Clause" -> url("https://opensource.org/licenses/BSD-3-Clause")),
    scmInfo              := Some(ScmInfo(
                                   url("https://github.com/uuverifiers/princess"),
                                   "scm:git@github.com/uuverifiers/princess.git")),
    developers           := List(
                              Developer(
                                id    = "pruemmer",
                                name  = "Philipp Ruemmer",
                                email = "ph_r@gmx.net",
                                url   = url("https://philipp.ruemmer.org")
                              ),
                              Developer(
                                id    = "zafer.esen",
                                name  = "Zafer Esen",
                                email = "zafer.esen@it.uu.se",
                                url   = url("https://katalog.uu.se/empinfo/?id=N18-2424")
                              ),
                              Developer(
                                id    = "angelo.brillout",
                                name  = "Angelo Brillout",
                                email = "angelo.brillout@gmail.com",
                                url   = url("https://ch.linkedin.com/in/angelo-brillout-2942bb7")
                              ),
                              Developer(
                                id    = "peter.backeman",
                                name  = "Peter Backeman",
                                email = "peter@backeman.se",
                                url   = url("http://www.es.mdh.se/staff/4393-Peter__Backeman")
                              ),
                              Developer(
                                id    = "peter.baumgartner",
                                name  = "Peter Baumgartner",
                                email = "Peter.Baumgartner@data61.csiro.au",
                                url   = url("http://users.cecs.anu.edu.au/~baumgart/")
                              ),
                              Developer(
                                id    = "amanda.stjerna",
                                name  = "Amanda Stjerna",
                                email = "mail@amandastjerna.se",
                                url   = url("https://amandastjerna.se/")
                              )
                            ),
    description          := "Princess is a theorem prover (aka SMT Solver) for Presburger arithmetic, uninterpreted predicates, and various other theories.",
<<<<<<< HEAD
    scalaVersion         := "2.13.13",
    crossScalaVersions   := Seq("2.13.13"),
=======
    scalaVersion         := "2.11.12",
    crossScalaVersions   := Seq("2.11.12", "2.12.20"),
>>>>>>> dd22b129
    run / fork           := true,
    Global / cancelable  := true,
    publishTo := Some(Resolver.file("file", new File( "/tmp/shared-repo" )) )
)

////////////////////////////////////////////////////////////////////////////////
// Jar files for the parsers

lazy val parserSettings = Seq(
//    packageDoc / publishArtifact := false,
//    packageSrc / publishArtifact := false,
    exportJars := true,
    crossPaths := true 
)

lazy val parser = (project in file("parser")).
  settings(commonSettings: _*).
  settings(parserSettings: _*).
  settings(
    name := "Princess-parser",
    Compile / packageBin := baseDirectory.value / "parser.jar"
  ).
  disablePlugins(AssemblyPlugin)

lazy val smtParser = (project in file("smt-parser")).
  settings(commonSettings: _*).
  settings(parserSettings: _*).
  settings(
    name := "Princess-smt-parser",
    Compile / packageBin := baseDirectory.value / "smt-parser.jar"
  ).
  disablePlugins(AssemblyPlugin)

// Actual project

lazy val root = (project in file(".")).
  aggregate(parser, smtParser).
  dependsOn(parser, smtParser).
  settings(commonSettings: _*).
//
  settings(
    Compile / mainClass := Some("ap.CmdlMain"),
//
    Compile / scalacOptions ++=
      List("-feature",
           "-language:implicitConversions,postfixOps,reflectiveCalls"),
    scalacOptions += (scalaVersion map { sv => sv match {
<<<<<<< HEAD
      case "2.13.13" => "-opt:_"
=======
      case "2.11.12" => "-optimise"
      case "2.12.20" => "-opt:_"
>>>>>>> dd22b129
    }}).value,
//
    libraryDependencies +=
      "org.scala-lang.modules" %% "scala-parser-combinators" % "2.3.0",
//
    libraryDependencies +=
      "net.sf.squirrel-sql.thirdparty-non-maven" % "java-cup" % "0.11a",
//
    libraryDependencies +=
      "org.scalacheck" %% "scalacheck" % "1.15.2" % Test)
<|MERGE_RESOLUTION|>--- conflicted
+++ resolved
@@ -47,13 +47,8 @@
                               )
                             ),
     description          := "Princess is a theorem prover (aka SMT Solver) for Presburger arithmetic, uninterpreted predicates, and various other theories.",
-<<<<<<< HEAD
-    scalaVersion         := "2.13.13",
-    crossScalaVersions   := Seq("2.13.13"),
-=======
-    scalaVersion         := "2.11.12",
-    crossScalaVersions   := Seq("2.11.12", "2.12.20"),
->>>>>>> dd22b129
+    scalaVersion         := "2.13.15",
+    crossScalaVersions   := Seq("2.13.15"),
     run / fork           := true,
     Global / cancelable  := true,
     publishTo := Some(Resolver.file("file", new File( "/tmp/shared-repo" )) )
@@ -101,12 +96,7 @@
       List("-feature",
            "-language:implicitConversions,postfixOps,reflectiveCalls"),
     scalacOptions += (scalaVersion map { sv => sv match {
-<<<<<<< HEAD
-      case "2.13.13" => "-opt:_"
-=======
-      case "2.11.12" => "-optimise"
-      case "2.12.20" => "-opt:_"
->>>>>>> dd22b129
+      case "2.13.15" => "-opt:_"
     }}).value,
 //
     libraryDependencies +=
