
lazy val commonSettings = Seq(
    name := "Princess",
    organization := "uuverifiers",
    version := "unstable-SNAPSHOT",
    homepage := Some(url("https://philipp.ruemmer.org/princess.shtml")),
<<<<<<< HEAD
    licenses := Seq("GNU Lesser General Public License v2.1 or later" -> url("http://www.gnu.org/licenses/old-licenses/lgpl-2.1.en.html")),
    scalaVersion := "2.13.4",
    crossScalaVersions := Seq("2.13.4"),
=======
    licenses := Seq("BSD-3-Clause" -> url("https://opensource.org/licenses/BSD-3-Clause")),
    scalaVersion := "2.11.12",
    crossScalaVersions := Seq("2.11.12", "2.12.10"),
>>>>>>> 2a5fbf4d
    fork in run := true,
    cancelable in Global := true,
    publishTo := Some(Resolver.file("file",  new File( "/tmp/shared-repo" )) )
)

// Jar files for the parsers

lazy val parserSettings = Seq(
    publishArtifact in packageDoc := false,
    publishArtifact in packageSrc := false,
    exportJars := true,
    crossPaths := true 
)

lazy val parser = (project in file("parser")).
  settings(commonSettings: _*).
  settings(parserSettings: _*).
  settings(
    name := "Princess-parser",
    packageBin in Compile := baseDirectory.value / "parser.jar"
  ).
  disablePlugins(AssemblyPlugin)

lazy val smtParser = (project in file("smt-parser")).
  settings(commonSettings: _*).
  settings(parserSettings: _*).
  settings(
    name := "Princess-smt-parser",
    packageBin in Compile := baseDirectory.value / "smt-parser.jar"
  ).
  disablePlugins(AssemblyPlugin)

// Actual project

lazy val root = (project in file(".")).
  aggregate(parser, smtParser).
  dependsOn(parser, smtParser).
  settings(commonSettings: _*).
//
  settings(
    scalaSource in Compile := baseDirectory.value / "src",
//
    mainClass in Compile := Some("ap.CmdlMain"),
//
    scalacOptions in Compile ++=
      List("-feature",
           "-language:implicitConversions,postfixOps,reflectiveCalls"),
    scalacOptions += (scalaVersion map { sv => sv match {
      case "2.13.4" => "-opt:_"
    }}).value,
//
    libraryDependencies +=
      "org.scala-lang.modules" %% "scala-parser-combinators" % "1.1.2",
//
    libraryDependencies +=
      "net.sf.squirrel-sql.thirdparty-non-maven" % "java-cup" % "0.11a")<|MERGE_RESOLUTION|>--- conflicted
+++ resolved
@@ -4,15 +4,9 @@
     organization := "uuverifiers",
     version := "unstable-SNAPSHOT",
     homepage := Some(url("https://philipp.ruemmer.org/princess.shtml")),
-<<<<<<< HEAD
-    licenses := Seq("GNU Lesser General Public License v2.1 or later" -> url("http://www.gnu.org/licenses/old-licenses/lgpl-2.1.en.html")),
+    licenses := Seq("BSD-3-Clause" -> url("https://opensource.org/licenses/BSD-3-Clause")),
     scalaVersion := "2.13.4",
     crossScalaVersions := Seq("2.13.4"),
-=======
-    licenses := Seq("BSD-3-Clause" -> url("https://opensource.org/licenses/BSD-3-Clause")),
-    scalaVersion := "2.11.12",
-    crossScalaVersions := Seq("2.11.12", "2.12.10"),
->>>>>>> 2a5fbf4d
     fork in run := true,
     cancelable in Global := true,
     publishTo := Some(Resolver.file("file",  new File( "/tmp/shared-repo" )) )
