

all:
	$(SCALAC) $(SCALAC_OPTIONS) \
		ap/basetypes/*.scala \
		ap/util/*.scala \
		ap/terfor/*.scala \
		ap/terfor/conjunctions/*.scala \
		ap/terfor/equations/*.scala \
		ap/terfor/inequalities/*.scala \
		ap/terfor/arithconj/*.scala \
		ap/terfor/linearcombination/*.scala \
		ap/terfor/substitutions/*.scala \
		ap/terfor/preds/*.scala \
		ap/proof/*.scala \
		ap/proof/tree/*.scala \
		ap/proof/goal/*.scala \
		ap/proof/certificates/*.scala \
		ap/proof/theoryPlugins/*.scala \
		ap/parser/*.scala \
		ap/parameters/*.scala \
		ap/interpolants/*.scala \
		ap/parameterInference/*.scala \
		ap/theories/*.scala \
<<<<<<< HEAD
		ap/theories/NIA/*.scala \
=======
		ap/theories/nia/*.scala \
>>>>>>> 90721693
		ap/*.scala

doc:
	$(SCALADOC) $(SCALAC_OPTIONS) $(SCALADOC_OPTIONS) \
		ap/basetypes/*.scala \
		ap/util/*.scala \
		ap/terfor/*.scala \
		ap/terfor/conjunctions/*.scala \
		ap/terfor/equations/*.scala \
		ap/terfor/inequalities/*.scala \
		ap/terfor/arithconj/*.scala \
		ap/terfor/linearcombination/*.scala \
		ap/terfor/substitutions/*.scala \
		ap/terfor/preds/*.scala \
		ap/proof/*.scala \
		ap/proof/tree/*.scala \
		ap/proof/goal/*.scala \
		ap/proof/certificates/*.scala \
		ap/proof/theoryPlugins/*.scala \
		ap/parser/*.scala \
		ap/parameters/*.scala \
		ap/interpolants/*.scala \
		ap/parameterInference/*.scala \
		ap/theories/*.scala \
<<<<<<< HEAD
		ap/theories/NIA/*.scala \
=======
		ap/theories/nia/*.scala \
>>>>>>> 90721693
		ap/*.scala<|MERGE_RESOLUTION|>--- conflicted
+++ resolved
@@ -22,11 +22,7 @@
 		ap/interpolants/*.scala \
 		ap/parameterInference/*.scala \
 		ap/theories/*.scala \
-<<<<<<< HEAD
-		ap/theories/NIA/*.scala \
-=======
 		ap/theories/nia/*.scala \
->>>>>>> 90721693
 		ap/*.scala
 
 doc:
@@ -51,9 +47,5 @@
 		ap/interpolants/*.scala \
 		ap/parameterInference/*.scala \
 		ap/theories/*.scala \
-<<<<<<< HEAD
-		ap/theories/NIA/*.scala \
-=======
 		ap/theories/nia/*.scala \
->>>>>>> 90721693
 		ap/*.scala