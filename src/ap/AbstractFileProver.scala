--- conflicted
+++ resolved
@@ -25,18 +25,11 @@
 import ap.parser.{InputAbsy2Internal,
                   ApParser2InputAbsy, SMTParser2InputAbsy, TPTPTParser,
                   Preprocessing,
-<<<<<<< HEAD
-                  FunctionEncoder, IExpression, INamedPart, IFunction,
-                  IInterpolantSpec, IBinJunctor, Environment}
+                  FunctionEncoder, IExpression, INamedPart, PartName,
+                  IFunction, IInterpolantSpec, IBinJunctor, Environment}
 import ap.terfor.{Formula, TermOrder, ConstantTerm}
 import ap.terfor.conjunctions.{Conjunction, Quantifier, ReduceWithConjunction,
                                IterativeClauseMatcher}
-=======
-                  FunctionEncoder, IExpression, INamedPart, PartName,
-                  IFunction, IInterpolantSpec, IBinJunctor, Environment}
-import ap.terfor.{Formula, TermOrder}
-import ap.terfor.conjunctions.{Conjunction, Quantifier, ReduceWithConjunction}
->>>>>>> 3ea43f19
 import ap.terfor.preds.Predicate
 import ap.proof.{ModelSearchProver, ExhaustiveProver, ConstraintSimplifier}
 import ap.proof.tree.ProofTree
@@ -101,14 +94,6 @@
     val parser = newParser
     val (f, interpolantSpecs, preSignature) = parser(reader)
     reader.close
-<<<<<<< HEAD
-=======
-    
-    val preprocSettings =
-       Param.TRIGGER_GENERATOR_CONSIDERED_FUNCTIONS.set(
-           settings.toPreprocessingSettings,
-           determineTriggerGenFunctions(settings, parser.env, signature))
->>>>>>> 3ea43f19
 
     val settings = parser match {
       case parser : TPTPTParser =>
@@ -134,7 +119,7 @@
     val preprocSettings = {
       var ps = settings.toPreprocessingSettings
       ps = Param.TRIGGER_GENERATOR_CONSIDERED_FUNCTIONS.set(ps,
-             determineTriggerGenFunctions(settings, parser.env))
+             determineTriggerGenFunctions(settings, parser.env, signature))
       ps = Param.DOMAIN_PREDICATES.set(ps, signature.domainPredicates)
       ps
     }
@@ -145,17 +130,12 @@
     
     val functionEnc =
       new FunctionEncoder (Param.TIGHT_FUNCTION_SCOPES(settings),
-<<<<<<< HEAD
                            Param.GENERATE_TOTALITY_AXIOMS(settings) !=
                              Param.TotalityAxiomOptions.None,
                            signature.functionTypes)
-    
-=======
-                           Param.GENERATE_TOTALITY_AXIOMS(settings))
     for (t <- signature.theories)
       functionEnc addTheory t
 
->>>>>>> 3ea43f19
     val (inputFormulas, interpolantS, sig) =
       Preprocessing(f, interpolantSpecs, signature, preprocSettings, functionEnc)
     
@@ -198,17 +178,13 @@
     Conjunction.conj(for (t <- signature.theories) yield t.axioms, order).negate
 
   private val reducer =
-<<<<<<< HEAD
     ReduceWithConjunction(Conjunction.TRUE, functionalPreds,
                           Param.FINITE_DOMAIN_CONSTRAINTS.assumeInfiniteDomain(settings),
                           order)
-=======
-    ReduceWithConjunction(Conjunction.TRUE, functionalPreds, order)
 
   private val allPartNames =
     (List(PartName.NO_NAME) ++
      (for (INamedPart(n, _) <- inputFormulas) yield n)).distinct
->>>>>>> 3ea43f19
   
   val (namedParts, formulas) =
     if (constructProofs) {
