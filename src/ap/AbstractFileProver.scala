/**
 * This file is part of Princess, a theorem prover for Presburger
 * arithmetic with uninterpreted predicates.
 * <http://www.philipp.ruemmer.org/princess.shtml>
 *
 * Copyright (C) 2009-2015 Philipp Ruemmer <ph_r@gmx.net>
 *
 * Princess is free software: you can redistribute it and/or modify
 * it under the terms of the GNU Lesser General Public License as published by
 * the Free Software Foundation, either version 3 of the License, or
 * (at your option) any later version.
 *
 * Princess is distributed in the hope that it will be useful,
 * but WITHOUT ANY WARRANTY; without even the implied warranty of
 * MERCHANTABILITY or FITNESS FOR A PARTICULAR PURPOSE.  See the
 * GNU Lesser General Public License for more details.
 *
 * You should have received a copy of the GNU Lesser General Public License
 * along with Princess.  If not, see <http://www.gnu.org/licenses/>.
 */

package ap;

import ap.parameters._
import ap.parser.{InputAbsy2Internal,
                  ApParser2InputAbsy, SMTParser2InputAbsy, TPTPTParser,
                  Preprocessing,
                  FunctionEncoder, IExpression, INamedPart, PartName,
                  IFunction, IInterpolantSpec, IBinJunctor, Environment}
import ap.terfor.{Formula, TermOrder, ConstantTerm}
import ap.terfor.conjunctions.{Conjunction, Quantifier, ReduceWithConjunction,
                               IterativeClauseMatcher}
import ap.terfor.preds.Predicate
import ap.theories.{Theory, TheoryRegistry}
import ap.proof.{ModelSearchProver, ExhaustiveProver, ConstraintSimplifier}
import ap.proof.tree.ProofTree
import ap.proof.goal.{Goal, SymbolWeights}
import ap.proof.certificates.Certificate
import ap.proof.theoryPlugins.PluginSequence
import ap.util.{Debug, Timeout, Seqs}

object AbstractFileProver {
  
  private val AC = Debug.AC_MAIN
  
}

abstract class AbstractFileProver(reader : java.io.Reader, output : Boolean,
                                  timeout : Int, userDefStoppingCond : => Boolean,
                                  preSettings : GlobalSettings) extends Prover {

  private val startTime = System.currentTimeMillis

  private val stoppingCond = () => {
    if ((System.currentTimeMillis - startTime > timeout) || userDefStoppingCond)
      Timeout.raise
  }

  protected def println(str : => String) : Unit = (if (output) Predef.println(str))
  
<<<<<<< HEAD
  private def determineTriggerGenFunctions[CT,VT,PT,FT]
                                          (settings : GlobalSettings,
                                           env : Environment[CT,VT,PT,FT],
                                           signature : Signature)
                                          : Set[IFunction] =
    Param.TRIGGER_GENERATION(settings) match {
      case Param.TriggerGenerationOptions.None => Set()
      case Param.TriggerGenerationOptions.All =>
        env.nonNullaryFunctions ++ (
          for (t <- signature.theories.iterator;
               f <- t.triggerRelevantFunctions.iterator) yield f)
      case Param.TriggerGenerationOptions.Total =>
        ((for (f <- env.nonNullaryFunctions.iterator;
               if (!f.partial && !f.relational)) yield f) ++ (
          for (t <- signature.theories.iterator;
               f <- t.triggerRelevantFunctions.iterator) yield f)).toSet
    }
  
  private def newParser = Param.INPUT_FORMAT(preSettings) match {
    case Param.InputFormat.Princess => ApParser2InputAbsy(preSettings.toParserSettings)
    case Param.InputFormat.SMTLIB => SMTParser2InputAbsy(preSettings.toParserSettings)
    case Param.InputFormat.TPTP => {
      val settings = Param.MAKE_QUERIES_PARTIAL.set(
                       preSettings.toParserSettings,
                       Param.GENERATE_TOTALITY_AXIOMS(preSettings) ==
                         Param.TotalityAxiomOptions.Ctors)
      TPTPTParser(settings)
    }
=======
  private def newParser = Param.INPUT_FORMAT(settings) match {
    case Param.InputFormat.Princess => ApParser2InputAbsy(settings.toParserSettings)
    case Param.InputFormat.SMTLIB => SMTParser2InputAbsy(settings.toParserSettings)
    case Param.InputFormat.TPTP => TPTPTParser(settings.toParserSettings)
>>>>>>> cb57b538
  }
  
  import CmdlMain.domain_size
  
  val (inputFormulas, originalInputFormula,
       interpolantSpecs, signature, gcedFunctions, functionEncoder,
       settings) = {
    val parser = newParser
    val (preF, interpolantSpecs, preSignature) = parser(reader)
    reader.close

    val settings = parser match {
      case parser : TPTPTParser =>
        Param.FINITE_DOMAIN_CONSTRAINTS.set(preSettings,
                                            parser.chosenFiniteConstraintMethod)
      case _ =>
        preSettings
    }

    // HACK: currently the Groebner theories does not support interpolation,
    // if necessary switch to bit-shift multiplication
    val (f, preSignature2) =
      if ((preSignature.theories contains ap.theories.nia.GroebnerMultiplication) &&
          (Param.PROOF_CONSTRUCTION_GLOBAL(settings) match {
            case Param.ProofConstructionOptions.Never => false
            case Param.ProofConstructionOptions.Always => true
            case Param.ProofConstructionOptions.IfInterpolating => !interpolantSpecs.isEmpty
           })) {
        Console.withOut(Console.err) {
          println("Warning: switching to " + ap.theories.BitShiftMultiplication +
                  " for proof construction")
        }
        (ap.theories.BitShiftMultiplication convert preF,
         preSignature addTheories List(ap.theories.BitShiftMultiplication))
      } else {
        (preF, preSignature)
      }

    val signature = Param.FINITE_DOMAIN_CONSTRAINTS(settings) match {
      case Param.FiniteDomainConstraints.DomainSize =>
        Signature(preSignature2.universalConstants + domain_size,
                  preSignature2.existentialConstants,
                  preSignature2.nullaryFunctions,
                  preSignature2.predicateMatchConfig,
                  preSignature2.order.extend(domain_size, Set()),
                  preSignature2.domainPredicates,
                  preSignature2.functionTypes)
      case _ =>
        preSignature2
    }
    
    val preprocSettings = {
      var ps = settings.toPreprocessingSettings
      ps = Param.TRIGGER_GENERATOR_CONSIDERED_FUNCTIONS.set(ps,
             determineTriggerGenFunctions(settings, parser.env, signature))
      ps = Param.DOMAIN_PREDICATES.set(ps, signature.domainPredicates)
      ps
    }
    
<<<<<<< HEAD
=======
    val preprocSettings = settings.toPreprocessingSettings

>>>>>>> cb57b538
    Console.withOut(Console.err) {
      println("Preprocessing ...")
    }
    
    val functionEnc =
      new FunctionEncoder (Param.TIGHT_FUNCTION_SCOPES(settings),
                           Param.GENERATE_TOTALITY_AXIOMS(settings) !=
                             Param.TotalityAxiomOptions.None,
                           signature.functionTypes)
    for (t <- signature.theories)
      functionEnc addTheory t

    val (inputFormulas, interpolantS, sig) =
      Preprocessing(f, interpolantSpecs, signature, preprocSettings, functionEnc)
    
    val gcedFunctions = Param.FUNCTION_GC(settings) match {
      case Param.FunctionGCOptions.None =>
        Set[Predicate]()
      case Param.FunctionGCOptions.Total =>
        (for ((p, f) <- functionEnc.predTranslation.iterator; if (!f.partial))
          yield p).toSet
      case Param.FunctionGCOptions.All =>
        functionEnc.predTranslation.keySet.toSet
    }
    
    val oriFormula =
      // only store unprocessed input formula if we plan to print it later
      if (Param.PRINT_SMT_FILE(settings) != "" ||
          Param.PRINT_TPTP_FILE(settings) != "")  f else null

    (inputFormulas, oriFormula, interpolantS, sig, gcedFunctions, functionEnc, settings)
  }

  protected val theories = signature.theories

  private val functionalPreds = 
    (for ((p, f) <- functionEncoder.predTranslation.iterator;
          if (!f.relational)) yield p).toSet
  
  private val plugin =
    PluginSequence(for (t <- theories; p <- t.plugin.toSeq) yield p)

  private val constructProofs = Param.PROOF_CONSTRUCTION_GLOBAL(settings) match {
    case Param.ProofConstructionOptions.Never => false
    case Param.ProofConstructionOptions.Always => true
    case Param.ProofConstructionOptions.IfInterpolating => !interpolantSpecs.isEmpty
  }

  val order = signature.order

  private val theoryAxioms =
    Conjunction.conj(for (t <- theories) yield t.axioms, order).negate

  private val reducer =
    ReduceWithConjunction(Conjunction.TRUE, functionalPreds,
                          Param.FINITE_DOMAIN_CONSTRAINTS.assumeInfiniteDomain(settings),
                          order)

  private val allPartNames =
    (List(PartName.NO_NAME) ++
     (for (INamedPart(n, _) <- inputFormulas) yield n)).distinct

  val (namedParts, formulas, matchedTotalFunctions, ignoredQuantifiers) = {
    var ignoredQuantifiers = false

    /**
     * In some cases, convert universal quantifiers to existential ones.
     * At the moment, this is in particular necessary when constructing
     * proof for interpolation.
     */
    def convertQuantifiers(c : Conjunction) : Conjunction =
      if (constructProofs || Param.IGNORE_QUANTIFIERS(settings)) {
        val withoutQuans =
          IterativeClauseMatcher.convertQuantifiers(
            c, signature.predicateMatchConfig,
            Param.FINITE_DOMAIN_CONSTRAINTS.assumeInfiniteDomain(settings))
        if (!ignoredQuantifiers && !(withoutQuans eq c)) {
          Console.err.println("Warning: ignoring some quantifiers")
          ignoredQuantifiers = true
        }
        withoutQuans
      } else {
        c
      }

    if (constructProofs) {
      // keep the different formula parts separate
      val rawNamedParts =
        Map(PartName.NO_NAME -> Conjunction.FALSE) ++
        (for (INamedPart(n, f) <- inputFormulas.iterator)
         yield (n -> Conjunction.conj(InputAbsy2Internal(f, order), order)))
      val reducedNamedParts =
        for ((n, c) <- rawNamedParts) yield n match {
          case PartName.NO_NAME =>
            (PartName.NO_NAME ->
             convertQuantifiers(
               reducer(Conjunction.disj(List(theoryAxioms, c), order))))
          case n =>
            (n -> convertQuantifiers(reducer(c)))
        }

      (reducedNamedParts,
       for (n <- allPartNames) yield reducedNamedParts(n),
       checkMatchedTotalFunctions(rawNamedParts map (_._2)),
       ignoredQuantifiers)
    } else {
      // merge everything into one formula
      val rawF =
        InputAbsy2Internal(
          IExpression.or(for (f <- inputFormulas.iterator)
                         yield (IExpression removePartName f)), order)
      val f = convertQuantifiers(
                reducer(Conjunction.disjFor(List(theoryAxioms, rawF), order)))
      (Map(PartName.NO_NAME -> f),
       List(f),
       checkMatchedTotalFunctions(List(Conjunction.conj(rawF, order))),
       ignoredQuantifiers)
    }
  }

  //////////////////////////////////////////////////////////////////////////////
  
  protected val goalSettings = {
    var gs = settings.toGoalSettings
    gs = Param.CONSTRAINT_SIMPLIFIER.set(gs, determineSimplifier(settings))
    gs = Param.SYMBOL_WEIGHTS.set(gs, SymbolWeights.normSymbolFrequencies(formulas, 1000))
    gs = Param.PROOF_CONSTRUCTION.set(gs, constructProofs)
    gs = Param.GARBAGE_COLLECTED_FUNCTIONS.set(gs, gcedFunctions)
    gs = Param.FUNCTIONAL_PREDICATES.set(gs, functionalPreds)
    gs = Param.DOMAIN_PREDICATES.set(gs, signature.domainPredicates)
    gs = Param.SINGLE_INSTANTIATION_PREDICATES.set(gs,
           (for (t <- theories.iterator;
                 p <- t.singleInstantiationPredicates.iterator) yield p).toSet)
    gs = Param.PREDICATE_MATCH_CONFIG.set(gs, signature.predicateMatchConfig)
    gs = Param.THEORY_PLUGIN.set(gs, plugin)
    gs
  }

  private def determineSimplifier(settings : GlobalSettings) : ConstraintSimplifier =
    Param.SIMPLIFY_CONSTRAINTS(settings) match {
      case Param.ConstraintSimplifierOptions.None =>
        ConstraintSimplifier.NO_SIMPLIFIER
      case x =>
        ConstraintSimplifier(x == Param.ConstraintSimplifierOptions.Lemmas,
                             Param.DNF_CONSTRAINTS(settings),
                             Param.TRACE_CONSTRAINT_SIMPLIFIER(settings))
    }
  
  //////////////////////////////////////////////////////////////////////////////

  protected lazy val formulaConstants =
    (for (f <- formulas.iterator; c <- f.constants.iterator) yield c).toSet
  protected lazy val formulaQuantifiers =
    (for (f <- formulas.iterator;
          q <- Conjunction.collectQuantifiers(f).iterator) yield q).toSet

  protected lazy val canUseModelSearchProver = {
    val config = Param.PREDICATE_MATCH_CONFIG(goalSettings)

    (formulas exists (_.isTrue)) ||
    (Seqs.disjoint(formulaConstants, signature.existentialConstants) &&
     (if (Param.POS_UNIT_RESOLUTION(goalSettings))
        formulas forall (IterativeClauseMatcher isMatchableRec(_, config))
      else
        (formulaQuantifiers subsetOf Set(Quantifier.ALL))))
  }

  //////////////////////////////////////////////////////////////////////////////

  private def checkMatchedTotalFunctions(conjs : Iterable[Conjunction]) : Boolean =
    Param.POS_UNIT_RESOLUTION(settings) && {
      val config = signature.predicateMatchConfig
      conjs exists { c =>
        IterativeClauseMatcher.matchedPredicatesRec(c, config) exists {
          p => (functionEncoder.predTranslation get p) match {
                 case Some(f) => !f.partial
                 case None => false
               }
        }
      }
    }

  private lazy val getSatSoundnessConfig : Theory.SatSoundnessConfig.Value =
    if (!canUseModelSearchProver || matchedTotalFunctions)
      Theory.SatSoundnessConfig.General
    else if (formulas forall (_.predicates.isEmpty))
      Theory.SatSoundnessConfig.Elementary
    else
      Theory.SatSoundnessConfig.Existential

  private lazy val theoriesAreSatComplete =
    theories.isEmpty || {
      val config = getSatSoundnessConfig
      Param.POS_UNIT_RESOLUTION(goalSettings) &&
      (theories exists (_.isSoundForSat(theories, config)))
    }

  private lazy val allFunctionsArePartial =
    (formulas forall { f => f.predicates forall {
       p => (functionEncoder.predTranslation get p) match {
               case Some(f) => f.partial
               case None => true
             }
     }}) &&
    (theories forall { t => t.functions forall (_.partial) })

  protected lazy val soundForSat =
    !ignoredQuantifiers &&
    theoriesAreSatComplete &&
<<<<<<< HEAD
    (Param.GENERATE_TOTALITY_AXIOMS(settings) == Param.TotalityAxiomOptions.All ||
     !matchedTotalFunctions ||
=======
    (!matchedTotalFunctions ||
     Param.GENERATE_TOTALITY_AXIOMS(settings) ||
// not quite clear yet how this trigger strategy should be integrated
//     Param.TRIGGER_GENERATION(settings) ==
//       Param.TriggerGenerationOptions.CompletenessPreserving ||
>>>>>>> cb57b538
     allFunctionsArePartial)

  //////////////////////////////////////////////////////////////////////////////

  protected def findModelTimeout : Either[Conjunction, Certificate] = {
    Console.withOut(Console.err) {
      println("Constructing satisfying assignment for the existential constants ...")
    }
    findCounterModelTimeout(List(Conjunction.disj(formulas, order).negate))
  }
  
  protected def findCounterModelTimeout : Either[Conjunction, Certificate] = {
    Console.withOut(Console.err) {
      println("Constructing countermodel ...")
    }
    findCounterModelTimeout(if (formulas exists (_.isTrue))
                              List(Conjunction.TRUE)
                            else
                              formulas)
  }
  
  protected def findCounterModelTimeout(f : Seq[Conjunction]) =
    Timeout.withChecker(stoppingCond) {
      ModelSearchProver(f, order, goalSettings)
    }
  
  protected def findModel(f : Conjunction) : Conjunction =
    ModelSearchProver(f.negate, f.order)
  
  protected def constructProofTree : (ProofTree, Boolean) = {
    // explicitly quantify all universal variables
    
    val closedFor = Conjunction.quantify(Quantifier.ALL,
                                         order sort signature.nullaryFunctions,
                                         Conjunction.disj(formulas, order), order)
    
    Console.withOut(Console.err) {
      println("Proving ...")
    }
    
    Timeout.withChecker(stoppingCond) {
      val prover =
        new ExhaustiveProver(!Param.MOST_GENERAL_CONSTRAINT(settings), goalSettings)
      val tree = prover(closedFor, signature)
      val validConstraint = prover.isValidConstraint(tree.closingConstraint, signature)
      (tree, validConstraint)
    }
  }
}<|MERGE_RESOLUTION|>--- conflicted
+++ resolved
@@ -58,25 +58,6 @@
 
   protected def println(str : => String) : Unit = (if (output) Predef.println(str))
   
-<<<<<<< HEAD
-  private def determineTriggerGenFunctions[CT,VT,PT,FT]
-                                          (settings : GlobalSettings,
-                                           env : Environment[CT,VT,PT,FT],
-                                           signature : Signature)
-                                          : Set[IFunction] =
-    Param.TRIGGER_GENERATION(settings) match {
-      case Param.TriggerGenerationOptions.None => Set()
-      case Param.TriggerGenerationOptions.All =>
-        env.nonNullaryFunctions ++ (
-          for (t <- signature.theories.iterator;
-               f <- t.triggerRelevantFunctions.iterator) yield f)
-      case Param.TriggerGenerationOptions.Total =>
-        ((for (f <- env.nonNullaryFunctions.iterator;
-               if (!f.partial && !f.relational)) yield f) ++ (
-          for (t <- signature.theories.iterator;
-               f <- t.triggerRelevantFunctions.iterator) yield f)).toSet
-    }
-  
   private def newParser = Param.INPUT_FORMAT(preSettings) match {
     case Param.InputFormat.Princess => ApParser2InputAbsy(preSettings.toParserSettings)
     case Param.InputFormat.SMTLIB => SMTParser2InputAbsy(preSettings.toParserSettings)
@@ -87,12 +68,6 @@
                          Param.TotalityAxiomOptions.Ctors)
       TPTPTParser(settings)
     }
-=======
-  private def newParser = Param.INPUT_FORMAT(settings) match {
-    case Param.InputFormat.Princess => ApParser2InputAbsy(settings.toParserSettings)
-    case Param.InputFormat.SMTLIB => SMTParser2InputAbsy(settings.toParserSettings)
-    case Param.InputFormat.TPTP => TPTPTParser(settings.toParserSettings)
->>>>>>> cb57b538
   }
   
   import CmdlMain.domain_size
@@ -144,19 +119,10 @@
         preSignature2
     }
     
-    val preprocSettings = {
-      var ps = settings.toPreprocessingSettings
-      ps = Param.TRIGGER_GENERATOR_CONSIDERED_FUNCTIONS.set(ps,
-             determineTriggerGenFunctions(settings, parser.env, signature))
-      ps = Param.DOMAIN_PREDICATES.set(ps, signature.domainPredicates)
-      ps
-    }
-    
-<<<<<<< HEAD
-=======
-    val preprocSettings = settings.toPreprocessingSettings
-
->>>>>>> cb57b538
+    val preprocSettings =
+      Param.DOMAIN_PREDICATES.set(settings.toPreprocessingSettings,
+                                  signature.domainPredicates)
+    
     Console.withOut(Console.err) {
       println("Preprocessing ...")
     }
@@ -366,16 +332,11 @@
   protected lazy val soundForSat =
     !ignoredQuantifiers &&
     theoriesAreSatComplete &&
-<<<<<<< HEAD
-    (Param.GENERATE_TOTALITY_AXIOMS(settings) == Param.TotalityAxiomOptions.All ||
-     !matchedTotalFunctions ||
-=======
     (!matchedTotalFunctions ||
-     Param.GENERATE_TOTALITY_AXIOMS(settings) ||
+     Param.GENERATE_TOTALITY_AXIOMS(settings) == Param.TotalityAxiomOptions.All ||
 // not quite clear yet how this trigger strategy should be integrated
 //     Param.TRIGGER_GENERATION(settings) ==
 //       Param.TriggerGenerationOptions.CompletenessPreserving ||
->>>>>>> cb57b538
      allFunctionsArePartial)
 
   //////////////////////////////////////////////////////////////////////////////
