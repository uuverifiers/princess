/**
 * This file is part of Princess, a theorem prover for Presburger
 * arithmetic with uninterpreted predicates.
 * <http://www.philipp.ruemmer.org/princess.shtml>
 *
 * Copyright (C) 2009-2011 Philipp Ruemmer <ph_r@gmx.net>
 *
 * Princess is free software: you can redistribute it and/or modify
 * it under the terms of the GNU General Public License as published by
 * the Free Software Foundation, either version 3 of the License, or
 * (at your option) any later version.
 *
 * Princess is distributed in the hope that it will be useful,
 * but WITHOUT ANY WARRANTY; without even the implied warranty of
 * MERCHANTABILITY or FITNESS FOR A PARTICULAR PURPOSE.  See the
 * GNU General Public License for more details.
 *
 * You should have received a copy of the GNU General Public License
 * along with Princess.  If not, see <http://www.gnu.org/licenses/>.
 */

package ap;

import ap.parameters._
import ap.parser.{InputAbsy2Internal,
                  ApParser2InputAbsy, SMTParser2InputAbsy, TPTPTParser,
                  Preprocessing,
                  FunctionEncoder, IExpression, INamedPart, IFunction,
                  IInterpolantSpec, IBinJunctor, Environment}
import ap.terfor.{Formula, TermOrder, ConstantTerm}
import ap.terfor.conjunctions.{Conjunction, Quantifier, ReduceWithConjunction,
                               IterativeClauseMatcher}
import ap.terfor.preds.Predicate
import ap.proof.{ModelSearchProver, ExhaustiveProver, ConstraintSimplifier}
import ap.proof.tree.ProofTree
import ap.proof.goal.{Goal, SymbolWeights}
import ap.proof.certificates.Certificate
import ap.util.{Debug, Timeout}

abstract class AbstractFileProver(reader : java.io.Reader, output : Boolean,
                                  timeout : Int, userDefStoppingCond : => Boolean,
                                  preSettings : GlobalSettings) extends Prover {

  private val startTime = System.currentTimeMillis

  private val stoppingCond = () => {
    if ((System.currentTimeMillis - startTime > timeout) || userDefStoppingCond)
      Timeout.raise
  }

  protected def println(str : => String) : Unit = (if (output) Predef.println(str))
  
  private def determineTriggerGenFunctions[CT,VT,PT,FT]
                                          (settings : GlobalSettings,
                                           env : Environment[CT,VT,PT,FT])
                                          : Set[IFunction] =
    Param.TRIGGER_GENERATION(settings) match {
      case Param.TriggerGenerationOptions.None => Set()
      case Param.TriggerGenerationOptions.All => env.nonNullaryFunctions
      case Param.TriggerGenerationOptions.Total =>
        for (f <- env.nonNullaryFunctions; if (!f.partial && !f.relational))
          yield f
    }
  
<<<<<<< HEAD
  private def newParser = Param.INPUT_FORMAT(preSettings) match {
    case Param.InputFormat.Princess => ApParser2InputAbsy.apply
    case Param.InputFormat.SMTLIB =>   SMTParser2InputAbsy.apply
    case Param.InputFormat.TPTP =>     TPTPTParser.apply(Param.BOOLEAN_FUNCTIONS_AS_PREDICATES(preSettings))
=======
  private def newParser = Param.INPUT_FORMAT(settings) match {
    case Param.InputFormat.Princess => ApParser2InputAbsy(settings.toParserSettings)
    case Param.InputFormat.SMTLIB => SMTParser2InputAbsy(settings.toParserSettings)
    case Param.InputFormat.TPTP => TPTPTParser(settings.toParserSettings)
>>>>>>> 34875148
  }
  
  import CmdlMain.domain_size
  
  val (inputFormulas, interpolantSpecs, signature, gcedFunctions, functionEncoder,
       settings) = {
    val parser = newParser
    val (f, interpolantSpecs, preSignature) = parser(reader)
    reader.close

    val settings = parser match {
      case parser : TPTPTParser =>
        Param.FINITE_DOMAIN_CONSTRAINTS.set(preSettings,
                                            parser.chosenFiniteConstraintMethod)
      case _ =>
        preSettings
    }
    
    val signature = Param.FINITE_DOMAIN_CONSTRAINTS(settings) match {
      case Param.FiniteDomainConstraints.DomainSize =>
        new Signature(preSignature.universalConstants + domain_size,
                      preSignature.existentialConstants,
                      preSignature.nullaryFunctions,
                      preSignature.order.extend(domain_size, Set()),
                      preSignature.domainPredicates,
                      preSignature.functionTypes)
      case _ =>
        preSignature
    }
    
    val preprocSettings = {
      var ps = settings.toPreprocessingSettings
      ps = Param.TRIGGER_GENERATOR_CONSIDERED_FUNCTIONS.set(ps,
             determineTriggerGenFunctions(settings, parser.env))
      ps = Param.DOMAIN_PREDICATES.set(ps, signature.domainPredicates)
      ps
    }
    
    Console.withOut(Console.err) {
      println("Preprocessing ...")
    }
    
    val functionEnc =
      new FunctionEncoder (Param.TIGHT_FUNCTION_SCOPES(settings),
                           Param.GENERATE_TOTALITY_AXIOMS(settings),
                           signature.functionTypes)
    
    val (inputFormulas, interpolantS, sig) =
      Preprocessing(f, interpolantSpecs, signature, preprocSettings, functionEnc)
    
    val gcedFunctions = Param.FUNCTION_GC(settings) match {
      case Param.FunctionGCOptions.None =>
        Set[Predicate]()
      case Param.FunctionGCOptions.Total =>
        (for ((p, f) <- functionEnc.predTranslation.iterator; if (!f.partial))
          yield p).toSet
      case Param.FunctionGCOptions.All =>
        functionEnc.predTranslation.keySet.toSet
    }
    
    (inputFormulas, interpolantS, sig, gcedFunctions, functionEnc, settings)
  }

  private val functionalPreds = 
    (for ((p, f) <- functionEncoder.predTranslation.iterator;
          if (!f.relational)) yield p).toSet
  
  private val constructProofs = Param.PROOF_CONSTRUCTION_GLOBAL(settings) match {
    case Param.ProofConstructionOptions.Never => false
    case Param.ProofConstructionOptions.Always => true
    case Param.ProofConstructionOptions.IfInterpolating => !interpolantSpecs.isEmpty
  }
    
  val order = signature.order

  private val reducer =
    ReduceWithConjunction(Conjunction.TRUE, functionalPreds,
                          Param.FINITE_DOMAIN_CONSTRAINTS.assumeInfiniteDomain(settings),
                          order)
  
  val formulas =
    if (constructProofs)
      // keep the different formula parts separate
      for (f <- inputFormulas) yield
        reducer(
          Conjunction.conj(InputAbsy2Internal(IExpression removePartName f, order),
                           order))
    else
      // merge everything into one formula
      List(reducer(Conjunction.conj(InputAbsy2Internal(
          IExpression.connect(for (f <- inputFormulas.iterator)
                                yield (IExpression removePartName f),
                              IBinJunctor.Or), order), order)))
      
  //////////////////////////////////////////////////////////////////////////////
  
  protected val goalSettings = {
    var gs = settings.toGoalSettings
    gs = Param.CONSTRAINT_SIMPLIFIER.set(gs, determineSimplifier(settings))
    gs = Param.SYMBOL_WEIGHTS.set(gs, SymbolWeights.normSymbolFrequencies(formulas, 1000))
    gs = Param.PROOF_CONSTRUCTION.set(gs, constructProofs)
    gs = Param.GARBAGE_COLLECTED_FUNCTIONS.set(gs, gcedFunctions)
    gs = Param.FUNCTIONAL_PREDICATES.set(gs, functionalPreds)
    gs = Param.DOMAIN_PREDICATES.set(gs, signature.domainPredicates)
    gs = Param.PREDICATE_MATCH_CONFIG.set(gs,
        (for (p <- signature.domainPredicates.iterator)
         yield (p -> IterativeClauseMatcher.PredicateMatchStatus.None)).toMap)
    gs
  }

  private def determineSimplifier(settings : GlobalSettings) : ConstraintSimplifier =
    Param.SIMPLIFY_CONSTRAINTS(settings) match {
      case Param.ConstraintSimplifierOptions.None =>
        ConstraintSimplifier.NO_SIMPLIFIER
      case x =>
        ConstraintSimplifier(x == Param.ConstraintSimplifierOptions.Lemmas,
                             Param.DNF_CONSTRAINTS(settings),
                             Param.TRACE_CONSTRAINT_SIMPLIFIER(settings))
    }
  
  //////////////////////////////////////////////////////////////////////////////

  lazy val namedParts =
    Map() ++ (for ((INamedPart(name, _), f) <-
                   inputFormulas.iterator zip formulas.iterator)
              yield (name -> f))
  
  //////////////////////////////////////////////////////////////////////////////
  
  protected def findModelTimeout : Either[Conjunction, Certificate] = {
    Console.withOut(Console.err) {
      println("Constructing satisfying assignment for the existential constants ...")
    }
    findCounterModelTimeout(List(Conjunction.disj(formulas, order).negate))
  }
  
  protected def findCounterModelTimeout : Either[Conjunction, Certificate] = {
    Console.withOut(Console.err) {
      println("Constructing countermodel ...")
    }
    findCounterModelTimeout(if (formulas exists (_.isTrue))
                              List(Conjunction.TRUE)
                            else
                              formulas)
  }
  
  protected def findCounterModelTimeout(f : Seq[Conjunction]) =
    Timeout.withChecker(stoppingCond) {
      ModelSearchProver(f, order, goalSettings)
    }
  
  protected def findModel(f : Conjunction) : Conjunction =
    ModelSearchProver(f.negate, f.order)
  
  protected def constructProofTree : (ProofTree, Boolean) = {
    // explicitly quantify all universal variables
    
    val closedFor = Conjunction.quantify(Quantifier.ALL,
                                         order sort signature.nullaryFunctions,
                                         Conjunction.disj(formulas, order), order)
    
    Console.withOut(Console.err) {
      println("Proving ...")
    }
    
    Timeout.withChecker(stoppingCond) {
      val prover =
        new ExhaustiveProver(!Param.MOST_GENERAL_CONSTRAINT(settings), goalSettings)
      val tree = prover(closedFor, signature)
      val validConstraint = prover.isValidConstraint(tree.closingConstraint, signature)
      (tree, validConstraint)
    }
  }
}<|MERGE_RESOLUTION|>--- conflicted
+++ resolved
@@ -62,17 +62,10 @@
           yield f
     }
   
-<<<<<<< HEAD
   private def newParser = Param.INPUT_FORMAT(preSettings) match {
-    case Param.InputFormat.Princess => ApParser2InputAbsy.apply
-    case Param.InputFormat.SMTLIB =>   SMTParser2InputAbsy.apply
-    case Param.InputFormat.TPTP =>     TPTPTParser.apply(Param.BOOLEAN_FUNCTIONS_AS_PREDICATES(preSettings))
-=======
-  private def newParser = Param.INPUT_FORMAT(settings) match {
-    case Param.InputFormat.Princess => ApParser2InputAbsy(settings.toParserSettings)
-    case Param.InputFormat.SMTLIB => SMTParser2InputAbsy(settings.toParserSettings)
-    case Param.InputFormat.TPTP => TPTPTParser(settings.toParserSettings)
->>>>>>> 34875148
+    case Param.InputFormat.Princess => ApParser2InputAbsy(preSettings.toParserSettings)
+    case Param.InputFormat.SMTLIB => SMTParser2InputAbsy(preSettings.toParserSettings)
+    case Param.InputFormat.TPTP => TPTPTParser(preSettings.toParserSettings)
   }
   
   import CmdlMain.domain_size
