/**
 * This file is part of Princess, a theorem prover for Presburger
 * arithmetic with uninterpreted predicates.
 * <http://www.philipp.ruemmer.org/princess.shtml>
 *
 * Copyright (C) 2009-2013 Philipp Ruemmer <ph_r@gmx.net>
 *
 * Princess is free software: you can redistribute it and/or modify
 * it under the terms of the GNU General Public License as published by
 * the Free Software Foundation, either version 3 of the License, or
 * (at your option) any later version.
 *
 * Princess is distributed in the hope that it will be useful,
 * but WITHOUT ANY WARRANTY; without even the implied warranty of
 * MERCHANTABILITY or FITNESS FOR A PARTICULAR PURPOSE.  See the
 * GNU General Public License for more details.
 *
 * You should have received a copy of the GNU General Public License
 * along with Princess.  If not, see <http://www.gnu.org/licenses/>.
 */

package ap;

import ap.proof.ConstraintSimplifier
import ap.proof.tree.{ProofTree, QuantifiedTree}
import ap.proof.certificates.{Certificate, DotLineariser}
import ap.terfor.ConstantTerm
import ap.terfor.conjunctions.{Quantifier, Conjunction}
import ap.parameters.{GlobalSettings, Param}
import ap.parser.{SMTLineariser, TPTPLineariser, PrincessLineariser,
                  IFormula, IExpression,
                  IBinJunctor, IInterpolantSpec, INamedPart, IBoolLit, PartName,
                  Internal2InputAbsy, Simplifier, IncrementalSMTLIBInterface}
import ap.util.{Debug, Seqs, Timeout}

object CmdlMain {

  def printGreeting = {
    println("________       _____")                                 
    println("___  __ \\_________(_)________________________________")
    println("__  /_/ /_  ___/_  /__  __ \\  ___/  _ \\_  ___/_  ___/")
    println("_  ____/_  /   _  / _  / / / /__ /  __/(__  )_(__  )")
    println("/_/     /_/    /_/  /_/ /_/\\___/ \\___//____/ /____/")  
    println
    println("A Theorem Prover for First-Order Logic modulo Linear Integer Arithmetic")
<<<<<<< HEAD
    println("(CASC version 2013-09-19)")
    println
    println("(c) Philipp Rümmer, 2009-2013")
    println("(contributions by Angelo Brillout, Peter Baumgartner, Aleksandar Zeljic)")
=======
    println("(release 2014-02-10)")
    println
    println("(c) Philipp Rümmer, 2009-2014")
    println("(contributions by Angelo Brillout, Peter Baumgartner)")
>>>>>>> bdfd724f
    println("Free software under GNU General Public License (GPL).")
    println("Bug reports to ph_r@gmx.net")
    println
    println("For more information, visit http://www.philipp.ruemmer.org/princess.shtml")
  }
  
  def printUsage = {
    println("Usage: princess <option>* <inputfile>*")
    println
    printOptions
  }
  
  def printOptions = {
    println("Options:")
    println(" [+-]logo                  Print logo and elapsed time              (default: +)")
    println(" [+-]quiet                 Suppress all output to stderr            (default: -)")
    println(" [+-]printTree             Output the constructed proof tree        (default: -)")
    println(" -inputFormat=val          Specify format of problem file:       (default: auto)")
    println("                             auto, pri, smtlib, tptp")
    println(" [+-]stdin                 Read SMT-LIB 2 problems from stdin       (default: -)")
    println(" -printSMT=filename        Output the problem in SMT-LIB format    (default: \"\")")
    println(" -printTPTP=filename       Output the problem in TPTP format       (default: \"\")")
    println(" -printDOT=filename        Output the proof in GraphViz format     (default: \"\")")
    println(" [+-]assert                Enable runtime assertions                (default: -)")
    println(" -timeout=val              Set a timeout in milliseconds        (default: infty)")
    println(" [+-]multiStrategy         Use a portfolio of different strategies  (default: -)")
    println(" -simplifyConstraints=val  How to simplify constraints:")
    println("                             none:   not at all")
    println("                             fair:   fair construction of a proof")
    println("                             lemmas: proof construction with lemmas (default)")
    println(" [+-]traceConstraintSimplifier  Show constraint simplifications     (default: -)")
    println(" [+-]mostGeneralConstraint Derive the most general constraint for this problem")
    println("                           (quantifier elimination for PA formulae) (default: -)")
    println(" [+-]dnfConstraints        Turn ground constraints into DNF         (default: +)")
    println(" -clausifier=val           Choose the clausifier (none, simple)  (default: none)")
    println(" [+-]posUnitResolution     Resolution of clauses with literals in   (default: +)")
    println("                           the antecedent")
    println(" -generateTriggers=val     Automatically choose triggers for quant. formulae")
    println("                             none:  not at all")
    println("                             total: for all total functions         (default)")
    println("                             all:   for all functions")
    println(" -functionGC=val           Garbage-collect function terms")
    println("                             none:  not at all")
    println("                             total: for all total functions         (default)")
    println("                             all:   for all functions")
    println(" [+-]tightFunctionScopes   Keep function application defs. local    (default: +)")
    println(" [+-]genTotalityAxioms     Generate totality axioms for functions   (default: +)")
    println(" [+-]boolFunsAsPreds       In smtlib and tptp, encode               (default: -)")
    println("                           boolean functions as predicates")
    println(" -constructProofs=val      Extract proofs")
    println("                             never")
    println("                             ifInterpolating: if \\interpolant occurs (default)")
    println("                             always")
    println(" [+-]simplifyProofs        Simplify extracted proofs                (default: +)")
    println(" [+-]elimInterpolantQuants Eliminate quantifiers from interpolants  (default: +)")
  }

  //////////////////////////////////////////////////////////////////////////////
  
  private def printSMT(prover : AbstractFileProver,
                       filename : String, settings : GlobalSettings) =
    if (Param.PRINT_SMT_FILE(settings) != "") {
      println
      
      def linearise : Unit = {
        import IExpression._
        val formulas = prover.interpolantSpecs match {
          case List() =>
            for (f <- prover.inputFormulas) yield removePartName(f)
          case IInterpolantSpec(left, right) :: _ => {
            def formula(name : PartName) =
              removePartName(prover.inputFormulas.find({
                               case INamedPart(`name`, _) => true
                               case _ => false
                             }).getOrElse(false))
              
            val common = formula(PartName.NO_NAME)
            
            // extract the order of formula parts from the first
            // interpolant specification; this does not quite do the right
            // thing for the axioms of uninterpreted functions, but should
            // work otherwise
            for (part <- left ++ right) yield (common ||| formula(part))
          }
        }

        SMTLineariser(formulas, prover.signature, filename)
      }
      
      if (Param.PRINT_SMT_FILE(settings) != "-") {
        println("Saving in SMT format to " +
                Param.PRINT_SMT_FILE(settings) + " ...")
        val out = new java.io.FileOutputStream(Param.PRINT_SMT_FILE(settings))
        Console.withOut(out) { linearise }
        out.close
      } else {
        linearise
      }
    }
  
  private def printTPTP(prover : AbstractFileProver,
                        filename : String, settings : GlobalSettings) =
    if (Param.PRINT_TPTP_FILE(settings) != "") {
      println
      
      def linearise : Unit = {
        import IExpression._
        TPTPLineariser(prover.originalInputFormula, filename)
      }
      
      if (Param.PRINT_TPTP_FILE(settings) != "-") {
        println("Saving in TPTP format to " +
                Param.PRINT_TPTP_FILE(settings) + " ...")
        val out = new java.io.FileOutputStream(Param.PRINT_TPTP_FILE(settings))
        Console.withOut(out) { linearise }
        out.close
      } else {
        linearise
      }
    }
  
  //////////////////////////////////////////////////////////////////////////////

  private def printDOTCertificate(cert : Certificate, settings : GlobalSettings) =
    if (Param.PRINT_DOT_CERTIFICATE_FILE(settings) != "") {
      println
      
      if (Param.PRINT_DOT_CERTIFICATE_FILE(settings) != "-") {
        println("Saving certificate in GraphViz format to " +
                Param.PRINT_DOT_CERTIFICATE_FILE(settings) + " ...")
        val out =
          new java.io.FileOutputStream(Param.PRINT_DOT_CERTIFICATE_FILE(settings))
        Console.withOut(out) { DotLineariser(cert) }
        out.close
      } else {
        DotLineariser(cert)
      }
    }
  
  private def determineInputFormat(filename : String,
                                   settings : GlobalSettings)
                                  : Param.InputFormat.Value =
    Param.INPUT_FORMAT(settings) match {
      case Param.InputFormat.Auto =>
        // try to guess the file type from the extension
        if (filename endsWith ".pri")
          Param.InputFormat.Princess
        else if (filename endsWith ".smt2")
          Param.InputFormat.SMTLIB
        else if (filename endsWith ".p")
          Param.InputFormat.TPTP
        else
          throw new Exception ("could not figure out the input format (recognised types: .pri, .smt2, .p)")
      case f => f
  }
  
  private def printFormula(f : IFormula)
                          (implicit format : Param.InputFormat.Value) : Unit =
    format match {
      case Param.InputFormat.SMTLIB => {
        SMTLineariser(f)
        println
      }
      case _ => {
        PrincessLineariser printExpression f
        println
      }
    }
  
  private def printFormula(c : Conjunction)
                          (implicit format : Param.InputFormat.Value) : Unit =
    printFormula((new Simplifier)(Internal2InputAbsy(c)))
  
  private def existentialConstantNum(p : ProofTree) : Int = p match {
    case QuantifiedTree(Quantifier.EX, consts, subtree) =>
      existentialConstantNum(subtree) + consts.size
    case t =>
      (for (st <- t.subtrees.iterator) yield existentialConstantNum(st)).sum
  }

  private var lastFilename : String = ""
  var positiveResult : String = "Theorem"
  var negativeResult : String = "CounterSatisfiable"
    
  var domain_size : ConstantTerm = new ConstantTerm("domain_size")

  var conjectureNum : Int = -1

  //////////////////////////////////////////////////////////////////////////////
  
  def toSetting(str : String, baseSettings : GlobalSettings) = {
    var s = baseSettings
    s = Param.TRIGGERS_IN_CONJECTURE.set(s, str(0) == '1')
    s = Param.GENERATE_TOTALITY_AXIOMS.set(s, str(1) == '1')
    s = Param.TIGHT_FUNCTION_SCOPES.set(s, str(2) == '1')
    s = Param.CLAUSIFIER.set(s,
        if (str(3) == '0')
          Param.ClausifierOptions.Simple
        else
          Param.ClausifierOptions.None)
    s = Param.REVERSE_FUNCTIONALITY_PROPAGATION.set(s, str(4) == '1')
    s = Param.BOOLEAN_FUNCTIONS_AS_PREDICATES.set(s, str(5) == '1')
    s = Param.TRIGGER_STRATEGY.set(s, str(6) match {
      case '0' => Param.TriggerStrategyOptions.AllMaximal
      case '1' => Param.TriggerStrategyOptions.Maximal
      case '2' => Param.TriggerStrategyOptions.AllMinimal
    })
    s
  }
              
  def toOptionList(strategy : String) : String = {
    var s = ""
    s = s + " " + (if (strategy.charAt(0)=='0') "-" else "+") + "triggersInConjecture"
    s = s + " " + (if (strategy.charAt(1)=='0') "-" else "+") + "genTotalityAxioms"
    s = s + " " + (if (strategy.charAt(2)=='0') "-" else "+") + "tightFunctionScopes"
    s = s + " -clausifier=" + (if (strategy.charAt(3)=='0') "simple" else "none")
    s = s + " " + (if (strategy.charAt(4)=='0') "-" else "+") + "reverseFunctionalityPropagation"
    s = s + " " + (if (strategy.charAt(5)=='0') "-" else "+") + "boolFunsAsPreds"
    
    s = s + " -triggerStrategy=" + (
       if(strategy.charAt(6)=='0')
         "allMaximal"
       else if(strategy.charAt(6)=='1')
         "maximal"
       else
         "allMinimal"
    )
    
    s
  }

  //////////////////////////////////////////////////////////////////////////////

  def proveProblem(settings : GlobalSettings,
                   name : String,
                   reader : () => java.io.Reader,
                   userDefStoppingCond : => Boolean)
                  (implicit format : Param.InputFormat.Value) : Option[Prover.Result] = {
    Debug.enableAllAssertions(Param.ASSERTIONS(settings))

    try {
            val timeBefore = System.currentTimeMillis

            lastFilename = (name split "/").last stripSuffix ".p"
            conjectureNum = -1
            
            var rawStrategies =
              List(("1010002", 15000),
                   ("1110110", 15000),
                   ("0010101", 13000),
                   ("0000000", 20000),
                   ("0011001", 20000),
                   ("0111100", 5000),
                   ("0010012", 50000),
                   ("1101000", Int.MaxValue),
                   ("1001102", 10000),
                   ("0011011", Int.MaxValue),
                   ("1001001", 10000),
                   ("1011002", Int.MaxValue))
                
            var conjNum = 0
            var result : Prover.Result = null

            while (result == null) {
              val baseSettings =
                Param.INPUT_FORMAT.set(
                Param.CONJECTURE_TO_PROVE.set(settings, Some(conjNum)), format)
              
              val prover = if (Param.MULTI_STRATEGY(settings)) {
                import ParallelFileProver._
                
                val strategies = for ((str, to) <- rawStrategies) yield {
                  val s = Param.CLAUSIFIER_TIMEOUT.set(toSetting(str, baseSettings),
                                                       to min 50000)
                  val options = toOptionList(str)
                  Configuration(s, Param.GENERATE_TOTALITY_AXIOMS(s), options, to)
                }
                
                new ParallelFileProver(reader,
                                       Param.TIMEOUT(settings),
                                       true,
                                       userDefStoppingCond,
                                       strategies,
                                       3)
  
              } else {
                new IntelliFileProver(reader(),
                                      Param.TIMEOUT(settings),
                                      true,
                                      userDefStoppingCond,
                                      baseSettings)
              }
  
              Console.withOut(Console.err) {
                println
              }
  
              prover.result match {
                case _ : Prover.Proof |
                     _ : Prover.ProofWithModel |
                     Prover.NoCounterModel |
                     _ : Prover.NoCounterModelCert |
                     _ : Prover.NoCounterModelCertInter |
                     _ : Prover.Model if (conjNum < conjectureNum - 1) => {
                  conjNum = conjNum + 1
                  Console.err.println("" + (conjectureNum - conjNum) + " conjectures left")

                  prover match {
                    case prover : ParallelFileProver =>
                      // reorder strategies, to start with the one that
                      // worked last time
                      rawStrategies =
                        rawStrategies(prover.successfulProver) ::
                        (rawStrategies take prover.successfulProver) :::
                        (rawStrategies drop (prover.successfulProver + 1))
                    case _ => // nothing
                  }
                }
                case _ =>
                  result = prover.result
              }
            }

            printResult(result, settings)
            
            val timeAfter = System.currentTimeMillis
            
            Console.withOut(Console.err) {
              println
              if (Param.LOGO(settings))
                println("" + (timeAfter - timeBefore) + "ms")
            }
            
<<<<<<< HEAD
=======
            prover match {
              case prover : AbstractFileProver => {
                printSMT(prover, name, settings)
                printTPTP(prover, name, settings)
              }
              case _ => // nothing
            }
            
>>>>>>> bdfd724f
            /* println
            println(ap.util.Timer)
            ap.util.Timer.reset */
            
            Some(result)
          } catch {
      case _ : StackOverflowError => Console.withOut(Console.err) {
        if (format == Param.InputFormat.SMTLIB)
          println("unknown")
        println("Stack overflow, giving up")
        // let's hope that everything is still in a valid state
        None
      }
      case _ : OutOfMemoryError => Console.withOut(Console.err) {
        if (format == Param.InputFormat.SMTLIB)
          println("unknown")
        println("Out of memory, giving up")
        System.gc
        // let's hope that everything is still in a valid state
        None
      }
      case e : Throwable => {
        format match {
          case Param.InputFormat.SMTLIB =>
            println("error")
          case Param.InputFormat.TPTP =>
            println("% SZS status Error for " + lastFilename)
        }
        Console.err.println("ERROR: " + e.getMessage)
         e.printStackTrace
        None
      }
    }
  }

  //////////////////////////////////////////////////////////////////////////////
  
  def proveMultiSMT(settings : GlobalSettings,
                    input : java.io.BufferedReader,
                    userDefStoppingCond : => Boolean) = {
    implicit val format = Param.InputFormat.SMTLIB
    val interface = new IncrementalSMTLIBInterface {
      protected def solve(input : String) : Option[Prover.Result] = {
        Console.err.println("Checking satisfiability ...")
        proveProblem(settings,
                     "SMT-LIB 2 input",
                     () => new java.io.StringReader(input),
                     userDefStoppingCond)
      }
    }
    interface.readInputs(input, settings)
  }
  
  def proveProblems(settings : GlobalSettings,
                    name : String,
                    input : () => java.io.BufferedReader,
                    userDefStoppingCond : => Boolean)
                   (implicit format : Param.InputFormat.Value) = {
    Console.err.println("Loading " + name + " ...")
    format match {
      case Param.InputFormat.SMTLIB =>
        proveMultiSMT(settings, input(), userDefStoppingCond)
      case _ => {
        proveProblem(settings, name, input, userDefStoppingCond)
      }
    }
  }
  
  //////////////////////////////////////////////////////////////////////////////
  
  def printResult(res : Prover.Result,
                  settings : GlobalSettings)
                 (implicit format : Param.InputFormat.Value) = format match {
    case Param.InputFormat.SMTLIB => res match {
              case Prover.Proof(tree) => {
                println("unsat")
                if (Param.PRINT_TREE(settings)) Console.withOut(Console.err) {
                  println
                  println("Proof tree:")
                  println(tree)
                }
              }
              case Prover.ProofWithModel(tree, model) => {
                println("unsat")
                if (Param.PRINT_TREE(settings)) Console.withOut(Console.err) {
                  println
                  println("Proof tree:")
                  println(tree)
                }
              }
              case Prover.NoProof(_) =>  {
                println("unknown")
              }
              case Prover.Invalid(_) =>  {
                println("sat")
              }
              case Prover.CounterModel(model) =>  {
                println("sat")
                Console.withOut(Console.err) {
                  println
                  println("Model:")
                  printFormula(model)
                }
              }
              case Prover.NoCounterModel =>  {
                println("unsat")
              }
              case Prover.NoCounterModelCert(cert) =>  {
                println("unsat")
                printDOTCertificate(cert, settings)
              }
              case Prover.NoCounterModelCertInter(cert, inters) => {
                println("unsat")
                printDOTCertificate(cert, settings)
              }
              case Prover.Model(model) =>  {
                println("unsat")
              }
              case Prover.NoModel =>  {
                println("sat")
              }
              case Prover.TimeoutProof(tree) =>  {
                println("unknown")
                Console.err.println("Cancelled or timeout")
                if (Param.PRINT_TREE(settings)) Console.withOut(Console.err) {
                  println
                  println("Proof tree:")
                  println(tree)
                }
              }
              case Prover.TimeoutModel | Prover.TimeoutCounterModel =>  {
                println("unknown")
                Console.err.println("Cancelled or timeout")
              }
    }

    case Param.InputFormat.TPTP => res match {
              case Prover.Proof(tree) => {
                Console.err.println("Formula is valid, resulting " +
                        (if (Param.MOST_GENERAL_CONSTRAINT(settings))
                           "most-general "
                         else
                           "") + "constraint:")
                Console.withOut(Console.err) {
                  printFormula(tree.closingConstraint)
                }
//                Console.err.println("Number of existential constants: " +
//                                    existentialConstantNum(tree))
                if (Param.PRINT_TREE(settings)) {
                  println
                  println("Proof tree:")
                  println(tree)
                }
                
                println("% SZS status " + positiveResult + " for " + lastFilename)
              }
              case Prover.ProofWithModel(tree, model) => {
                Console.err.println("Formula is valid, resulting " +
                        (if (Param.MOST_GENERAL_CONSTRAINT(settings))
                           "most-general "
                         else
                           "") + "constraint:")
                Console.withOut(Console.err) {
                  printFormula(tree.closingConstraint)
                }
//                Console.err.println("Number of existential constants: " +
//                                    existentialConstantNum(tree))
                model match {
                  case IBoolLit(true) => // nothing
                  case _ if ({
                               val c = tree.closingConstraint
                               c.arithConj.positiveEqs.size == c.size
                              }) => // nothing
                  case _ => {
                    println
                    println("Concrete witness:")
                    printFormula(model)
                  }
                }
                if (Param.PRINT_TREE(settings)) {
                  println
                  println("Proof tree:")
                  println(tree)
                }
                
                println("% SZS status " + positiveResult + " for " + lastFilename)
              }
              case Prover.NoProof(tree) =>  {
                Console.err.println("No proof found")
//                Console.err.println("Number of existential constants: " +
//                                    existentialConstantNum(tree))
                if (Param.MOST_GENERAL_CONSTRAINT(settings)) {
                  println
                  println("Most-general constraint:")
                  println("false")
                }
                
                println("% SZS status GaveUp for " + lastFilename)
              }
              case Prover.Invalid(tree) => {
                Console.err.println("No proof found")
//                Console.err.println("Number of existential constants: " +
//                                    existentialConstantNum(tree))
                if (Param.MOST_GENERAL_CONSTRAINT(settings)) {
                  println
                  println("Most-general constraint:")
                  println("false")
                }
                println("% SZS status " + negativeResult + " for " + lastFilename)
              }
              case Prover.CounterModel(model) =>  {
                Console.withOut(Console.err) {
                  println("Formula is invalid, found a countermodel:")
                  printFormula(model)
                }
                if (Param.MOST_GENERAL_CONSTRAINT(settings)) {
                  println
                  println("Most-general constraint:")
                  println("false")
                }
                
                println("% SZS status " + negativeResult + " for " + lastFilename)
              }
              case Prover.NoCounterModel =>  {
                Console.err.println("No countermodel exists, formula is valid")
                if (Param.MOST_GENERAL_CONSTRAINT(settings)) {
                  println
                  println("Most-general constraint:")
                  println("true")
                }
                
                println("% SZS status " + positiveResult + " for " + lastFilename)
              }
              case Prover.NoCounterModelCert(cert) =>  {
                Console.err.println("No countermodel exists, formula is valid")
                if (Param.MOST_GENERAL_CONSTRAINT(settings)) {
                  println
                  println("Most-general constraint:")
                  println("true")
                }
                Console.withOut(Console.err) {
                  println
                  println("Certificate: " + cert)
                  println("Assumed formulae: " + cert.assumedFormulas)
                  print("Constraint: ")
                  printFormula(cert.closingConstraint)
                }
                
                printDOTCertificate(cert, settings)

                println("% SZS status " + positiveResult + " for " + lastFilename)
              }
              case Prover.NoCounterModelCertInter(cert, inters) => {
                Console.err.println("No countermodel exists, formula is valid")
                if (Param.MOST_GENERAL_CONSTRAINT(settings)) {
                  println
                  println("Most-general constraint:")
                  println("true")
                }
//                println
//                println("Certificate: " + cert)
//                println("Assumed formulae: " + cert.assumedFormulas)
//                println("Constraint: " + cert.closingConstraint)
                Console.withOut(Console.err) {
                  println
                  println("Interpolants:")
                  for (i <- inters) printFormula(i)
                }

                printDOTCertificate(cert, settings)
                
                println("% SZS status " + positiveResult + " for " + lastFilename)
              }
              case Prover.Model(model) =>  {
                Console.withOut(Console.err) {
                  println("Formula is valid, satisfying assignment for the existential constants is:")
                  printFormula(model)
                }
                println("% SZS status " + positiveResult + " for " + lastFilename)
              }
              case Prover.NoModel =>  {
                Console.err.println("No satisfying assignment for the existential constants exists, formula is invalid")
                println("% SZS status " + negativeResult + " for " + lastFilename)
              }
              case Prover.TimeoutProof(tree) =>  {
                Console.err.println("Cancelled or timeout")
//                Console.err.println("Number of existential constants: " +
//                                    existentialConstantNum(tree))
                if (Param.MOST_GENERAL_CONSTRAINT(settings)) {
                  println
                  println("Current constraint:")
                  Timeout.withTimeoutMillis(1000) {
                    printFormula(tree.closingConstraint)
                  }{
                    println("(timeout)")
                  }
                }
                if (Param.PRINT_TREE(settings)) {
                  println
                  println("Proof tree:")
                  println(tree)
                }
                println("% SZS status Timeout for " + lastFilename)
              }
              case Prover.TimeoutModel | Prover.TimeoutCounterModel =>  {
                Console.err.println("Cancelled or timeout")
                if (Param.MOST_GENERAL_CONSTRAINT(settings)) {
                  println
                  println("Current constraint:")
                  println("false")
                }
                println("% SZS status Timeout for " + lastFilename)
              }
            }
  }
  
  //////////////////////////////////////////////////////////////////////////////
  
  def main(args: Array[String]) : Unit = {
    val (settings, inputs) =
      try { // switch on proof construction by default in the iPrincess version
            GlobalSettings.fromArguments(args, GlobalSettings.DEFAULT)
          } catch {
      case e : Throwable => {
        Console.withOut(Console.err) {
          printGreeting
          println
          println(e.getMessage)
          println
          printUsage
        }
        return
      }
    }

    if (Param.QUIET(settings))
      Console setErr NullStream
          
    if (Param.LOGO(settings)) Console.withOut(Console.err) {
      printGreeting
      println
    }

    if (inputs.isEmpty && !Param.STDIN(settings)) {
      Console.err.println("No inputs given, exiting")
      return
    }

    for (filename <- inputs) {
      implicit val format = determineInputFormat(filename, settings)
      proveProblems(settings,
                    filename,
                    () => new java.io.BufferedReader (
                            new java.io.FileReader(new java.io.File (filename))),
                    false)
    }

    if (Param.STDIN(settings)) {
      Console.err.println("Reading SMT-LIB 2 input from stdin ...")
      proveMultiSMT(settings, Console.in, false)
    }
  }
  
  object NullStream extends java.io.OutputStream {
    def write(b : Int) = {}
  }

}<|MERGE_RESOLUTION|>--- conflicted
+++ resolved
@@ -43,17 +43,10 @@
     println("/_/     /_/    /_/  /_/ /_/\\___/ \\___//____/ /____/")  
     println
     println("A Theorem Prover for First-Order Logic modulo Linear Integer Arithmetic")
-<<<<<<< HEAD
-    println("(CASC version 2013-09-19)")
-    println
-    println("(c) Philipp Rümmer, 2009-2013")
-    println("(contributions by Angelo Brillout, Peter Baumgartner, Aleksandar Zeljic)")
-=======
-    println("(release 2014-02-10)")
+    println("(CASC version 2014-04-12)")
     println
     println("(c) Philipp Rümmer, 2009-2014")
-    println("(contributions by Angelo Brillout, Peter Baumgartner)")
->>>>>>> bdfd724f
+    println("(contributions by Angelo Brillout, Peter Baumgartner, Aleksandar Zeljic)")
     println("Free software under GNU General Public License (GPL).")
     println("Bug reports to ph_r@gmx.net")
     println
@@ -387,8 +380,7 @@
                 println("" + (timeAfter - timeBefore) + "ms")
             }
             
-<<<<<<< HEAD
-=======
+/*
             prover match {
               case prover : AbstractFileProver => {
                 printSMT(prover, name, settings)
@@ -396,8 +388,8 @@
               }
               case _ => // nothing
             }
+*/
             
->>>>>>> bdfd724f
             /* println
             println(ap.util.Timer)
             ap.util.Timer.reset */
@@ -427,7 +419,7 @@
             println("% SZS status Error for " + lastFilename)
         }
         Console.err.println("ERROR: " + e.getMessage)
-         e.printStackTrace
+//         e.printStackTrace
         None
       }
     }
