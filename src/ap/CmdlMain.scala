--- conflicted
+++ resolved
@@ -50,13 +50,8 @@
     println("A Theorem Prover for First-Order Logic modulo Linear Integer Arithmetic")
     println("(" + version + ")")
     println
-<<<<<<< HEAD
-    println("(c) Philipp Rümmer, 2009-2020")
+    println("(c) Philipp Rümmer, 2009-2021")
     println("(contributions by Angelo Brillout, Peter Backeman, Peter Baumgartner, Zafer Esen)")
-=======
-    println("(c) Philipp Rümmer, 2009-2021")
-    println("(contributions by Angelo Brillout, Peter Backeman, Peter Baumgartner)")
->>>>>>> f6afdd99
     println("Free software under GNU Lesser General Public License (LGPL).")
     println("Bug reports to ph_r@gmx.net")
     println
