--- conflicted
+++ resolved
@@ -36,13 +36,8 @@
 
 object CmdlMain {
 
-<<<<<<< HEAD
   class GaveUpException(_msg : String) extends Exception(_msg)
-
   val version = "CASC version 2015-07-06"
-=======
-  val version = "build 2016-02-01"
->>>>>>> 11bb712a
 
   def printGreeting = {
     println("________       _____")                                 
@@ -54,14 +49,9 @@
     println("A Theorem Prover for First-Order Logic modulo Linear Integer Arithmetic")
     println("(" + version + ")")
     println
-<<<<<<< HEAD
-    println("(c) Philipp Rümmer, 2009-2015")
+    println("(c) Philipp Rümmer, 2009-2016")
     println("(contributions by Peter Backeman, Peter Baumgartner,")
     println("                  Angelo Brillout, Aleksandar Zeljic)")
-=======
-    println("(c) Philipp Rümmer, 2009-2016")
-    println("(contributions by Angelo Brillout, Peter Backeman, Peter Baumgartner)")
->>>>>>> 11bb712a
     println("Free software under GNU Lesser General Public License (LGPL).")
     println("Bug reports to ph_r@gmx.net")
     println
@@ -119,14 +109,10 @@
     println("                             total: for all total functions")
     println("                             all:   for all functions               (default)")
     println(" [+-]tightFunctionScopes   Keep function application defs. local    (default: +)")
-<<<<<<< HEAD
-    println(" [+-]genTotalityAxioms     Generate totality axioms for functions   (default: +)")
     println(" -genTotalityAxioms=val    Generation of totality axioms for functions")
     println("                             none:  no totality axioms at all")
     println("                             ctors: axioms only for constructors")
     println("                             all:   axioms for all functions        (default)")
-=======
->>>>>>> 11bb712a
     println(" [+-]boolFunsAsPreds       In smtlib and tptp, encode               (default: -)")
     println("                           boolean functions as predicates")
     println(" [+-]triggersInConjecture  Generate triggers in conjectures         (default: +)")
@@ -430,6 +416,7 @@
         */
         
             var conjNum = 0
+	    var prover : Prover = null
             var result : Prover.Result = null
 
             while (result == null) {
@@ -441,7 +428,7 @@
                              else
                                None), 15000)
               
-              val prover = if (Param.MULTI_STRATEGY(settings)) {
+              prover = if (Param.MULTI_STRATEGY(settings)) {
                 import ParallelFileProver._
                 
                 val strategies = for ((str, to, seq) <- rawStrategies) yield {
@@ -485,9 +472,9 @@
                       // reorder strategies, to start with the one that
                       // worked last time
                       rawStrategies =
-                        rawStrategies(prover.successfulProver) ::
-                        (rawStrategies take prover.successfulProver) :::
-                        (rawStrategies drop (prover.successfulProver + 1))
+                        rawStrategies(prover.successfulProverNum) ::
+                        (rawStrategies take prover.successfulProverNum) :::
+                        (rawStrategies drop (prover.successfulProverNum + 1))
                     case _ => // nothing
                   }
                 }
@@ -496,11 +483,7 @@
               }
             }
 
-<<<<<<< HEAD
-            printResult(result, settings2, lastFilename)
-=======
-            printResult(prover, settings)
->>>>>>> 11bb712a
+            printResult(prover, settings2, lastFilename)
             
             val timeAfter = System.currentTimeMillis
             
@@ -650,14 +633,9 @@
   
   //////////////////////////////////////////////////////////////////////////////
   
-<<<<<<< HEAD
-  def printResult(res : Prover.Result,
+  def printResult(prover : Prover,
                   settings : GlobalSettings,
                   lastFilename : String)
-=======
-  def printResult(prover : Prover,
-                  settings : GlobalSettings)
->>>>>>> 11bb712a
                  (implicit format : Param.InputFormat.Value) = format match {
     case Param.InputFormat.SMTLIB => prover.result match {
               case Prover.Proof(tree) => {
@@ -732,15 +710,10 @@
                 Console.err.println("Cancelled or timeout")
               }
     }
-<<<<<<< HEAD
 
     case Param.InputFormat.TPTP | Param.InputFormat.Princess => {
             val fileProperties = Param.FILE_PROPERTIES(settings)
-            res match {
-=======
-      
-    case _ => prover.result match {
->>>>>>> 11bb712a
+            prover.result match {
               case Prover.Proof(tree) => {
                 Console.err.println("Formula is valid, resulting " +
                         (if (Param.MOST_GENERAL_CONSTRAINT(settings))
@@ -862,21 +835,19 @@
                   println("Most-general constraint:")
                   println("true")
                 }
-<<<<<<< HEAD
-                Console.withOut(Console.err) {
-                  println
-=======
-
-                println
+
+                println("% SZS status " + fileProperties.positiveResult + " for " + lastFilename)
+
                 if (Param.COMPUTE_UNSAT_CORE(settings)) {
+                  Console.err.println
                   println("Unsatisfiable core:")
                   val usedNames = prover getAssumedFormulaParts cert
                   println("{" +
                           (((usedNames - PartName.NO_NAME)
                                map (_.toString)).toArray.sorted mkString ", ") +
                           "}")
-                } else {
->>>>>>> 11bb712a
+                } else Console.withOut(Console.err) {
+                  println
                   println("Certificate: " + cert)
                   println("Assumed formulae: " + cert.assumedFormulas)
                   print("Constraint: ")
@@ -884,8 +855,6 @@
                 }
                 
                 printDOTCertificate(cert, settings)
-
-                println("% SZS status " + fileProperties.positiveResult + " for " + lastFilename)
               }
               case Prover.NoCounterModelCertInter(cert, inters) => {
                 Console.err.println("No countermodel exists, formula is valid")
@@ -894,22 +863,12 @@
                   println("Most-general constraint:")
                   println("true")
                 }
-<<<<<<< HEAD
-//                println
-//                println("Certificate: " + cert)
-//                println("Assumed formulae: " + cert.assumedFormulas)
-//                println("Constraint: " + cert.closingConstraint)
+
                 Console.withOut(Console.err) {
                   println
                   println("Interpolants:")
                   for (i <- inters) printFormula(i)
                 }
-=======
-
-                println
-                println("Interpolants:")
-                for (i <- inters) printFormula(i)
->>>>>>> 11bb712a
 
                 if (Param.COMPUTE_UNSAT_CORE(settings)) {
                   println
