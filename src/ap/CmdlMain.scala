/**
 * This file is part of Princess, a theorem prover for Presburger
 * arithmetic with uninterpreted predicates.
 * <http://www.philipp.ruemmer.org/princess.shtml>
 *
 * Copyright (C) 2009-2011 Philipp Ruemmer <ph_r@gmx.net>
 *
 * Princess is free software: you can redistribute it and/or modify
 * it under the terms of the GNU General Public License as published by
 * the Free Software Foundation, either version 3 of the License, or
 * (at your option) any later version.
 *
 * Princess is distributed in the hope that it will be useful,
 * but WITHOUT ANY WARRANTY; without even the implied warranty of
 * MERCHANTABILITY or FITNESS FOR A PARTICULAR PURPOSE.  See the
 * GNU General Public License for more details.
 *
 * You should have received a copy of the GNU General Public License
 * along with Princess.  If not, see <http://www.gnu.org/licenses/>.
 */

package ap;

import ap.proof.ConstraintSimplifier
import ap.proof.tree.{ProofTree, QuantifiedTree}
import ap.proof.certificates.{Certificate, DotLineariser}
import ap.terfor.ConstantTerm
import ap.terfor.conjunctions.{Quantifier, Conjunction}
import ap.parameters.{GlobalSettings, Param}
import ap.parser.{SMTLineariser, PrincessLineariser, IFormula, IExpression,
                  IBinJunctor, IInterpolantSpec, INamedPart, IBoolLit, PartName,
                  Internal2InputAbsy, Simplifier}
import ap.util.{Debug, Seqs, Timeout}
import ap.parameterInference.{ElementaryAttributes,MyClassifier}


object CmdlMain {

  def printGreeting = {
    println("________       _____")                                 
    println("___  __ \\_________(_)________________________________")
    println("__  /_/ /_  ___/_  /__  __ \\  ___/  _ \\_  ___/_  ___/")
    println("_  ____/_  /   _  / _  / / / /__ /  __/(__  )_(__  )")
    println("/_/     /_/    /_/  /_/ /_/\\___/ \\___//____/ /____/")  
    println
    println("A Theorem Prover for First-Order Logic modulo Linear Integer Arithmetic")
    println("(CASC version 2012-04-27)")
    println
    println("(c) Philipp Rümmer, 2009-2012")
    println("(contributions by Angelo Brillout, Peter Baumgartner)")
    println("Free software under GNU General Public License (GPL).")
    println("Bug reports to ph_r@gmx.net")
    println
    println("For more information, visit http://www.philipp.ruemmer.org/princess.shtml")
  }
  
  def printUsage = {
    println("Usage: princess <option>* <inputfile>*")
    println
    printOptions
  }
  
  def printOptions = {
    println("Options:")
    println("  [+-]logo                      Print logo and elapsed time              (default: +)")
    println("  [+-]printTree                 Output the constructed proof tree        (default: -)")
    println("  -inputFormat=val              Specify format of problem file:          (default: auto)")
    println("                                  auto, pri, smtlib, tptp")
    println("  -printSMT=filename            Output the problem in SMT-Lib format     (default: \"\")")
    println("  -printDOT=filename            Output the proof in GraphViz format      (default: \"\")")
    println("  [+-]assert                    Enable runtime assertions                (default: -)")
    println("  -timeout=val                  Set a timeout in milliseconds            (default: infty)")
    println("  [+-]multiStrategy             Use a portfolio of different strategies  (default: -)")
    println("  -simplifyConstraints=val      How to simplify constraints:")
    println("                                  none:   not at all")
    println("                                  fair:   by fair construction of a proof (default)")
    println("                                  lemmas: by depth-first proof construction using lemmas")
    println("  [+-]traceConstraintSimplifier Show the constraint simplifications done (default: -)")
    println("  [+-]mostGeneralConstraint     Derive the most general constraint for this problem")
    println("                                (quantifier elimination for PA formulae) (default: -)")
    println("  [+-]dnfConstraints            Turn ground constraints into DNF         (default: +)")
    println("  -clausifier=val               Choose the clausifier (none, simple)     (default: none)")
    println("  [+-]posUnitResolution         Resolution of clauses with literals in   (default: +)")
    println("                                the antecedent")
    println("  -generateTriggers=val         Automatically generate triggers for quantified formulae")
    println("                                  none:  not at all")
    println("                                  total: for all total functions         (default)")
    println("                                  all:   for all functions")
    println("  -functionGC=val               Garbage-collect function terms")
    println("                                  none:  not at all")
    println("                                  total: for all total functions         (default)")
    println("                                  all:   for all functions")
    println("  [+-]tightFunctionScopes       Keep function application defs. local    (default: +)")
    println("  [+-]boolFunsAsPreds           Encode boolean functions as predicates?  (default: -)")
    println("                                (only used for SMT-LIB and TPTP)")
    println("  [+-]genTotalityAxioms         Generate totality axioms for functions   (default: +)")
    println("  -constructProofs=val          Extract proofs")
    println("                                  never")
    println("                                  ifInterpolating: if \\interpolant is present (default)")
    println("                                  always")
    println("  [+-]simplifyProofs            Simplify extracted proofs                (default: +)")
    println("  [+-]elimInterpolantQuants     Eliminate quantifiers from interpolants  (default: +)")
  }
  
  private def printSMT(prover : AbstractFileProver,
                       filename : String, settings : GlobalSettings) =
    if (Param.PRINT_SMT_FILE(settings) != "") {
      println
      
      def linearise : Unit = {
        import IExpression._
        val formulas = prover.interpolantSpecs match {
          case List() =>
            for (f <- prover.inputFormulas) yield removePartName(f)
          case IInterpolantSpec(left, right) :: _ => {
            def formula(name : PartName) =
              removePartName(prover.inputFormulas.find({
                               case INamedPart(`name`, _) => true
                               case _ => false
                             }).getOrElse(false))
              
            val common = formula(PartName.NO_NAME)
            
            // extract the order of formula parts from the first
            // interpolant specification; this does not quite do the right
            // thing for the axioms of uninterpreted functions, but should
            // work otherwise
            for (part <- left ++ right) yield (common ||| formula(part))
          }
        }

        SMTLineariser(formulas, prover.signature, filename)
      }
      
      if (Param.PRINT_SMT_FILE(settings) != "-") {
        println("Saving in SMT format to " +
                Param.PRINT_SMT_FILE(settings) + " ...")
        val out = new java.io.FileOutputStream(Param.PRINT_SMT_FILE(settings))
        Console.withOut(out) { linearise }
        out.close
      } else {
        linearise
      }
    }
  
  private def printDOTCertificate(cert : Certificate, settings : GlobalSettings) =
    if (Param.PRINT_DOT_CERTIFICATE_FILE(settings) != "") {
      println
      
      if (Param.PRINT_DOT_CERTIFICATE_FILE(settings) != "-") {
        println("Saving certificate in GraphViz format to " +
                Param.PRINT_DOT_CERTIFICATE_FILE(settings) + " ...")
        val out =
          new java.io.FileOutputStream(Param.PRINT_DOT_CERTIFICATE_FILE(settings))
        Console.withOut(out) { DotLineariser(cert) }
        out.close
      } else {
        DotLineariser(cert)
      }
    }
  
  private def determineInputFormat(filename : String,
                                   settings : GlobalSettings)
                                  : Param.InputFormat.Value =
    Param.INPUT_FORMAT(settings) match {
      case Param.InputFormat.Auto =>
        // try to guess the file type from the extension
        if (filename endsWith ".pri")
          Param.InputFormat.Princess
        else if (filename endsWith ".smt2")
          Param.InputFormat.SMTLIB
        else if (filename endsWith ".p")
          Param.InputFormat.TPTP
        else
          throw new Exception ("could not figure out the input format (recognised types: .pri, .smt2, .p)")
      case f => f
  }
  
  private def printFormula(f : IFormula)
                          (implicit format : Param.InputFormat.Value) : Unit =
    format match {
      case Param.InputFormat.SMTLIB => {
        SMTLineariser(f)
        println
      }
      case _ => {
        PrincessLineariser printExpression f
        println
      }
    }
  
  private def printFormula(c : Conjunction)
                          (implicit format : Param.InputFormat.Value) : Unit =
    printFormula((new Simplifier)(Internal2InputAbsy(c)))
  
  private def existentialConstantNum(p : ProofTree) : Int = p match {
    case QuantifiedTree(Quantifier.EX, consts, subtree) =>
      existentialConstantNum(subtree) + consts.size
    case t =>
      (for (st <- t.subtrees.iterator) yield existentialConstantNum(st)).sum
  }

  private var lastFilename : String = ""
  var positiveResult : String = "Theorem"
  var negativeResult : String = "CounterSatisfiable"
    
  var domain_size : ConstantTerm = new ConstantTerm("domain_size")

  def proveProblems(settings : GlobalSettings, 
                    problems : Seq[(String, () => java.io.Reader)],
                    userDefStoppingCond : => Boolean) : Unit = {
    if (problems.isEmpty) {
      Console.withOut(Console.err) {
        println("No inputs given, exiting")
      }
      return
    }
    
    Debug.enableAllAssertions(Param.ASSERTIONS(settings))

    try {
          for ((filename, reader) <- problems) try {
            val timeBefore = System.currentTimeMillis
            
            Console.withOut(Console.err) {
              println("Loading " + filename + " ...")
            }

            lastFilename = (filename split "/").last stripSuffix ".p"
            
            implicit val format = determineInputFormat(filename, settings)
            val baseSettings = Param.INPUT_FORMAT.set(settings, format)
            
            val prover = if (Param.MULTI_STRATEGY(settings)) {
              import ParallelFileProver._
              
              /*
              val s1 = {
                var s = baseSettings
                s = Param.GENERATE_TOTALITY_AXIOMS.set(s, true)
                s = Param.TRIGGER_STRATEGY.set(s, Param.TriggerStrategyOptions.Maximal)
                s = Param.REVERSE_FUNCTIONALITY_PROPAGATION.set(s, true)
                s = Param.TIGHT_FUNCTION_SCOPES.set(s, false)
                s
              }
              val s2 = {
                var s = baseSettings
                s = Param.GENERATE_TOTALITY_AXIOMS.set(s, false)
                s = Param.TRIGGER_STRATEGY.set(s, Param.TriggerStrategyOptions.Maximal)
                s = Param.REVERSE_FUNCTIONALITY_PROPAGATION.set(s, false)
                s = Param.TIGHT_FUNCTION_SCOPES.set(s, false)
                s
              }
              val s3 = {
                var s = baseSettings
                s = Param.GENERATE_TOTALITY_AXIOMS.set(s, true)
                s = Param.TRIGGER_STRATEGY.set(s, Param.TriggerStrategyOptions.AllMaximal)
                s = Param.REVERSE_FUNCTIONALITY_PROPAGATION.set(s, true)
                s = Param.TIGHT_FUNCTION_SCOPES.set(s, true)
                s
              }
              
              val strategies =
                List((s1, true, "+reverseFunctionalityPropagation -tightFunctionScopes"),
                     (s2, false, "-genTotalityAxioms -tightFunctionScopes"),
                     (s3, true, "-triggerStrategy=allMaximal +reverseFunctionalityPropagation"))
              */
                
              /*
              val S = {
                var s = baseSettings
                s = Param.GENERATE_TOTALITY_AXIOMS.set(s, false)
                s = Param.TRIGGER_STRATEGY.set(s, Param.TriggerStrategyOptions.Maximal)
                s = Param.REVERSE_FUNCTIONALITY_PROPAGATION.set(s, false)
                s = Param.TIGHT_FUNCTION_SCOPES.set(s, false)
                s
              }
              val J = {
                var s = baseSettings
                s = Param.GENERATE_TOTALITY_AXIOMS.set(s, true)
                s = Param.TRIGGER_STRATEGY.set(s, Param.TriggerStrategyOptions.AllMaximal)
                s = Param.REVERSE_FUNCTIONALITY_PROPAGATION.set(s, true)
                s = Param.TIGHT_FUNCTION_SCOPES.set(s, true)
                s
              }
              val P = {
                var s = baseSettings
                s = Param.GENERATE_TOTALITY_AXIOMS.set(s, true)
                s = Param.TRIGGER_STRATEGY.set(s, Param.TriggerStrategyOptions.AllMaximal)
                s = Param.REVERSE_FUNCTIONALITY_PROPAGATION.set(s, false)
                s = Param.TIGHT_FUNCTION_SCOPES.set(s, false)
                s
              }
              val Y = {
                var s = baseSettings
                s = Param.GENERATE_TOTALITY_AXIOMS.set(s, false)
                s = Param.TRIGGER_STRATEGY.set(s, Param.TriggerStrategyOptions.Maximal)
                s = Param.REVERSE_FUNCTIONALITY_PROPAGATION.set(s, true)
                s = Param.TIGHT_FUNCTION_SCOPES.set(s, false)
                s
              }
              val W = {
                var s = baseSettings
                s = Param.GENERATE_TOTALITY_AXIOMS.set(s, false)
                s = Param.TRIGGER_STRATEGY.set(s, Param.TriggerStrategyOptions.Maximal)
                s = Param.REVERSE_FUNCTIONALITY_PROPAGATION.set(s, false)
                s = Param.TIGHT_FUNCTION_SCOPES.set(s, false)
                s = Param.TRIGGERS_IN_CONJECTURE.set(s, false)
                s
              }
              
              val strategies =
                List(Configuration(S, false, "-genTotalityAxioms -tightFunctionScopes", Long.MaxValue),
                     Configuration(J, true, "-triggerStrategy=allMaximal +reverseFunctionalityPropagation", Long.MaxValue),
                     Configuration(P, true, "-triggerStrategy=allMaximal -tightFunctionScopes", Long.MaxValue),
                     Configuration(Y, false, "-genTotalityAxioms +reverseFunctionalityPropagation -tightFunctionScopes", Long.MaxValue),
                     Configuration(W, false, "-genTotalityAxioms -tightFunctionScopes -triggersInConjecture", Long.MaxValue))

              new ParallelFileProver(reader,
                                     Param.TIMEOUT(settings),
                                     true,
                                     userDefStoppingCond,
                                     strategies,
                                     2)
              */
              
<<<<<<< HEAD
              /*val S01 = { //-clausifier=simple +tightFunctionScopes -genTotalityAxioms +triggersInConjecture -reverseFunctionalityPropagation -boolFunsAsPreds -triggerStrategy=allMinimal
=======
              /*              New best: List(
               *               TryStrategyCommand(1010002.log,5000),
                               TryStrategyCommand(1110110.log,4000),
                               TryStrategyCommand(0010101.log,16000),
                               TryStrategyCommand(0000000.log,49000),
                               TryStrategyCommand(0011001.log,35000),
                               TryStrategyCommand(0111100.log,5000),
                               TryStrategyCommand(0010012.log,98000),
                               TryStrategyCommand(1101000.log,82000),
                               TryStrategyCommand(1001102.log,22000),
                               TryStrategyCommand(0011011.log,83000),
                               TryStrategyCommand(1001001.log,17000),
                               TryStrategyCommand(1011002.log,113000))

              val S01 = { //-clausifier=simple +tightFunctionScopes -genTotalityAxioms +triggersInConjecture -reverseFunctionalityPropagation -boolFunsAsPreds -triggerStrategy=allMinimal
>>>>>>> 6898d523
                var s = baseSettings
                s = Param.CLAUSIFIER.set(s, Param.ClausifierOptions.Simple)
                s = Param.TIGHT_FUNCTION_SCOPES.set(s, true)
                s = Param.GENERATE_TOTALITY_AXIOMS.set(s, false)
                s = Param.TRIGGERS_IN_CONJECTURE.set(s, true)
                s = Param.REVERSE_FUNCTIONALITY_PROPAGATION.set(s, false)
                s = Param.BOOLEAN_FUNCTIONS_AS_PREDICATES.set(s, false)
                s = Param.TRIGGER_STRATEGY.set(s, Param.TriggerStrategyOptions.AllMinimal)
                s
              }
              val S02 = { //-clausifier=simple +tightFunctionScopes +genTotalityAxioms +triggersInConjecture +reverseFunctionalityPropagation +boolFunsAsPreds -triggerStrategy=allMaximal
                var s = baseSettings
                s = Param.CLAUSIFIER.set(s, Param.ClausifierOptions.Simple)
                s = Param.TIGHT_FUNCTION_SCOPES.set(s, true)
                s = Param.GENERATE_TOTALITY_AXIOMS.set(s, true)
                s = Param.TRIGGERS_IN_CONJECTURE.set(s, true)
                s = Param.REVERSE_FUNCTIONALITY_PROPAGATION.set(s, true)
                s = Param.BOOLEAN_FUNCTIONS_AS_PREDICATES.set(s, true)
                s = Param.TRIGGER_STRATEGY.set(s, Param.TriggerStrategyOptions.AllMaximal)
                s
              }
              val S03 = { //-clausifier=simple +tightFunctionScopes -genTotalityAxioms -triggersInConjecture +reverseFunctionalityPropagation -boolFunsAsPreds -triggerStrategy=maximal
                var s = baseSettings
                s = Param.CLAUSIFIER.set(s, Param.ClausifierOptions.Simple)
                s = Param.TIGHT_FUNCTION_SCOPES.set(s, true)
                s = Param.GENERATE_TOTALITY_AXIOMS.set(s, false)
                s = Param.TRIGGERS_IN_CONJECTURE.set(s, false)
                s = Param.REVERSE_FUNCTIONALITY_PROPAGATION.set(s, true)
                s = Param.BOOLEAN_FUNCTIONS_AS_PREDICATES.set(s, false)
                s = Param.TRIGGER_STRATEGY.set(s, Param.TriggerStrategyOptions.Maximal)
                s
              }
              val S04 = { //-clausifier=simple -tightFunctionScopes -genTotalityAxioms -triggersInConjecture -reverseFunctionalityPropagation -boolFunsAsPreds -triggerStrategy=allMaximal
                var s = baseSettings
                s = Param.CLAUSIFIER.set(s, Param.ClausifierOptions.Simple)
                s = Param.TIGHT_FUNCTION_SCOPES.set(s, false)
                s = Param.GENERATE_TOTALITY_AXIOMS.set(s, false)
                s = Param.TRIGGERS_IN_CONJECTURE.set(s, false)
                s = Param.REVERSE_FUNCTIONALITY_PROPAGATION.set(s, false)
                s = Param.BOOLEAN_FUNCTIONS_AS_PREDICATES.set(s, false)
                s = Param.TRIGGER_STRATEGY.set(s, Param.TriggerStrategyOptions.AllMaximal)
                s
              }
              val S05 = { //-clausifier=none +tightFunctionScopes -genTotalityAxioms -triggersInConjecture -reverseFunctionalityPropagation -boolFunsAsPreds -triggerStrategy=maximal
                var s = baseSettings
                s = Param.CLAUSIFIER.set(s, Param.ClausifierOptions.None)
                s = Param.TIGHT_FUNCTION_SCOPES.set(s, true)
                s = Param.GENERATE_TOTALITY_AXIOMS.set(s, false)
                s = Param.TRIGGERS_IN_CONJECTURE.set(s, false)
                s = Param.REVERSE_FUNCTIONALITY_PROPAGATION.set(s, false)
                s = Param.BOOLEAN_FUNCTIONS_AS_PREDICATES.set(s, false)
                s = Param.TRIGGER_STRATEGY.set(s, Param.TriggerStrategyOptions.Maximal)
                s
              }
              val S06 = { //-clausifier=none +tightFunctionScopes +genTotalityAxioms -triggersInConjecture +reverseFunctionalityPropagation -boolFunsAsPreds -triggerStrategy=allMaximal
                var s = baseSettings
                s = Param.CLAUSIFIER.set(s, Param.ClausifierOptions.None)
                s = Param.TIGHT_FUNCTION_SCOPES.set(s, true)
                s = Param.GENERATE_TOTALITY_AXIOMS.set(s, true)
                s = Param.TRIGGERS_IN_CONJECTURE.set(s, false)
                s = Param.REVERSE_FUNCTIONALITY_PROPAGATION.set(s, true)
                s = Param.BOOLEAN_FUNCTIONS_AS_PREDICATES.set(s, false)
                s = Param.TRIGGER_STRATEGY.set(s, Param.TriggerStrategyOptions.AllMaximal)
                s
              }
              val S07 = { //-clausifier=simple +tightFunctionScopes -genTotalityAxioms -triggersInConjecture -reverseFunctionalityPropagation +boolFunsAsPreds -triggerStrategy=allMinimal
                var s = baseSettings
                s = Param.CLAUSIFIER.set(s, Param.ClausifierOptions.Simple)
                s = Param.TIGHT_FUNCTION_SCOPES.set(s, true)
                s = Param.GENERATE_TOTALITY_AXIOMS.set(s, false)
                s = Param.TRIGGERS_IN_CONJECTURE.set(s, false)
                s = Param.REVERSE_FUNCTIONALITY_PROPAGATION.set(s, false)
                s = Param.BOOLEAN_FUNCTIONS_AS_PREDICATES.set(s, true)
                s = Param.TRIGGER_STRATEGY.set(s, Param.TriggerStrategyOptions.AllMinimal)
                s
              }
              val S08 = { //-clausifier=none -tightFunctionScopes +genTotalityAxioms +triggersInConjecture -reverseFunctionalityPropagation -boolFunsAsPreds -triggerStrategy=allMaximal
                var s = baseSettings
                s = Param.CLAUSIFIER.set(s, Param.ClausifierOptions.None)
                s = Param.TIGHT_FUNCTION_SCOPES.set(s, false)
                s = Param.GENERATE_TOTALITY_AXIOMS.set(s, true)
                s = Param.TRIGGERS_IN_CONJECTURE.set(s, true)
                s = Param.REVERSE_FUNCTIONALITY_PROPAGATION.set(s, false)
                s = Param.BOOLEAN_FUNCTIONS_AS_PREDICATES.set(s, false)
                s = Param.TRIGGER_STRATEGY.set(s, Param.TriggerStrategyOptions.AllMaximal)
                s
              }
              val S09 = { //-clausifier=none -tightFunctionScopes -genTotalityAxioms +triggersInConjecture +reverseFunctionalityPropagation -boolFunsAsPreds -triggerStrategy=allMinimal
                var s = baseSettings
                s = Param.CLAUSIFIER.set(s, Param.ClausifierOptions.None)
                s = Param.TIGHT_FUNCTION_SCOPES.set(s, false)
                s = Param.GENERATE_TOTALITY_AXIOMS.set(s, false)
                s = Param.TRIGGERS_IN_CONJECTURE.set(s, true)
                s = Param.REVERSE_FUNCTIONALITY_PROPAGATION.set(s, true)
                s = Param.BOOLEAN_FUNCTIONS_AS_PREDICATES.set(s, false)
                s = Param.TRIGGER_STRATEGY.set(s, Param.TriggerStrategyOptions.AllMinimal)
                s
              }
              val S10 = { //-clausifier=none +tightFunctionScopes -genTotalityAxioms -triggersInConjecture -reverseFunctionalityPropagation +boolFunsAsPreds -triggerStrategy=maximal
                var s = baseSettings
                s = Param.CLAUSIFIER.set(s, Param.ClausifierOptions.None)
                s = Param.TIGHT_FUNCTION_SCOPES.set(s, true)
                s = Param.GENERATE_TOTALITY_AXIOMS.set(s, false)
                s = Param.TRIGGERS_IN_CONJECTURE.set(s, false)
                s = Param.REVERSE_FUNCTIONALITY_PROPAGATION.set(s, false)
                s = Param.BOOLEAN_FUNCTIONS_AS_PREDICATES.set(s, true)
                s = Param.TRIGGER_STRATEGY.set(s, Param.TriggerStrategyOptions.Maximal)
                s
              }
              val S11 = { //-clausifier=none -tightFunctionScopes -genTotalityAxioms +triggersInConjecture -reverseFunctionalityPropagation -boolFunsAsPreds -triggerStrategy=maximal
                var s = baseSettings
                s = Param.CLAUSIFIER.set(s, Param.ClausifierOptions.None)
                s = Param.TIGHT_FUNCTION_SCOPES.set(s, false)
                s = Param.GENERATE_TOTALITY_AXIOMS.set(s, false)
                s = Param.TRIGGERS_IN_CONJECTURE.set(s, true)
                s = Param.REVERSE_FUNCTIONALITY_PROPAGATION.set(s, false)
                s = Param.BOOLEAN_FUNCTIONS_AS_PREDICATES.set(s, false)
                s = Param.TRIGGER_STRATEGY.set(s, Param.TriggerStrategyOptions.Maximal)
                s
              }
              val S12 = { //-clausifier=none +tightFunctionScopes -genTotalityAxioms +triggersInConjecture -reverseFunctionalityPropagation -boolFunsAsPreds -triggerStrategy=allMinimal
                var s = baseSettings
                s = Param.CLAUSIFIER.set(s, Param.ClausifierOptions.None)
                s = Param.TIGHT_FUNCTION_SCOPES.set(s, true)
                s = Param.GENERATE_TOTALITY_AXIOMS.set(s, false)
                s = Param.TRIGGERS_IN_CONJECTURE.set(s, true)
                s = Param.REVERSE_FUNCTIONALITY_PROPAGATION.set(s, false)
                s = Param.BOOLEAN_FUNCTIONS_AS_PREDICATES.set(s, false)
                s = Param.TRIGGER_STRATEGY.set(s, Param.TriggerStrategyOptions.AllMinimal)
                s
              }*/

<<<<<<< HEAD
              /*              New best: List(
               *               TryStrategyCommand(1010002.log,5000),
                               TryStrategyCommand(1110110.log,4000),
                               TryStrategyCommand(0010101.log,16000),
                               TryStrategyCommand(0000000.log,49000),
                               TryStrategyCommand(0011001.log,35000),
                               TryStrategyCommand(0111100.log,5000),
                               TryStrategyCommand(0010012.log,98000),
                               TryStrategyCommand(1101000.log,82000),
                               TryStrategyCommand(1001102.log,22000),
                               TryStrategyCommand(0011011.log,83000),
                               TryStrategyCommand(1001001.log,17000),
                               TryStrategyCommand(1011002.log,113000)) */

              val a = new ElementaryAttributes(null)
              var myReader= reader
               Console.withOut(Console.err) {
              //println("Calculating attributes...")
              }
              
              val instance=ElementaryAttributes.calculateAttributes(lastFilename,myReader)
              Console.withOut(Console.err) {
                println("Classifying ...")
              }
              val cls= new MyClassifier()
              val res = cls.classify(instance)
              
              var strategies =List[Configuration]()
              for (i <- 0 until 10)
              { 
            	  //println(res(i)._1)
                  strategies= strategies ++ List(Configuration(cls.strategyToOptions(res(i)._1, baseSettings), false,
                      cls.strategyName(res(i)._1),30000))                
              }
              
            /*
=======
              val strategies =
>>>>>>> 6898d523
                List(Configuration(S01, false, "-clausifier=simple +tightFunctionScopes -genTotalityAxioms +triggersInConjecture -reverseFunctionalityPropagation -boolFunsAsPreds -triggerStrategy=allMinimal", 5000),
                     Configuration(S02, true,  "-clausifier=simple +tightFunctionScopes +genTotalityAxioms +triggersInConjecture +reverseFunctionalityPropagation +boolFunsAsPreds -triggerStrategy=allMaximal", 5000),
                     Configuration(S03, false, "-clausifier=simple +tightFunctionScopes -genTotalityAxioms -triggersInConjecture +reverseFunctionalityPropagation -boolFunsAsPreds -triggerStrategy=maximal", 10000),
                     Configuration(S04, false, "-clausifier=simple -tightFunctionScopes -genTotalityAxioms -triggersInConjecture -reverseFunctionalityPropagation -boolFunsAsPreds -triggerStrategy=allMaximal", 20000),
                     Configuration(S05, false, "-clausifier=none +tightFunctionScopes -genTotalityAxioms -triggersInConjecture -reverseFunctionalityPropagation -boolFunsAsPreds -triggerStrategy=maximal", 20000),
                     Configuration(S06, true,  "-clausifier=none +tightFunctionScopes +genTotalityAxioms -triggersInConjecture +reverseFunctionalityPropagation -boolFunsAsPreds -triggerStrategy=allMaximal", 5000),
                     Configuration(S07, false, "-clausifier=simple +tightFunctionScopes -genTotalityAxioms -triggersInConjecture -reverseFunctionalityPropagation +boolFunsAsPreds -triggerStrategy=allMinimal", 50000),
                     Configuration(S08, true,  "-clausifier=none -tightFunctionScopes +genTotalityAxioms +triggersInConjecture -reverseFunctionalityPropagation -boolFunsAsPreds -triggerStrategy=allMaximal", 150000),
                     Configuration(S09, false, "-clausifier=none -tightFunctionScopes -genTotalityAxioms +triggersInConjecture +reverseFunctionalityPropagation -boolFunsAsPreds -triggerStrategy=allMinimal", 10000),
                     Configuration(S10, false, "-clausifier=none +tightFunctionScopes -genTotalityAxioms -triggersInConjecture -reverseFunctionalityPropagation +boolFunsAsPreds -triggerStrategy=maximal", 150000),
                     Configuration(S11, false, "-clausifier=none -tightFunctionScopes -genTotalityAxioms +triggersInConjecture -reverseFunctionalityPropagation -boolFunsAsPreds -triggerStrategy=maximal", 10000),
                     Configuration(S12, false, "-clausifier=none +tightFunctionScopes -genTotalityAxioms +triggersInConjecture -reverseFunctionalityPropagation -boolFunsAsPreds -triggerStrategy=allMinimal", 150000))
              */
<<<<<<< HEAD
=======
              
              val rawStrategies =
                List(("1010001",5000),
                     ("1010002",5000),
                     ("1110010",2000),
                     ("0001001",14000),
                     ("1001002",40000),
                     ("1101102",7000),
                     ("1011101",15000),
                     ("1010101",7000),
                     ("0010012",40000),
                     ("1011011",Int.MaxValue),
                     ("1111102",Int.MaxValue),
                     ("1000000",20000),
                     ("0100100",Int.MaxValue))
                     
              def toSetting(str : String) = {
                var s = baseSettings
                s = Param.TRIGGERS_IN_CONJECTURE.set(s, str(0) == '1')
                s = Param.GENERATE_TOTALITY_AXIOMS.set(s, str(1) == '1')
                s = Param.TIGHT_FUNCTION_SCOPES.set(s, str(2) == '1')
                s = Param.CLAUSIFIER.set(s,
                      if (str(3) == '0')
                        Param.ClausifierOptions.Simple
                      else
                        Param.ClausifierOptions.None)
                s = Param.REVERSE_FUNCTIONALITY_PROPAGATION.set(s, str(4) == '1')
                s = Param.BOOLEAN_FUNCTIONS_AS_PREDICATES.set(s, str(5) == '1')
                s = Param.TRIGGER_STRATEGY.set(s, str(6) match {
                      case '0' => Param.TriggerStrategyOptions.AllMaximal
                      case '1' => Param.TriggerStrategyOptions.Maximal
                      case '2' => Param.TriggerStrategyOptions.AllMinimal
                    })
                s
              }
              
              val strategies = for ((str, to) <- rawStrategies) yield {
                val s = toSetting(str)
                Configuration(toSetting(str), Param.GENERATE_TOTALITY_AXIOMS(s),
                              str, to)
              }
              
>>>>>>> 6898d523
              new ParallelFileProver(reader,
                                     Param.TIMEOUT(settings),
                                     true,
                                     userDefStoppingCond,
                                     strategies,
                                     3)

            } else {
              new IntelliFileProver(reader(),
                                    Param.TIMEOUT(settings),
                                    true,
                                    userDefStoppingCond,
                                    baseSettings)
            }

            Console.withOut(Console.err) {
              println
            }
            
            prover.result match {
              case Prover.Proof(tree) => {
                Console.err.println("Formula is valid, resulting " +
                        (if (Param.MOST_GENERAL_CONSTRAINT(settings))
                           "most-general "
                         else
                           "") + "constraint:")
                Console.withOut(Console.err) {
                  printFormula(tree.closingConstraint)
                }
//                Console.err.println("Number of existential constants: " +
//                                    existentialConstantNum(tree))
                if (Param.PRINT_TREE(settings)) {
                  println
                  println("Proof tree:")
                  println(tree)
                }
                
                println("% SZS status " + positiveResult + " for " + lastFilename)
              }
              case Prover.ProofWithModel(tree, model) => {
                Console.err.println("Formula is valid, resulting " +
                        (if (Param.MOST_GENERAL_CONSTRAINT(settings))
                           "most-general "
                         else
                           "") + "constraint:")
                Console.withOut(Console.err) {
                  printFormula(tree.closingConstraint)
                }
//                Console.err.println("Number of existential constants: " +
//                                    existentialConstantNum(tree))
                model match {
                  case IBoolLit(true) => // nothing
                  case _ => {
                    println
                    println("Concrete witness:")
                    printFormula(model)
                  }
                }
                if (Param.PRINT_TREE(settings)) {
                  println
                  println("Proof tree:")
                  println(tree)
                }
                
                println("% SZS status " + positiveResult + " for " + lastFilename)
              }
              case Prover.NoProof(tree) =>  {
                Console.err.println("No proof found")
//                Console.err.println("Number of existential constants: " +
//                                    existentialConstantNum(tree))
                if (Param.MOST_GENERAL_CONSTRAINT(settings)) {
                  println
                  println("Most-general constraint:")
                  println("false")
                }
                
                println("% SZS status GaveUp for " + lastFilename)
              }
              case Prover.CounterModel(model) =>  {
                Console.withOut(Console.err) {
                  println("Formula is invalid, found a countermodel:")
                  printFormula(model)
                }
                if (Param.MOST_GENERAL_CONSTRAINT(settings)) {
                  println
                  println("Most-general constraint:")
                  println("false")
                }
                
                println("% SZS status " + negativeResult + " for " + lastFilename)
              }
              case Prover.NoCounterModel =>  {
                Console.err.println("No countermodel exists, formula is valid")
                if (Param.MOST_GENERAL_CONSTRAINT(settings)) {
                  println
                  println("Most-general constraint:")
                  println("true")
                }
                
                println("% SZS status " + positiveResult + " for " + lastFilename)
              }
              case Prover.NoCounterModelCert(cert) =>  {
                Console.err.println("No countermodel exists, formula is valid")
                if (Param.MOST_GENERAL_CONSTRAINT(settings)) {
                  println
                  println("Most-general constraint:")
                  println("true")
                }
                Console.withOut(Console.err) {
                  println
                  println("Certificate: " + cert)
                  println("Assumed formulae: " + cert.assumedFormulas)
                  print("Constraint: ")
                  printFormula(cert.closingConstraint)
                }
                
                printDOTCertificate(cert, settings)

                println("% SZS status " + positiveResult + " for " + lastFilename)
              }
              case Prover.NoCounterModelCertInter(cert, inters) => {
                Console.err.println("No countermodel exists, formula is valid")
                if (Param.MOST_GENERAL_CONSTRAINT(settings)) {
                  println
                  println("Most-general constraint:")
                  println("true")
                }
//                println
//                println("Certificate: " + cert)
//                println("Assumed formulae: " + cert.assumedFormulas)
//                println("Constraint: " + cert.closingConstraint)
                Console.withOut(Console.err) {
                  println
                  println("Interpolants:")
                  for (i <- inters) printFormula(i)
                }

                printDOTCertificate(cert, settings)
                
                println("% SZS status " + positiveResult + " for " + lastFilename)
              }
              case Prover.Model(model) =>  {
                Console.withOut(Console.err) {
                  println("Formula is valid, satisfying assignment for the existential constants is:")
                  printFormula(model)
                }
                println("% SZS status " + positiveResult + " for " + lastFilename)
              }
              case Prover.NoModel =>  {
                Console.err.println("No satisfying assignment for the existential constants exists, formula is invalid")
                println("% SZS status " + negativeResult + " for " + lastFilename)
              }
              case Prover.TimeoutProof(tree) =>  {
                Console.err.println("Cancelled or timeout")
//                Console.err.println("Number of existential constants: " +
//                                    existentialConstantNum(tree))
                if (Param.MOST_GENERAL_CONSTRAINT(settings)) {
                  println
                  println("Current constraint:")
                  Timeout.withTimeoutMillis(1000) {
                    printFormula(tree.closingConstraint)
                  }{
                    println("(timeout)")
                  }
                }
                if (Param.PRINT_TREE(settings)) {
                  println
                  println("Proof tree:")
                  println(tree)
                }
                println("% SZS status Timeout for " + lastFilename)
              }
              case Prover.TimeoutModel | Prover.TimeoutCounterModel =>  {
                Console.err.println("Cancelled or timeout")
                if (Param.MOST_GENERAL_CONSTRAINT(settings)) {
                  println
                  println("Current constraint:")
                  println("false")
                }
                println("% SZS status Timeout for " + lastFilename)
              }
            }
            
            val timeAfter = System.currentTimeMillis
            
            Console.withOut(Console.err) {
              println
              if (Param.LOGO(settings))
                println("" + (timeAfter - timeBefore) + "ms")
            }
            
            prover match {
              case prover : AbstractFileProver => printSMT(prover, filename, settings)
              case _ => // nothing
            }
            
            /* println
            println(ap.util.Timer)
            ap.util.Timer.reset */
          } catch {
            case _ : StackOverflowError => Console.withOut(Console.err) {
              println("Stack overflow, giving up")
              // let's hope that everything is still in a valid state
            }
            case _ : OutOfMemoryError => Console.withOut(Console.err) {
              println("Out of memory, giving up")
              System.gc
              // let's hope that everything is still in a valid state
            }
          }
    } catch {
      case e : Throwable => {
        Console.withOut(Console.err) {
          println("ERROR: " + e.getMessage)
         e.printStackTrace
        }
        println("% SZS status Error for " + lastFilename)
        return
      }
    }
  }

  def main(args: Array[String]) : Unit = {
    val (settings, inputs) =
      try { // switch on proof construction by default in the iPrincess version
            GlobalSettings.fromArguments(args, GlobalSettings.DEFAULT)
          } catch {
      case e : Throwable => {
        Console.withOut(Console.err) {
          printGreeting
          println
          println(e.getMessage)
          println
          printUsage
        }
        return
      }
    }

    if (Param.LOGO(settings)) Console.withOut(Console.err) {
      printGreeting
      println
    }
    
    proveProblems(settings,
                  for (name <- inputs.view)
                  yield (name,
                         () => new java.io.BufferedReader (
                               new java.io.FileReader(new java.io.File (name)))),
                  false)
  }
}<|MERGE_RESOLUTION|>--- conflicted
+++ resolved
@@ -234,303 +234,22 @@
             val prover = if (Param.MULTI_STRATEGY(settings)) {
               import ParallelFileProver._
               
-              /*
-              val s1 = {
-                var s = baseSettings
-                s = Param.GENERATE_TOTALITY_AXIOMS.set(s, true)
-                s = Param.TRIGGER_STRATEGY.set(s, Param.TriggerStrategyOptions.Maximal)
-                s = Param.REVERSE_FUNCTIONALITY_PROPAGATION.set(s, true)
-                s = Param.TIGHT_FUNCTION_SCOPES.set(s, false)
-                s
-              }
-              val s2 = {
-                var s = baseSettings
-                s = Param.GENERATE_TOTALITY_AXIOMS.set(s, false)
-                s = Param.TRIGGER_STRATEGY.set(s, Param.TriggerStrategyOptions.Maximal)
-                s = Param.REVERSE_FUNCTIONALITY_PROPAGATION.set(s, false)
-                s = Param.TIGHT_FUNCTION_SCOPES.set(s, false)
-                s
-              }
-              val s3 = {
-                var s = baseSettings
-                s = Param.GENERATE_TOTALITY_AXIOMS.set(s, true)
-                s = Param.TRIGGER_STRATEGY.set(s, Param.TriggerStrategyOptions.AllMaximal)
-                s = Param.REVERSE_FUNCTIONALITY_PROPAGATION.set(s, true)
-                s = Param.TIGHT_FUNCTION_SCOPES.set(s, true)
-                s
-              }
+              val instance =
+                ElementaryAttributes.calculateAttributes(lastFilename, reader)
+              Console.err.println("Classifying ...")
               
-              val strategies =
-                List((s1, true, "+reverseFunctionalityPropagation -tightFunctionScopes"),
-                     (s2, false, "-genTotalityAxioms -tightFunctionScopes"),
-                     (s3, true, "-triggerStrategy=allMaximal +reverseFunctionalityPropagation"))
-              */
-                
-              /*
-              val S = {
-                var s = baseSettings
-                s = Param.GENERATE_TOTALITY_AXIOMS.set(s, false)
-                s = Param.TRIGGER_STRATEGY.set(s, Param.TriggerStrategyOptions.Maximal)
-                s = Param.REVERSE_FUNCTIONALITY_PROPAGATION.set(s, false)
-                s = Param.TIGHT_FUNCTION_SCOPES.set(s, false)
-                s
-              }
-              val J = {
-                var s = baseSettings
-                s = Param.GENERATE_TOTALITY_AXIOMS.set(s, true)
-                s = Param.TRIGGER_STRATEGY.set(s, Param.TriggerStrategyOptions.AllMaximal)
-                s = Param.REVERSE_FUNCTIONALITY_PROPAGATION.set(s, true)
-                s = Param.TIGHT_FUNCTION_SCOPES.set(s, true)
-                s
-              }
-              val P = {
-                var s = baseSettings
-                s = Param.GENERATE_TOTALITY_AXIOMS.set(s, true)
-                s = Param.TRIGGER_STRATEGY.set(s, Param.TriggerStrategyOptions.AllMaximal)
-                s = Param.REVERSE_FUNCTIONALITY_PROPAGATION.set(s, false)
-                s = Param.TIGHT_FUNCTION_SCOPES.set(s, false)
-                s
-              }
-              val Y = {
-                var s = baseSettings
-                s = Param.GENERATE_TOTALITY_AXIOMS.set(s, false)
-                s = Param.TRIGGER_STRATEGY.set(s, Param.TriggerStrategyOptions.Maximal)
-                s = Param.REVERSE_FUNCTIONALITY_PROPAGATION.set(s, true)
-                s = Param.TIGHT_FUNCTION_SCOPES.set(s, false)
-                s
-              }
-              val W = {
-                var s = baseSettings
-                s = Param.GENERATE_TOTALITY_AXIOMS.set(s, false)
-                s = Param.TRIGGER_STRATEGY.set(s, Param.TriggerStrategyOptions.Maximal)
-                s = Param.REVERSE_FUNCTIONALITY_PROPAGATION.set(s, false)
-                s = Param.TIGHT_FUNCTION_SCOPES.set(s, false)
-                s = Param.TRIGGERS_IN_CONJECTURE.set(s, false)
-                s
-              }
+              val strategyOrder = MyClassifier classify instance
+              println(strategyOrder)
               
-              val strategies =
-                List(Configuration(S, false, "-genTotalityAxioms -tightFunctionScopes", Long.MaxValue),
-                     Configuration(J, true, "-triggerStrategy=allMaximal +reverseFunctionalityPropagation", Long.MaxValue),
-                     Configuration(P, true, "-triggerStrategy=allMaximal -tightFunctionScopes", Long.MaxValue),
-                     Configuration(Y, false, "-genTotalityAxioms +reverseFunctionalityPropagation -tightFunctionScopes", Long.MaxValue),
-                     Configuration(W, false, "-genTotalityAxioms -tightFunctionScopes -triggersInConjecture", Long.MaxValue))
-
-              new ParallelFileProver(reader,
-                                     Param.TIMEOUT(settings),
-                                     true,
-                                     userDefStoppingCond,
-                                     strategies,
-                                     2)
-              */
+              val strategies = (for (name <- strategyOrder.iterator) yield {
+                val settings = MyClassifier.strategyToOptions(name, baseSettings)
+                val desc = MyClassifier strategyName name
+                Configuration(settings,
+                              Param.GENERATE_TOTALITY_AXIOMS(settings),
+                              desc, 30000)
+              }).toList
               
-<<<<<<< HEAD
-              /*val S01 = { //-clausifier=simple +tightFunctionScopes -genTotalityAxioms +triggersInConjecture -reverseFunctionalityPropagation -boolFunsAsPreds -triggerStrategy=allMinimal
-=======
-              /*              New best: List(
-               *               TryStrategyCommand(1010002.log,5000),
-                               TryStrategyCommand(1110110.log,4000),
-                               TryStrategyCommand(0010101.log,16000),
-                               TryStrategyCommand(0000000.log,49000),
-                               TryStrategyCommand(0011001.log,35000),
-                               TryStrategyCommand(0111100.log,5000),
-                               TryStrategyCommand(0010012.log,98000),
-                               TryStrategyCommand(1101000.log,82000),
-                               TryStrategyCommand(1001102.log,22000),
-                               TryStrategyCommand(0011011.log,83000),
-                               TryStrategyCommand(1001001.log,17000),
-                               TryStrategyCommand(1011002.log,113000))
-
-              val S01 = { //-clausifier=simple +tightFunctionScopes -genTotalityAxioms +triggersInConjecture -reverseFunctionalityPropagation -boolFunsAsPreds -triggerStrategy=allMinimal
->>>>>>> 6898d523
-                var s = baseSettings
-                s = Param.CLAUSIFIER.set(s, Param.ClausifierOptions.Simple)
-                s = Param.TIGHT_FUNCTION_SCOPES.set(s, true)
-                s = Param.GENERATE_TOTALITY_AXIOMS.set(s, false)
-                s = Param.TRIGGERS_IN_CONJECTURE.set(s, true)
-                s = Param.REVERSE_FUNCTIONALITY_PROPAGATION.set(s, false)
-                s = Param.BOOLEAN_FUNCTIONS_AS_PREDICATES.set(s, false)
-                s = Param.TRIGGER_STRATEGY.set(s, Param.TriggerStrategyOptions.AllMinimal)
-                s
-              }
-              val S02 = { //-clausifier=simple +tightFunctionScopes +genTotalityAxioms +triggersInConjecture +reverseFunctionalityPropagation +boolFunsAsPreds -triggerStrategy=allMaximal
-                var s = baseSettings
-                s = Param.CLAUSIFIER.set(s, Param.ClausifierOptions.Simple)
-                s = Param.TIGHT_FUNCTION_SCOPES.set(s, true)
-                s = Param.GENERATE_TOTALITY_AXIOMS.set(s, true)
-                s = Param.TRIGGERS_IN_CONJECTURE.set(s, true)
-                s = Param.REVERSE_FUNCTIONALITY_PROPAGATION.set(s, true)
-                s = Param.BOOLEAN_FUNCTIONS_AS_PREDICATES.set(s, true)
-                s = Param.TRIGGER_STRATEGY.set(s, Param.TriggerStrategyOptions.AllMaximal)
-                s
-              }
-              val S03 = { //-clausifier=simple +tightFunctionScopes -genTotalityAxioms -triggersInConjecture +reverseFunctionalityPropagation -boolFunsAsPreds -triggerStrategy=maximal
-                var s = baseSettings
-                s = Param.CLAUSIFIER.set(s, Param.ClausifierOptions.Simple)
-                s = Param.TIGHT_FUNCTION_SCOPES.set(s, true)
-                s = Param.GENERATE_TOTALITY_AXIOMS.set(s, false)
-                s = Param.TRIGGERS_IN_CONJECTURE.set(s, false)
-                s = Param.REVERSE_FUNCTIONALITY_PROPAGATION.set(s, true)
-                s = Param.BOOLEAN_FUNCTIONS_AS_PREDICATES.set(s, false)
-                s = Param.TRIGGER_STRATEGY.set(s, Param.TriggerStrategyOptions.Maximal)
-                s
-              }
-              val S04 = { //-clausifier=simple -tightFunctionScopes -genTotalityAxioms -triggersInConjecture -reverseFunctionalityPropagation -boolFunsAsPreds -triggerStrategy=allMaximal
-                var s = baseSettings
-                s = Param.CLAUSIFIER.set(s, Param.ClausifierOptions.Simple)
-                s = Param.TIGHT_FUNCTION_SCOPES.set(s, false)
-                s = Param.GENERATE_TOTALITY_AXIOMS.set(s, false)
-                s = Param.TRIGGERS_IN_CONJECTURE.set(s, false)
-                s = Param.REVERSE_FUNCTIONALITY_PROPAGATION.set(s, false)
-                s = Param.BOOLEAN_FUNCTIONS_AS_PREDICATES.set(s, false)
-                s = Param.TRIGGER_STRATEGY.set(s, Param.TriggerStrategyOptions.AllMaximal)
-                s
-              }
-              val S05 = { //-clausifier=none +tightFunctionScopes -genTotalityAxioms -triggersInConjecture -reverseFunctionalityPropagation -boolFunsAsPreds -triggerStrategy=maximal
-                var s = baseSettings
-                s = Param.CLAUSIFIER.set(s, Param.ClausifierOptions.None)
-                s = Param.TIGHT_FUNCTION_SCOPES.set(s, true)
-                s = Param.GENERATE_TOTALITY_AXIOMS.set(s, false)
-                s = Param.TRIGGERS_IN_CONJECTURE.set(s, false)
-                s = Param.REVERSE_FUNCTIONALITY_PROPAGATION.set(s, false)
-                s = Param.BOOLEAN_FUNCTIONS_AS_PREDICATES.set(s, false)
-                s = Param.TRIGGER_STRATEGY.set(s, Param.TriggerStrategyOptions.Maximal)
-                s
-              }
-              val S06 = { //-clausifier=none +tightFunctionScopes +genTotalityAxioms -triggersInConjecture +reverseFunctionalityPropagation -boolFunsAsPreds -triggerStrategy=allMaximal
-                var s = baseSettings
-                s = Param.CLAUSIFIER.set(s, Param.ClausifierOptions.None)
-                s = Param.TIGHT_FUNCTION_SCOPES.set(s, true)
-                s = Param.GENERATE_TOTALITY_AXIOMS.set(s, true)
-                s = Param.TRIGGERS_IN_CONJECTURE.set(s, false)
-                s = Param.REVERSE_FUNCTIONALITY_PROPAGATION.set(s, true)
-                s = Param.BOOLEAN_FUNCTIONS_AS_PREDICATES.set(s, false)
-                s = Param.TRIGGER_STRATEGY.set(s, Param.TriggerStrategyOptions.AllMaximal)
-                s
-              }
-              val S07 = { //-clausifier=simple +tightFunctionScopes -genTotalityAxioms -triggersInConjecture -reverseFunctionalityPropagation +boolFunsAsPreds -triggerStrategy=allMinimal
-                var s = baseSettings
-                s = Param.CLAUSIFIER.set(s, Param.ClausifierOptions.Simple)
-                s = Param.TIGHT_FUNCTION_SCOPES.set(s, true)
-                s = Param.GENERATE_TOTALITY_AXIOMS.set(s, false)
-                s = Param.TRIGGERS_IN_CONJECTURE.set(s, false)
-                s = Param.REVERSE_FUNCTIONALITY_PROPAGATION.set(s, false)
-                s = Param.BOOLEAN_FUNCTIONS_AS_PREDICATES.set(s, true)
-                s = Param.TRIGGER_STRATEGY.set(s, Param.TriggerStrategyOptions.AllMinimal)
-                s
-              }
-              val S08 = { //-clausifier=none -tightFunctionScopes +genTotalityAxioms +triggersInConjecture -reverseFunctionalityPropagation -boolFunsAsPreds -triggerStrategy=allMaximal
-                var s = baseSettings
-                s = Param.CLAUSIFIER.set(s, Param.ClausifierOptions.None)
-                s = Param.TIGHT_FUNCTION_SCOPES.set(s, false)
-                s = Param.GENERATE_TOTALITY_AXIOMS.set(s, true)
-                s = Param.TRIGGERS_IN_CONJECTURE.set(s, true)
-                s = Param.REVERSE_FUNCTIONALITY_PROPAGATION.set(s, false)
-                s = Param.BOOLEAN_FUNCTIONS_AS_PREDICATES.set(s, false)
-                s = Param.TRIGGER_STRATEGY.set(s, Param.TriggerStrategyOptions.AllMaximal)
-                s
-              }
-              val S09 = { //-clausifier=none -tightFunctionScopes -genTotalityAxioms +triggersInConjecture +reverseFunctionalityPropagation -boolFunsAsPreds -triggerStrategy=allMinimal
-                var s = baseSettings
-                s = Param.CLAUSIFIER.set(s, Param.ClausifierOptions.None)
-                s = Param.TIGHT_FUNCTION_SCOPES.set(s, false)
-                s = Param.GENERATE_TOTALITY_AXIOMS.set(s, false)
-                s = Param.TRIGGERS_IN_CONJECTURE.set(s, true)
-                s = Param.REVERSE_FUNCTIONALITY_PROPAGATION.set(s, true)
-                s = Param.BOOLEAN_FUNCTIONS_AS_PREDICATES.set(s, false)
-                s = Param.TRIGGER_STRATEGY.set(s, Param.TriggerStrategyOptions.AllMinimal)
-                s
-              }
-              val S10 = { //-clausifier=none +tightFunctionScopes -genTotalityAxioms -triggersInConjecture -reverseFunctionalityPropagation +boolFunsAsPreds -triggerStrategy=maximal
-                var s = baseSettings
-                s = Param.CLAUSIFIER.set(s, Param.ClausifierOptions.None)
-                s = Param.TIGHT_FUNCTION_SCOPES.set(s, true)
-                s = Param.GENERATE_TOTALITY_AXIOMS.set(s, false)
-                s = Param.TRIGGERS_IN_CONJECTURE.set(s, false)
-                s = Param.REVERSE_FUNCTIONALITY_PROPAGATION.set(s, false)
-                s = Param.BOOLEAN_FUNCTIONS_AS_PREDICATES.set(s, true)
-                s = Param.TRIGGER_STRATEGY.set(s, Param.TriggerStrategyOptions.Maximal)
-                s
-              }
-              val S11 = { //-clausifier=none -tightFunctionScopes -genTotalityAxioms +triggersInConjecture -reverseFunctionalityPropagation -boolFunsAsPreds -triggerStrategy=maximal
-                var s = baseSettings
-                s = Param.CLAUSIFIER.set(s, Param.ClausifierOptions.None)
-                s = Param.TIGHT_FUNCTION_SCOPES.set(s, false)
-                s = Param.GENERATE_TOTALITY_AXIOMS.set(s, false)
-                s = Param.TRIGGERS_IN_CONJECTURE.set(s, true)
-                s = Param.REVERSE_FUNCTIONALITY_PROPAGATION.set(s, false)
-                s = Param.BOOLEAN_FUNCTIONS_AS_PREDICATES.set(s, false)
-                s = Param.TRIGGER_STRATEGY.set(s, Param.TriggerStrategyOptions.Maximal)
-                s
-              }
-              val S12 = { //-clausifier=none +tightFunctionScopes -genTotalityAxioms +triggersInConjecture -reverseFunctionalityPropagation -boolFunsAsPreds -triggerStrategy=allMinimal
-                var s = baseSettings
-                s = Param.CLAUSIFIER.set(s, Param.ClausifierOptions.None)
-                s = Param.TIGHT_FUNCTION_SCOPES.set(s, true)
-                s = Param.GENERATE_TOTALITY_AXIOMS.set(s, false)
-                s = Param.TRIGGERS_IN_CONJECTURE.set(s, true)
-                s = Param.REVERSE_FUNCTIONALITY_PROPAGATION.set(s, false)
-                s = Param.BOOLEAN_FUNCTIONS_AS_PREDICATES.set(s, false)
-                s = Param.TRIGGER_STRATEGY.set(s, Param.TriggerStrategyOptions.AllMinimal)
-                s
-              }*/
-
-<<<<<<< HEAD
-              /*              New best: List(
-               *               TryStrategyCommand(1010002.log,5000),
-                               TryStrategyCommand(1110110.log,4000),
-                               TryStrategyCommand(0010101.log,16000),
-                               TryStrategyCommand(0000000.log,49000),
-                               TryStrategyCommand(0011001.log,35000),
-                               TryStrategyCommand(0111100.log,5000),
-                               TryStrategyCommand(0010012.log,98000),
-                               TryStrategyCommand(1101000.log,82000),
-                               TryStrategyCommand(1001102.log,22000),
-                               TryStrategyCommand(0011011.log,83000),
-                               TryStrategyCommand(1001001.log,17000),
-                               TryStrategyCommand(1011002.log,113000)) */
-
-              val a = new ElementaryAttributes(null)
-              var myReader= reader
-               Console.withOut(Console.err) {
-              //println("Calculating attributes...")
-              }
-              
-              val instance=ElementaryAttributes.calculateAttributes(lastFilename,myReader)
-              Console.withOut(Console.err) {
-                println("Classifying ...")
-              }
-              val cls= new MyClassifier()
-              val res = cls.classify(instance)
-              
-              var strategies =List[Configuration]()
-              for (i <- 0 until 10)
-              { 
-            	  //println(res(i)._1)
-                  strategies= strategies ++ List(Configuration(cls.strategyToOptions(res(i)._1, baseSettings), false,
-                      cls.strategyName(res(i)._1),30000))                
-              }
-              
-            /*
-=======
-              val strategies =
->>>>>>> 6898d523
-                List(Configuration(S01, false, "-clausifier=simple +tightFunctionScopes -genTotalityAxioms +triggersInConjecture -reverseFunctionalityPropagation -boolFunsAsPreds -triggerStrategy=allMinimal", 5000),
-                     Configuration(S02, true,  "-clausifier=simple +tightFunctionScopes +genTotalityAxioms +triggersInConjecture +reverseFunctionalityPropagation +boolFunsAsPreds -triggerStrategy=allMaximal", 5000),
-                     Configuration(S03, false, "-clausifier=simple +tightFunctionScopes -genTotalityAxioms -triggersInConjecture +reverseFunctionalityPropagation -boolFunsAsPreds -triggerStrategy=maximal", 10000),
-                     Configuration(S04, false, "-clausifier=simple -tightFunctionScopes -genTotalityAxioms -triggersInConjecture -reverseFunctionalityPropagation -boolFunsAsPreds -triggerStrategy=allMaximal", 20000),
-                     Configuration(S05, false, "-clausifier=none +tightFunctionScopes -genTotalityAxioms -triggersInConjecture -reverseFunctionalityPropagation -boolFunsAsPreds -triggerStrategy=maximal", 20000),
-                     Configuration(S06, true,  "-clausifier=none +tightFunctionScopes +genTotalityAxioms -triggersInConjecture +reverseFunctionalityPropagation -boolFunsAsPreds -triggerStrategy=allMaximal", 5000),
-                     Configuration(S07, false, "-clausifier=simple +tightFunctionScopes -genTotalityAxioms -triggersInConjecture -reverseFunctionalityPropagation +boolFunsAsPreds -triggerStrategy=allMinimal", 50000),
-                     Configuration(S08, true,  "-clausifier=none -tightFunctionScopes +genTotalityAxioms +triggersInConjecture -reverseFunctionalityPropagation -boolFunsAsPreds -triggerStrategy=allMaximal", 150000),
-                     Configuration(S09, false, "-clausifier=none -tightFunctionScopes -genTotalityAxioms +triggersInConjecture +reverseFunctionalityPropagation -boolFunsAsPreds -triggerStrategy=allMinimal", 10000),
-                     Configuration(S10, false, "-clausifier=none +tightFunctionScopes -genTotalityAxioms -triggersInConjecture -reverseFunctionalityPropagation +boolFunsAsPreds -triggerStrategy=maximal", 150000),
-                     Configuration(S11, false, "-clausifier=none -tightFunctionScopes -genTotalityAxioms +triggersInConjecture -reverseFunctionalityPropagation -boolFunsAsPreds -triggerStrategy=maximal", 10000),
-                     Configuration(S12, false, "-clausifier=none +tightFunctionScopes -genTotalityAxioms +triggersInConjecture -reverseFunctionalityPropagation -boolFunsAsPreds -triggerStrategy=allMinimal", 150000))
-              */
-<<<<<<< HEAD
-=======
-              
+             /*
               val rawStrategies =
                 List(("1010001",5000),
                      ("1010002",5000),
@@ -571,8 +290,8 @@
                 Configuration(toSetting(str), Param.GENERATE_TOTALITY_AXIOMS(s),
                               str, to)
               }
-              
->>>>>>> 6898d523
+              */
+
               new ParallelFileProver(reader,
                                      Param.TIMEOUT(settings),
                                      true,
