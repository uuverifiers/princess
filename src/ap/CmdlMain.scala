--- conflicted
+++ resolved
@@ -591,13 +591,8 @@
                 
                 println("% SZS status " + positiveResult + " for " + lastFilename)
               }
-<<<<<<< HEAD
-              case Prover.NoProof(tree) =>  {
-                Console.err.println("No proof found")
-=======
               case Prover.NoProof(tree) => {
-                println("UNKNOWN")
->>>>>>> 3ea43f19
+                Console.err.println("UNKNOWN")
 //                Console.err.println("Number of existential constants: " +
 //                                    existentialConstantNum(tree))
                 if (Param.MOST_GENERAL_CONSTRAINT(settings)) {
