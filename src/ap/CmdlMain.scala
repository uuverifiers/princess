/**
 * This file is part of Princess, a theorem prover for Presburger
 * arithmetic with uninterpreted predicates.
 * <http://www.philipp.ruemmer.org/princess.shtml>
 *
 * Copyright (C) 2009-2011 Philipp Ruemmer <ph_r@gmx.net>
 *
 * Princess is free software: you can redistribute it and/or modify
 * it under the terms of the GNU General Public License as published by
 * the Free Software Foundation, either version 3 of the License, or
 * (at your option) any later version.
 *
 * Princess is distributed in the hope that it will be useful,
 * but WITHOUT ANY WARRANTY; without even the implied warranty of
 * MERCHANTABILITY or FITNESS FOR A PARTICULAR PURPOSE.  See the
 * GNU General Public License for more details.
 *
 * You should have received a copy of the GNU General Public License
 * along with Princess.  If not, see <http://www.gnu.org/licenses/>.
 */

package ap;

import ap.proof.ConstraintSimplifier
import ap.proof.tree.{ProofTree, QuantifiedTree}
import ap.proof.certificates.{Certificate, DotLineariser}
<<<<<<< HEAD
import ap.terfor.ConstantTerm
import ap.terfor.conjunctions.Quantifier
=======
import ap.terfor.conjunctions.{Quantifier, Conjunction}
>>>>>>> 62efb34f
import ap.parameters.{GlobalSettings, Param}
import ap.parser.{SMTLineariser, PrincessLineariser, IFormula, IExpression,
                  IBinJunctor, IInterpolantSpec, INamedPart, IBoolLit, PartName,
                  Internal2InputAbsy, Simplifier}
import ap.util.{Debug, Seqs, Timeout}

object CmdlMain {

  def printGreeting = {
    println("________       _____")                                 
    println("___  __ \\_________(_)________________________________")
    println("__  /_/ /_  ___/_  /__  __ \\  ___/  _ \\_  ___/_  ___/")
    println("_  ____/_  /   _  / _  / / / /__ /  __/(__  )_(__  )")
    println("/_/     /_/    /_/  /_/ /_/\\___/ \\___//____/ /____/")  
    println
    println("A Theorem Prover for First-Order Logic modulo Linear Integer Arithmetic")
<<<<<<< HEAD
    println("(CASC version 2012-04-27)")
=======
    println("(release 2012-05-04)")
>>>>>>> 62efb34f
    println
    println("(c) Philipp Rümmer, 2009-2012")
    println("(contributions by Angelo Brillout, Peter Baumgartner)")
    println("Free software under GNU General Public License (GPL).")
    println("Bug reports to ph_r@gmx.net")
    println
    println("For more information, visit http://www.philipp.ruemmer.org/princess.shtml")
  }
  
  def printUsage = {
    println("Usage: princess <option>* <inputfile>*")
    println
    printOptions
  }
  
  def printOptions = {
    println("Options:")
    println("  [+-]logo                      Print logo and elapsed time              (default: +)")
    println("  [+-]printTree                 Output the constructed proof tree        (default: -)")
    println("  -inputFormat=val              Specify format of problem file:          (default: auto)")
    println("                                  auto, pri, smtlib, tptp")
    println("  -printSMT=filename            Output the problem in SMT-Lib format     (default: \"\")")
    println("  -printDOT=filename            Output the proof in GraphViz format      (default: \"\")")
    println("  [+-]assert                    Enable runtime assertions                (default: -)")
    println("  -timeout=val                  Set a timeout in milliseconds            (default: infty)")
    println("  [+-]multiStrategy             Use a portfolio of different strategies  (default: -)")
    println("  -simplifyConstraints=val      How to simplify constraints:")
    println("                                  none:   not at all")
    println("                                  fair:   by fair construction of a proof (default)")
    println("                                  lemmas: by depth-first proof construction using lemmas")
    println("  [+-]traceConstraintSimplifier Show the constraint simplifications done (default: -)")
    println("  [+-]mostGeneralConstraint     Derive the most general constraint for this problem")
    println("                                (quantifier elimination for PA formulae) (default: -)")
    println("  [+-]dnfConstraints            Turn ground constraints into DNF         (default: +)")
    println("  -clausifier=val               Choose the clausifier (none, simple)     (default: none)")
    println("  [+-]posUnitResolution         Resolution of clauses with literals in   (default: +)")
    println("                                the antecedent")
    println("  -generateTriggers=val         Automatically generate triggers for quantified formulae")
    println("                                  none:  not at all")
    println("                                  total: for all total functions         (default)")
    println("                                  all:   for all functions")
    println("  -functionGC=val               Garbage-collect function terms")
    println("                                  none:  not at all")
    println("                                  total: for all total functions         (default)")
    println("                                  all:   for all functions")
    println("  [+-]tightFunctionScopes       Keep function application defs. local    (default: +)")
    println("  [+-]boolFunsAsPreds           Encode boolean functions as predicates?  (default: -)")
    println("                                (only used for SMT-LIB and TPTP)")
    println("  [+-]genTotalityAxioms         Generate totality axioms for functions   (default: +)")
    println("  -constructProofs=val          Extract proofs")
    println("                                  never")
    println("                                  ifInterpolating: if \\interpolant is present (default)")
    println("                                  always")
    println("  [+-]simplifyProofs            Simplify extracted proofs                (default: +)")
    println("  [+-]elimInterpolantQuants     Eliminate quantifiers from interpolants  (default: +)")
  }
  
  private def printSMT(prover : AbstractFileProver,
                       filename : String, settings : GlobalSettings) =
    if (Param.PRINT_SMT_FILE(settings) != "") {
      println
      
      def linearise : Unit = {
        import IExpression._
        val formulas = prover.interpolantSpecs match {
          case List() =>
            for (f <- prover.inputFormulas) yield removePartName(f)
          case IInterpolantSpec(left, right) :: _ => {
            def formula(name : PartName) =
              removePartName(prover.inputFormulas.find({
                               case INamedPart(`name`, _) => true
                               case _ => false
                             }).getOrElse(false))
              
            val common = formula(PartName.NO_NAME)
            
            // extract the order of formula parts from the first
            // interpolant specification; this does not quite do the right
            // thing for the axioms of uninterpreted functions, but should
            // work otherwise
            for (part <- left ++ right) yield (common ||| formula(part))
          }
        }

        SMTLineariser(formulas, prover.signature, filename)
      }
      
      if (Param.PRINT_SMT_FILE(settings) != "-") {
        println("Saving in SMT format to " +
                Param.PRINT_SMT_FILE(settings) + " ...")
        val out = new java.io.FileOutputStream(Param.PRINT_SMT_FILE(settings))
        Console.withOut(out) { linearise }
        out.close
      } else {
        linearise
      }
    }
  
  private def printDOTCertificate(cert : Certificate, settings : GlobalSettings) =
    if (Param.PRINT_DOT_CERTIFICATE_FILE(settings) != "") {
      println
      
      if (Param.PRINT_DOT_CERTIFICATE_FILE(settings) != "-") {
        println("Saving certificate in GraphViz format to " +
                Param.PRINT_DOT_CERTIFICATE_FILE(settings) + " ...")
        val out =
          new java.io.FileOutputStream(Param.PRINT_DOT_CERTIFICATE_FILE(settings))
        Console.withOut(out) { DotLineariser(cert) }
        out.close
      } else {
        DotLineariser(cert)
      }
    }
  
  private def determineInputFormat(filename : String,
                                   settings : GlobalSettings)
                                  : Param.InputFormat.Value =
    Param.INPUT_FORMAT(settings) match {
      case Param.InputFormat.Auto =>
        // try to guess the file type from the extension
        if (filename endsWith ".pri")
          Param.InputFormat.Princess
        else if (filename endsWith ".smt2")
          Param.InputFormat.SMTLIB
        else if (filename endsWith ".p")
          Param.InputFormat.TPTP
        else
          throw new Exception ("could not figure out the input format (recognised types: .pri, .smt2, .p)")
      case f => f
  }
  
  private def printFormula(f : IFormula)
                          (implicit format : Param.InputFormat.Value) : Unit =
    format match {
      case Param.InputFormat.SMTLIB => {
        SMTLineariser(f)
        println
      }
      case _ => {
        PrincessLineariser printExpression f
        println
      }
    }
  
  private def printFormula(c : Conjunction)
                          (implicit format : Param.InputFormat.Value) : Unit =
    printFormula((new Simplifier)(Internal2InputAbsy(c)))
  
  private def existentialConstantNum(p : ProofTree) : Int = p match {
    case QuantifiedTree(Quantifier.EX, consts, subtree) =>
      existentialConstantNum(subtree) + consts.size
    case t =>
      (for (st <- t.subtrees.iterator) yield existentialConstantNum(st)).sum
  }

  private var lastFilename : String = ""
  var positiveResult : String = "Theorem"
  var negativeResult : String = "CounterSatisfiable"
    
  var domain_size : ConstantTerm = new ConstantTerm("domain_size")

  def proveProblems(settings : GlobalSettings,
                    problems : Seq[(String, () => java.io.Reader)],
                    userDefStoppingCond : => Boolean) : Unit = {
    if (problems.isEmpty) {
      Console.withOut(Console.err) {
        println("No inputs given, exiting")
      }
      return
    }
    
    Debug.enableAllAssertions(Param.ASSERTIONS(settings))

    try {
          for ((filename, reader) <- problems) try {
            val timeBefore = System.currentTimeMillis
            
            Console.withOut(Console.err) {
              println("Loading " + filename + " ...")
            }
<<<<<<< HEAD
            lastFilename = (filename split "/").last stripSuffix ".p"
=======
            
            implicit val format = determineInputFormat(filename, settings)
            val baseSettings = Param.INPUT_FORMAT.set(settings, format)
            
>>>>>>> 62efb34f
            val prover = if (Param.MULTI_STRATEGY(settings)) {
                                      
              /*
              val s1 = {
                var s = baseSettings
                s = Param.GENERATE_TOTALITY_AXIOMS.set(s, true)
                s = Param.TRIGGER_STRATEGY.set(s, Param.TriggerStrategyOptions.Maximal)
                s = Param.REVERSE_FUNCTIONALITY_PROPAGATION.set(s, true)
                s = Param.TIGHT_FUNCTION_SCOPES.set(s, false)
                s
              }
              val s2 = {
                var s = baseSettings
                s = Param.GENERATE_TOTALITY_AXIOMS.set(s, false)
                s = Param.TRIGGER_STRATEGY.set(s, Param.TriggerStrategyOptions.Maximal)
                s = Param.REVERSE_FUNCTIONALITY_PROPAGATION.set(s, false)
                s = Param.TIGHT_FUNCTION_SCOPES.set(s, false)
                s
              }
              val s3 = {
                var s = baseSettings
                s = Param.GENERATE_TOTALITY_AXIOMS.set(s, true)
                s = Param.TRIGGER_STRATEGY.set(s, Param.TriggerStrategyOptions.AllMaximal)
                s = Param.REVERSE_FUNCTIONALITY_PROPAGATION.set(s, true)
                s = Param.TIGHT_FUNCTION_SCOPES.set(s, true)
                s
              }
              
              val strategies =
                List((s1, true, "+reverseFunctionalityPropagation -tightFunctionScopes"),
                     (s2, false, "-genTotalityAxioms -tightFunctionScopes"),
                     (s3, true, "-triggerStrategy=allMaximal +reverseFunctionalityPropagation"))
              */
                                      
              val S = {
                var s = baseSettings
                s = Param.GENERATE_TOTALITY_AXIOMS.set(s, false)
                s = Param.TRIGGER_STRATEGY.set(s, Param.TriggerStrategyOptions.Maximal)
                s = Param.REVERSE_FUNCTIONALITY_PROPAGATION.set(s, false)
                s = Param.TIGHT_FUNCTION_SCOPES.set(s, false)
                s
              }
              val J = {
                var s = baseSettings
                s = Param.GENERATE_TOTALITY_AXIOMS.set(s, true)
                s = Param.TRIGGER_STRATEGY.set(s, Param.TriggerStrategyOptions.AllMaximal)
                s = Param.REVERSE_FUNCTIONALITY_PROPAGATION.set(s, true)
                s = Param.TIGHT_FUNCTION_SCOPES.set(s, true)
                s
              }
              val P = {
                var s = baseSettings
                s = Param.GENERATE_TOTALITY_AXIOMS.set(s, true)
                s = Param.TRIGGER_STRATEGY.set(s, Param.TriggerStrategyOptions.AllMaximal)
                s = Param.REVERSE_FUNCTIONALITY_PROPAGATION.set(s, false)
                s = Param.TIGHT_FUNCTION_SCOPES.set(s, false)
                s
              }
              val Y = {
                var s = baseSettings
                s = Param.GENERATE_TOTALITY_AXIOMS.set(s, false)
                s = Param.TRIGGER_STRATEGY.set(s, Param.TriggerStrategyOptions.Maximal)
                s = Param.REVERSE_FUNCTIONALITY_PROPAGATION.set(s, true)
                s = Param.TIGHT_FUNCTION_SCOPES.set(s, false)
                s
              }
              val W = {
                var s = baseSettings
                s = Param.GENERATE_TOTALITY_AXIOMS.set(s, false)
                s = Param.TRIGGER_STRATEGY.set(s, Param.TriggerStrategyOptions.Maximal)
                s = Param.REVERSE_FUNCTIONALITY_PROPAGATION.set(s, false)
                s = Param.TIGHT_FUNCTION_SCOPES.set(s, false)
                s = Param.TRIGGERS_IN_CONJECTURE.set(s, false)
                s
              }
              
              val strategies =
                List((S, false, "-genTotalityAxioms -tightFunctionScopes"),
                     (J, true, "-triggerStrategy=allMaximal +reverseFunctionalityPropagation"),
                     (P, true, "-triggerStrategy=allMaximal -tightFunctionScopes"),
                     (Y, false, "-genTotalityAxioms +reverseFunctionalityPropagation -tightFunctionScopes"),
                     (W, false, "-genTotalityAxioms -tightFunctionScopes -triggersInConjecture"))

              new ParallelFileProver(reader,
                                     Param.TIMEOUT(settings),
                                     true,
                                     userDefStoppingCond,
                                     strategies)
            } else {
              new IntelliFileProver(reader(),
                                    Param.TIMEOUT(settings),
                                    true,
                                    userDefStoppingCond,
                                    baseSettings)
            }

            Console.withOut(Console.err) {
              println
            }
            
            prover.result match {
              case Prover.Proof(tree) => {
                Console.err.println("Formula is valid, resulting " +
                        (if (Param.MOST_GENERAL_CONSTRAINT(settings))
                           "most-general "
                         else
                           "") + "constraint:")
<<<<<<< HEAD
                Console.err.println("" + tree.closingConstraint)
=======
                printFormula(tree.closingConstraint)
>>>>>>> 62efb34f
//                Console.err.println("Number of existential constants: " +
//                                    existentialConstantNum(tree))
                if (Param.PRINT_TREE(settings)) {
                  println
                  println("Proof tree:")
                  println(tree)
                }
                
                println("% SZS status " + positiveResult + " for " + lastFilename)
              }
              case Prover.ProofWithModel(tree, model) => {
                Console.err.println("Formula is valid, resulting " +
                        (if (Param.MOST_GENERAL_CONSTRAINT(settings))
                           "most-general "
                         else
                           "") + "constraint:")
<<<<<<< HEAD
                Console.err.println("" + tree.closingConstraint)
=======
                printFormula(tree.closingConstraint)
>>>>>>> 62efb34f
//                Console.err.println("Number of existential constants: " +
//                                    existentialConstantNum(tree))
                model match {
                  case IBoolLit(true) => // nothing
                  case _ => {
                    println
                    println("Concrete witness:")
                    printFormula(model)
                  }
                }
                if (Param.PRINT_TREE(settings)) {
                  println
                  println("Proof tree:")
                  println(tree)
                }
                
                println("% SZS status " + positiveResult + " for " + lastFilename)
              }
              case Prover.NoProof(tree) =>  {
                Console.err.println("No proof found")
//                Console.err.println("Number of existential constants: " +
//                                    existentialConstantNum(tree))
                if (Param.MOST_GENERAL_CONSTRAINT(settings)) {
                  println
                  println("Most-general constraint:")
                  println("false")
                }
                
                println("% SZS status GaveUp for " + lastFilename)
              }
              case Prover.CounterModel(model) =>  {
<<<<<<< HEAD
                Console.err.println("Formula is invalid, found a countermodel:")
                Console.err.println("" + model)
=======
                println("Formula is invalid, found a countermodel:")
                printFormula(model)
>>>>>>> 62efb34f
                if (Param.MOST_GENERAL_CONSTRAINT(settings)) {
                  println
                  println("Most-general constraint:")
                  println("false")
                }
                
                println("% SZS status " + negativeResult + " for " + lastFilename)
              }
              case Prover.NoCounterModel =>  {
                Console.err.println("No countermodel exists, formula is valid")
                if (Param.MOST_GENERAL_CONSTRAINT(settings)) {
                  println
                  println("Most-general constraint:")
                  println("true")
                }
                
                println("% SZS status " + positiveResult + " for " + lastFilename)
              }
              case Prover.NoCounterModelCert(cert) =>  {
                Console.err.println("No countermodel exists, formula is valid")
                if (Param.MOST_GENERAL_CONSTRAINT(settings)) {
                  println
                  println("Most-general constraint:")
                  println("true")
                }
<<<<<<< HEAD
                Console.err.println
                Console.err.println("Certificate: " + cert)
                Console.err.println("Assumed formulae: " + cert.assumedFormulas)
                Console.err.println("Constraint: " + cert.closingConstraint)
=======
                println
                println("Certificate: " + cert)
                println("Assumed formulae: " + cert.assumedFormulas)
                print("Constraint: ")
                printFormula(cert.closingConstraint)
>>>>>>> 62efb34f
                
                printDOTCertificate(cert, settings)

                println("% SZS status " + positiveResult + " for " + lastFilename)
              }
              case Prover.NoCounterModelCertInter(cert, inters) => {
                Console.err.println("No countermodel exists, formula is valid")
                if (Param.MOST_GENERAL_CONSTRAINT(settings)) {
                  println
                  println("Most-general constraint:")
                  println("true")
                }
//                println
//                println("Certificate: " + cert)
//                println("Assumed formulae: " + cert.assumedFormulas)
//                println("Constraint: " + cert.closingConstraint)
<<<<<<< HEAD
                Console.err.println
                Console.err.println("Interpolants:")
                for (i <- inters) Console.err.println(i)
=======
                println
                println("Interpolants:")
                for (i <- inters) printFormula(i)
>>>>>>> 62efb34f

                printDOTCertificate(cert, settings)
                
                println("% SZS status " + positiveResult + " for " + lastFilename)
              }
              case Prover.Model(model) =>  {
<<<<<<< HEAD
                Console.err.println("Formula is valid, satisfying assignment for the existential constants is:")
                Console.err.println("" + model)
                println("% SZS status " + positiveResult + " for " + lastFilename)
=======
                println("Formula is valid, satisfying assignment for the existential constants is:")
                printFormula(model)
>>>>>>> 62efb34f
              }
              case Prover.NoModel =>  {
                Console.err.println("No satisfying assignment for the existential constants exists, formula is invalid")
                println("% SZS status " + negativeResult + " for " + lastFilename)
              }
              case Prover.TimeoutProof(tree) =>  {
                Console.err.println("Cancelled or timeout")
//                Console.err.println("Number of existential constants: " +
//                                    existentialConstantNum(tree))
                if (Param.MOST_GENERAL_CONSTRAINT(settings)) {
                  println
                  println("Current constraint:")
                  Timeout.withTimeoutMillis(1000) {
                    printFormula(tree.closingConstraint)
                  }{
                    println("(timeout)")
                  }
                }
                if (Param.PRINT_TREE(settings)) {
                  println
                  println("Proof tree:")
                  println(tree)
                }
                println("% SZS status Timeout for " + lastFilename)
              }
              case Prover.TimeoutModel | Prover.TimeoutCounterModel =>  {
                Console.err.println("Cancelled or timeout")
                if (Param.MOST_GENERAL_CONSTRAINT(settings)) {
                  println
                  println("Current constraint:")
                  println("false")
                }
                println("% SZS status Timeout for " + lastFilename)
              }
            }
            
            val timeAfter = System.currentTimeMillis
            
            Console.withOut(Console.err) {
              println
              if (Param.LOGO(settings))
                println("" + (timeAfter - timeBefore) + "ms")
            }
            
            prover match {
              case prover : AbstractFileProver => printSMT(prover, filename, settings)
              case _ => // nothing
            }
            
            /* println
            println(ap.util.Timer)
            ap.util.Timer.reset */
          } catch {
            case _ : StackOverflowError => Console.withOut(Console.err) {
              println("Stack overflow, giving up")
              // let's hope that everything is still in a valid state
            }
            case _ : OutOfMemoryError => Console.withOut(Console.err) {
              println("Out of memory, giving up")
              System.gc
              // let's hope that everything is still in a valid state
            }
          }
    } catch {
      case e : Throwable => {
        Console.withOut(Console.err) {
          println("ERROR: " + e.getMessage)
//         e.printStackTrace
        }
        println("% SZS status Error for " + lastFilename)
        return
      }
    }
  }

  def main(args: Array[String]) : Unit = {
    val (settings, inputs) =
      try { // switch on proof construction by default in the iPrincess version
            GlobalSettings.fromArguments(args, GlobalSettings.DEFAULT)
          } catch {
      case e : Throwable => {
        Console.withOut(Console.err) {
          printGreeting
          println
          println(e.getMessage)
          println
          printUsage
        }
        return
      }
    }

    if (Param.LOGO(settings)) Console.withOut(Console.err) {
      printGreeting
      println
    }
    
    proveProblems(settings,
                  for (name <- inputs.view)
                  yield (name,
                         () => new java.io.BufferedReader (
                               new java.io.FileReader(new java.io.File (name)))),
                  false)
  }
}<|MERGE_RESOLUTION|>--- conflicted
+++ resolved
@@ -24,12 +24,8 @@
 import ap.proof.ConstraintSimplifier
 import ap.proof.tree.{ProofTree, QuantifiedTree}
 import ap.proof.certificates.{Certificate, DotLineariser}
-<<<<<<< HEAD
 import ap.terfor.ConstantTerm
-import ap.terfor.conjunctions.Quantifier
-=======
 import ap.terfor.conjunctions.{Quantifier, Conjunction}
->>>>>>> 62efb34f
 import ap.parameters.{GlobalSettings, Param}
 import ap.parser.{SMTLineariser, PrincessLineariser, IFormula, IExpression,
                   IBinJunctor, IInterpolantSpec, INamedPart, IBoolLit, PartName,
@@ -46,11 +42,7 @@
     println("/_/     /_/    /_/  /_/ /_/\\___/ \\___//____/ /____/")  
     println
     println("A Theorem Prover for First-Order Logic modulo Linear Integer Arithmetic")
-<<<<<<< HEAD
     println("(CASC version 2012-04-27)")
-=======
-    println("(release 2012-05-04)")
->>>>>>> 62efb34f
     println
     println("(c) Philipp Rümmer, 2009-2012")
     println("(contributions by Angelo Brillout, Peter Baumgartner)")
@@ -231,14 +223,12 @@
             Console.withOut(Console.err) {
               println("Loading " + filename + " ...")
             }
-<<<<<<< HEAD
+
             lastFilename = (filename split "/").last stripSuffix ".p"
-=======
             
             implicit val format = determineInputFormat(filename, settings)
             val baseSettings = Param.INPUT_FORMAT.set(settings, format)
             
->>>>>>> 62efb34f
             val prover = if (Param.MULTI_STRATEGY(settings)) {
                                       
               /*
@@ -346,11 +336,9 @@
                            "most-general "
                          else
                            "") + "constraint:")
-<<<<<<< HEAD
-                Console.err.println("" + tree.closingConstraint)
-=======
-                printFormula(tree.closingConstraint)
->>>>>>> 62efb34f
+                Console.withOut(Console.err) {
+                  printFormula(tree.closingConstraint)
+                }
 //                Console.err.println("Number of existential constants: " +
 //                                    existentialConstantNum(tree))
                 if (Param.PRINT_TREE(settings)) {
@@ -367,11 +355,9 @@
                            "most-general "
                          else
                            "") + "constraint:")
-<<<<<<< HEAD
-                Console.err.println("" + tree.closingConstraint)
-=======
-                printFormula(tree.closingConstraint)
->>>>>>> 62efb34f
+                Console.withOut(Console.err) {
+                  printFormula(tree.closingConstraint)
+                }
 //                Console.err.println("Number of existential constants: " +
 //                                    existentialConstantNum(tree))
                 model match {
@@ -403,13 +389,10 @@
                 println("% SZS status GaveUp for " + lastFilename)
               }
               case Prover.CounterModel(model) =>  {
-<<<<<<< HEAD
-                Console.err.println("Formula is invalid, found a countermodel:")
-                Console.err.println("" + model)
-=======
-                println("Formula is invalid, found a countermodel:")
-                printFormula(model)
->>>>>>> 62efb34f
+                Console.withOut(Console.err) {
+                  println("Formula is invalid, found a countermodel:")
+                  printFormula(model)
+                }
                 if (Param.MOST_GENERAL_CONSTRAINT(settings)) {
                   println
                   println("Most-general constraint:")
@@ -435,18 +418,13 @@
                   println("Most-general constraint:")
                   println("true")
                 }
-<<<<<<< HEAD
-                Console.err.println
-                Console.err.println("Certificate: " + cert)
-                Console.err.println("Assumed formulae: " + cert.assumedFormulas)
-                Console.err.println("Constraint: " + cert.closingConstraint)
-=======
-                println
-                println("Certificate: " + cert)
-                println("Assumed formulae: " + cert.assumedFormulas)
-                print("Constraint: ")
-                printFormula(cert.closingConstraint)
->>>>>>> 62efb34f
+                Console.withOut(Console.err) {
+                  println
+                  println("Certificate: " + cert)
+                  println("Assumed formulae: " + cert.assumedFormulas)
+                  print("Constraint: ")
+                  printFormula(cert.closingConstraint)
+                }
                 
                 printDOTCertificate(cert, settings)
 
@@ -463,29 +441,22 @@
 //                println("Certificate: " + cert)
 //                println("Assumed formulae: " + cert.assumedFormulas)
 //                println("Constraint: " + cert.closingConstraint)
-<<<<<<< HEAD
-                Console.err.println
-                Console.err.println("Interpolants:")
-                for (i <- inters) Console.err.println(i)
-=======
-                println
-                println("Interpolants:")
-                for (i <- inters) printFormula(i)
->>>>>>> 62efb34f
+                Console.withOut(Console.err) {
+                  println
+                  println("Interpolants:")
+                  for (i <- inters) printFormula(i)
+                }
 
                 printDOTCertificate(cert, settings)
                 
                 println("% SZS status " + positiveResult + " for " + lastFilename)
               }
               case Prover.Model(model) =>  {
-<<<<<<< HEAD
-                Console.err.println("Formula is valid, satisfying assignment for the existential constants is:")
-                Console.err.println("" + model)
+                Console.withOut(Console.err) {
+                  println("Formula is valid, satisfying assignment for the existential constants is:")
+                  printFormula(model)
+                }
                 println("% SZS status " + positiveResult + " for " + lastFilename)
-=======
-                println("Formula is valid, satisfying assignment for the existential constants is:")
-                printFormula(model)
->>>>>>> 62efb34f
               }
               case Prover.NoModel =>  {
                 Console.err.println("No satisfying assignment for the existential constants exists, formula is invalid")
