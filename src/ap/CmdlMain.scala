/**
 * This file is part of Princess, a theorem prover for Presburger
 * arithmetic with uninterpreted predicates.
 * <http://www.philipp.ruemmer.org/princess.shtml>
 *
 * Copyright (C) 2009-2014 Philipp Ruemmer <ph_r@gmx.net>
 *
 * Princess is free software: you can redistribute it and/or modify
 * it under the terms of the GNU General Public License as published by
 * the Free Software Foundation, either version 3 of the License, or
 * (at your option) any later version.
 *
 * Princess is distributed in the hope that it will be useful,
 * but WITHOUT ANY WARRANTY; without even the implied warranty of
 * MERCHANTABILITY or FITNESS FOR A PARTICULAR PURPOSE.  See the
 * GNU General Public License for more details.
 *
 * You should have received a copy of the GNU General Public License
 * along with Princess.  If not, see <http://www.gnu.org/licenses/>.
 */

package ap;

import ap.proof.ConstraintSimplifier
import ap.proof.tree.{ProofTree, QuantifiedTree}
import ap.proof.certificates.{Certificate, DotLineariser}
import ap.terfor.ConstantTerm
import ap.terfor.conjunctions.{Quantifier, Conjunction}
import ap.parameters.{GlobalSettings, Param}
import ap.parser.{SMTLineariser, TPTPLineariser, PrincessLineariser,
                  IFormula, IExpression,
                  IBinJunctor, IInterpolantSpec, INamedPart, IBoolLit, PartName,
                  Internal2InputAbsy, Simplifier, IncrementalSMTLIBInterface}
import ap.util.{Debug, Seqs, Timeout}

object CmdlMain {

  def printGreeting = {
    println("________       _____")                                 
    println("___  __ \\_________(_)________________________________")
    println("__  /_/ /_  ___/_  /__  __ \\  ___/  _ \\_  ___/_  ___/")
    println("_  ____/_  /   _  / _  / / / /__ /  __/(__  )_(__  )")
    println("/_/     /_/    /_/  /_/ /_/\\___/ \\___//____/ /____/")  
    println
    println("A Theorem Prover for First-Order Logic modulo Linear Integer Arithmetic")
    println("(CASC version 2014-04-12)")
    println
    println("(c) Philipp Rümmer, 2009-2014")
    println("(contributions by Angelo Brillout, Peter Baumgartner, Aleksandar Zeljic)")
    println("Free software under GNU General Public License (GPL).")
    println("Bug reports to ph_r@gmx.net")
    println
    println("For more information, visit http://www.philipp.ruemmer.org/princess.shtml")
  }
  
  def printUsage = {
    println("Usage: princess <option>* <inputfile>*")
    println
    printOptions
  }
  
  def printOptions = {
    println("Options:")
    println(" [+-]logo                  Print logo and elapsed time              (default: +)")
    println(" [+-]quiet                 Suppress all output to stderr            (default: -)")
    println(" [+-]printTree             Output the constructed proof tree        (default: -)")
    println(" -inputFormat=val          Specify format of problem file:       (default: auto)")
    println("                             auto, pri, smtlib, tptp")
    println(" [+-]stdin                 Read SMT-LIB 2 problems from stdin       (default: -)")
    println(" -printSMT=filename        Output the problem in SMT-LIB format    (default: \"\")")
    println(" -printTPTP=filename       Output the problem in TPTP format       (default: \"\")")
    println(" -printDOT=filename        Output the proof in GraphViz format     (default: \"\")")
    println(" [+-]assert                Enable runtime assertions                (default: -)")
    println(" -timeout=val              Set a timeout in milliseconds        (default: infty)")
    println(" [+-]multiStrategy         Use a portfolio of different strategies  (default: -)")
    println(" -simplifyConstraints=val  How to simplify constraints:")
    println("                             none:   not at all")
    println("                             fair:   fair construction of a proof")
    println("                             lemmas: proof construction with lemmas (default)")
    println(" [+-]traceConstraintSimplifier  Show constraint simplifications     (default: -)")
    println(" [+-]mostGeneralConstraint Derive the most general constraint for this problem")
    println("                           (quantifier elimination for PA formulae) (default: -)")
    println(" [+-]dnfConstraints        Turn ground constraints into DNF         (default: +)")
    println(" -clausifier=val           Choose the clausifier (none, simple)  (default: none)")
    println(" [+-]posUnitResolution     Resolution of clauses with literals in   (default: +)")
    println("                           the antecedent")
    println(" -generateTriggers=val     Automatically choose triggers for quant. formulae")
    println("                             none:  not at all")
    println("                             total: for all total functions")
    println("                             all:   for all functions               (default)")
    println(" -functionGC=val           Garbage-collect function terms")
    println("                             none:  not at all")
    println("                             total: for all total functions")
    println("                             all:   for all functions               (default)")
    println(" [+-]tightFunctionScopes   Keep function application defs. local    (default: +)")
    println(" [+-]genTotalityAxioms     Generate totality axioms for functions   (default: +)")
    println(" -genTotalityAxioms=val    Generation of totality axioms for functions")
    println("                             none:  no totality axioms at all")
    println("                             ctors: axioms only for constructors")
    println("                             all:   axioms for all functions        (default)")
    println(" [+-]boolFunsAsPreds       In smtlib and tptp, encode               (default: -)")
    println("                           boolean functions as predicates")
    println(" [+-]triggersInConjecture  Generate triggers in conjectures         (default: +)")
    println(" [+-]splitConjectures      Split conjunctions in conjectures        (default: -)")
    println(" -mulProcedure=val         Handling of nonlinear integer formulae")
    println("                             bitShift: axioms encoding shift-and-add (default)")
    println("                             native:   built-in methods (Groebner, etc.)")
    println(" -constructProofs=val      Extract proofs")
    println("                             never")
    println("                             ifInterpolating: if \\interpolant occurs (default)")
    println("                             always")
    println(" [+-]simplifyProofs        Simplify extracted proofs                (default: +)")
    println(" [+-]elimInterpolantQuants Eliminate quantifiers from interpolants  (default: +)")
  }

  //////////////////////////////////////////////////////////////////////////////
  
  private def printSMT(prover : AbstractFileProver,
                       filename : String, settings : GlobalSettings) =
    if (Param.PRINT_SMT_FILE(settings) != "") {
      println
      
      def linearise : Unit = {
        import IExpression._
        val formulas = prover.interpolantSpecs match {
          case List() =>
            for (f <- prover.inputFormulas) yield removePartName(f)
          case IInterpolantSpec(left, right) :: _ => {
            def formula(name : PartName) =
              removePartName(prover.inputFormulas.find({
                               case INamedPart(`name`, _) => true
                               case _ => false
                             }).getOrElse(false))
              
            val common = formula(PartName.NO_NAME)
            
            // extract the order of formula parts from the first
            // interpolant specification; this does not quite do the right
            // thing for the axioms of uninterpreted functions, but should
            // work otherwise
            for (part <- left ++ right) yield (common ||| formula(part))
          }
        }

        SMTLineariser(formulas, prover.signature, filename)
      }
      
      if (Param.PRINT_SMT_FILE(settings) != "-") {
        println("Saving in SMT format to " +
                Param.PRINT_SMT_FILE(settings) + " ...")
        val out = new java.io.FileOutputStream(Param.PRINT_SMT_FILE(settings))
        Console.withOut(out) { linearise }
        out.close
      } else {
        linearise
      }
    }
  
  private def printTPTP(prover : AbstractFileProver,
                        filename : String, settings : GlobalSettings) =
    if (Param.PRINT_TPTP_FILE(settings) != "") {
      println
      
      def linearise : Unit = {
        import IExpression._
        TPTPLineariser(prover.originalInputFormula, filename)
      }
      
      if (Param.PRINT_TPTP_FILE(settings) != "-") {
        println("Saving in TPTP format to " +
                Param.PRINT_TPTP_FILE(settings) + " ...")
        val out = new java.io.FileOutputStream(Param.PRINT_TPTP_FILE(settings))
        Console.withOut(out) { linearise }
        out.close
      } else {
        linearise
      }
    }
  
  //////////////////////////////////////////////////////////////////////////////

  private def printDOTCertificate(cert : Certificate, settings : GlobalSettings) =
    if (Param.PRINT_DOT_CERTIFICATE_FILE(settings) != "") {
      println
      
      if (Param.PRINT_DOT_CERTIFICATE_FILE(settings) != "-") {
        println("Saving certificate in GraphViz format to " +
                Param.PRINT_DOT_CERTIFICATE_FILE(settings) + " ...")
        val out =
          new java.io.FileOutputStream(Param.PRINT_DOT_CERTIFICATE_FILE(settings))
        Console.withOut(out) { DotLineariser(cert) }
        out.close
      } else {
        DotLineariser(cert)
      }
    }
  
  private def determineInputFormat(filename : String,
                                   settings : GlobalSettings)
                                  : Param.InputFormat.Value =
    Param.INPUT_FORMAT(settings) match {
      case Param.InputFormat.Auto =>
        // try to guess the file type from the extension
        if (filename endsWith ".pri")
          Param.InputFormat.Princess
        else if (filename endsWith ".smt2")
          Param.InputFormat.SMTLIB
        else if (filename endsWith ".p")
          Param.InputFormat.TPTP
        else
          throw new Exception ("could not figure out the input format (recognised types: .pri, .smt2, .p)")
      case f => f
  }
  
  private def printFormula(f : IFormula)
                          (implicit format : Param.InputFormat.Value) : Unit =
    format match {
      case Param.InputFormat.SMTLIB => {
        SMTLineariser(f)
        println
      }
      case _ => {
        PrincessLineariser printExpression f
        println
      }
    }
  
  private def printFormula(c : Conjunction)
                          (implicit format : Param.InputFormat.Value) : Unit =
    printFormula((new Simplifier)(Internal2InputAbsy(c)))
  
  private def existentialConstantNum(p : ProofTree) : Int = p match {
    case QuantifiedTree(Quantifier.EX, consts, subtree) =>
      existentialConstantNum(subtree) + consts.size
    case t =>
      (for (st <- t.subtrees.iterator) yield existentialConstantNum(st)).sum
  }

  //////////////////////////////////////////////////////////////////////////////
  
  def toSetting(str : String, baseSettings : GlobalSettings) = {
    var s = baseSettings
    s = Param.TRIGGERS_IN_CONJECTURE.set(s, str(0) == '1')
    s = Param.GENERATE_TOTALITY_AXIOMS.set(s, str(1) match {
          case '0' => Param.TotalityAxiomOptions.None
          case '1' => Param.TotalityAxiomOptions.Ctors
          case '2' => Param.TotalityAxiomOptions.All
        })
    s = Param.TIGHT_FUNCTION_SCOPES.set(s, str(2) == '1')
    s = Param.CLAUSIFIER.set(s,
        if (str(3) == '0')
          Param.ClausifierOptions.Simple
        else
          Param.ClausifierOptions.None)
    s = Param.REVERSE_FUNCTIONALITY_PROPAGATION.set(s, str(4) == '1')
    s = Param.BOOLEAN_FUNCTIONS_AS_PREDICATES.set(s, str(5) == '1')
    s = Param.TRIGGER_STRATEGY.set(s, str(6) match {
      case '0' => Param.TriggerStrategyOptions.AllMaximal
      case '1' => Param.TriggerStrategyOptions.Maximal
      case '2' => Param.TriggerStrategyOptions.AllMinimal
    })
    s
  }
              
  def toOptionList(strategy : String) : String = {
    var s = ""
    s = s + " " + (if (strategy.charAt(0)=='0') "-" else "+") + "triggersInConjecture"
    s = s + " -genTotalityAxioms=" + (strategy.charAt(1) match {
                                        case '0' => "none"
                                        case '1' => "ctors"
                                        case '2' => "all"
                                      })
    s = s + " " + (if (strategy.charAt(2)=='0') "-" else "+") + "tightFunctionScopes"
    s = s + " -clausifier=" + (if (strategy.charAt(3)=='0') "simple" else "none")
    s = s + " " + (if (strategy.charAt(4)=='0') "-" else "+") + "reverseFunctionalityPropagation"
    s = s + " " + (if (strategy.charAt(5)=='0') "-" else "+") + "boolFunsAsPreds"
    
    s = s + " -triggerStrategy=" + (
       if(strategy.charAt(6)=='0')
         "allMaximal"
       else if(strategy.charAt(6)=='1')
         "maximal"
       else
         "allMinimal"
    )
    
    s
  }

  //////////////////////////////////////////////////////////////////////////////

  val domain_size : ConstantTerm = new ConstantTerm("domain_size")

  def proveProblem(settings : GlobalSettings,
                   name : String,
                   reader : () => java.io.Reader,
                   userDefStoppingCond : => Boolean)
                  (implicit format : Param.InputFormat.Value) : Option[Prover.Result] = {
    Debug.enableAllAssertions(Param.ASSERTIONS(settings))

    var lastFilename : String = ""
    val fileProperties = new Param.FileProperties

    val settings2 = Param.INPUT_FORMAT.set(
                    Param.FILE_PROPERTIES.set(settings,
                                           fileProperties), format)

    try {
            val timeBefore = System.currentTimeMillis

            lastFilename = (name split "/").last stripSuffix ".p"
            fileProperties.conjectureNum = -1
            
            var rawStrategies =
              List(("1010002", 15000),
                   ("1210110", 15000),
                   ("0010101", 13000),
                   ("0000000", 20000),
                   ("0011001", 20000),
                   ("0211100", 5000),
                   ("0010012", 50000),
                   ("1201000", Int.MaxValue),
                   ("1001102", 10000),
                   ("0011011", Int.MaxValue),
                   ("1001001", 10000),
                   ("1011002", Int.MaxValue))
                
            var conjNum = 0
            var result : Prover.Result = null

            while (result == null) {
              val baseSettings =
                Param.CONJECTURE_TO_PROVE.set(settings2,
                             if (Param.SPLIT_CONJECTURES(settings2))
                               Some(conjNum)
                             else
                               None)
              
              val prover = if (Param.MULTI_STRATEGY(settings)) {
                import ParallelFileProver._
                
                val strategies = for ((str, to) <- rawStrategies) yield {
                  val s = Param.CLAUSIFIER_TIMEOUT.set(toSetting(str, baseSettings),
                                                       to min 50000)
                  val options = toOptionList(str)
                  Configuration(s,
                    Param.GENERATE_TOTALITY_AXIOMS(s) == Param.TotalityAxiomOptions.All,
                    options, to)
                }
                
                new ParallelFileProver(reader,
                                       Param.TIMEOUT(settings),
                                       true,
                                       userDefStoppingCond,
                                       strategies,
                                       3)
  
              } else {
                new IntelliFileProver(reader(),
                                      Param.TIMEOUT(settings),
                                      true,
                                      userDefStoppingCond,
                                      baseSettings)
              }
  
              Console.withOut(Console.err) {
                println
              }
  
              prover.result match {
                case _ : Prover.Proof |
                     _ : Prover.ProofWithModel |
                     Prover.NoCounterModel |
                     _ : Prover.NoCounterModelCert |
                     _ : Prover.NoCounterModelCertInter |
                     _ : Prover.Model if (conjNum < fileProperties.conjectureNum - 1) => {
                  conjNum = conjNum + 1
                  Console.err.println("" + (fileProperties.conjectureNum - conjNum) +
                                      " conjectures left")

                  prover match {
                    case prover : ParallelFileProver =>
                      // reorder strategies, to start with the one that
                      // worked last time
                      rawStrategies =
                        rawStrategies(prover.successfulProver) ::
                        (rawStrategies take prover.successfulProver) :::
                        (rawStrategies drop (prover.successfulProver + 1))
                    case _ => // nothing
                  }
                }
                case _ =>
                  result = prover.result
              }
            }

            printResult(result, settings2, lastFilename)
            
            val timeAfter = System.currentTimeMillis
            
            Console.withOut(Console.err) {
              println
              if (Param.LOGO(settings))
                println("" + (timeAfter - timeBefore) + "ms")
            }
            
/*
            prover match {
              case prover : AbstractFileProver => {
                printSMT(prover, name, settings)
                printTPTP(prover, name, settings)
              }
              case _ => // nothing
            }
*/
            
            /* println
            println(ap.util.Timer)
            ap.util.Timer.reset */
            
            Some(result)
          } catch {
      case _ : StackOverflowError => Console.withOut(Console.err) {
        if (format == Param.InputFormat.SMTLIB)
          println("unknown")
        println("Stack overflow, giving up")
        // let's hope that everything is still in a valid state
        None
      }
      case _ : OutOfMemoryError => Console.withOut(Console.err) {
        if (format == Param.InputFormat.SMTLIB)
          println("unknown")
        println("Out of memory, giving up")
        System.gc
        // let's hope that everything is still in a valid state
        None
      }
      case e : Throwable => {
<<<<<<< HEAD
        format match {
          case Param.InputFormat.SMTLIB =>
            println("error")
          case Param.InputFormat.TPTP =>
            println("% SZS status Error for " + lastFilename)
        }
        Console.err.println("ERROR: " + e.getMessage)
         e.printStackTrace
=======
        if (format == Param.InputFormat.SMTLIB) {
          println("error")
	  Console.err.println(e.getMessage)
	} else {
          println("ERROR: " + e.getMessage)
        }
//         e.printStackTrace
>>>>>>> e3d32f65
        None
      }
    }
  }

  //////////////////////////////////////////////////////////////////////////////
  
  def proveMultiSMT(settings : GlobalSettings,
                    input : java.io.BufferedReader,
                    userDefStoppingCond : => Boolean) = {
    implicit val format = Param.InputFormat.SMTLIB
    val interface = new IncrementalSMTLIBInterface {
      protected def solve(input : String) : Option[Prover.Result] = {
        Console.err.println("Checking satisfiability ...")
        proveProblem(settings,
                     "SMT-LIB 2 input",
                     () => new java.io.StringReader(input),
                     userDefStoppingCond)
      }
    }
    interface.readInputs(input, settings)
  }
  
  def proveProblems(settings : GlobalSettings,
                    name : String,
                    input : () => java.io.BufferedReader,
                    userDefStoppingCond : => Boolean)
                   (implicit format : Param.InputFormat.Value) = {
    Console.err.println("Loading " + name + " ...")
    format match {
      case Param.InputFormat.SMTLIB =>
        proveMultiSMT(settings, input(), userDefStoppingCond)
      case _ => {
        proveProblem(settings, name, input, userDefStoppingCond)
      }
    }
  }
  
  //////////////////////////////////////////////////////////////////////////////
  
  def printResult(res : Prover.Result,
                  settings : GlobalSettings,
                  lastFilename : String)
                 (implicit format : Param.InputFormat.Value) = format match {
    case Param.InputFormat.SMTLIB => res match {
              case Prover.Proof(tree) => {
                println("unsat")
                if (Param.PRINT_TREE(settings)) Console.withOut(Console.err) {
                  println
                  println("Proof tree:")
                  println(tree)
                }
              }
              case Prover.ProofWithModel(tree, model) => {
                println("unsat")
                if (Param.PRINT_TREE(settings)) Console.withOut(Console.err) {
                  println
                  println("Proof tree:")
                  println(tree)
                }
              }
              case Prover.NoProof(_) =>  {
                println("unknown")
              }
              case Prover.Invalid(_) =>  {
                println("sat")
              }
              case Prover.CounterModel(model) =>  {
                println("sat")
                Console.withOut(Console.err) {
                  println
                  println("Model:")
                  printFormula(model)
                }
              }
              case Prover.NoCounterModel =>  {
                println("unsat")
              }
              case Prover.NoCounterModelCert(cert) =>  {
                println("unsat")
                printDOTCertificate(cert, settings)
              }
              case Prover.NoCounterModelCertInter(cert, inters) => {
                println("unsat")
                printDOTCertificate(cert, settings)
              }
              case Prover.Model(model) =>  {
                println("unsat")
              }
              case Prover.NoModel =>  {
                println("sat")
              }
              case Prover.TimeoutProof(tree) =>  {
                println("unknown")
                Console.err.println("Cancelled or timeout")
                if (Param.PRINT_TREE(settings)) Console.withOut(Console.err) {
                  println
                  println("Proof tree:")
                  println(tree)
                }
              }
              case Prover.TimeoutModel | Prover.TimeoutCounterModel =>  {
                println("unknown")
                Console.err.println("Cancelled or timeout")
              }
    }

    case Param.InputFormat.TPTP => {
            val fileProperties = Param.FILE_PROPERTIES(settings)
            res match {
              case Prover.Proof(tree) => {
                Console.err.println("Formula is valid, resulting " +
                        (if (Param.MOST_GENERAL_CONSTRAINT(settings))
                           "most-general "
                         else
                           "") + "constraint:")
                Console.withOut(Console.err) {
                  printFormula(tree.closingConstraint)
                }
//                Console.err.println("Number of existential constants: " +
//                                    existentialConstantNum(tree))
                if (Param.PRINT_TREE(settings)) {
                  println
                  println("Proof tree:")
                  println(tree)
                }
                
                println("% SZS status " + fileProperties.positiveResult + " for " + lastFilename)
              }
              case Prover.ProofWithModel(tree, model) => {
                Console.err.println("Formula is valid, resulting " +
                        (if (Param.MOST_GENERAL_CONSTRAINT(settings))
                           "most-general "
                         else
                           "") + "constraint:")
                Console.withOut(Console.err) {
                  printFormula(tree.closingConstraint)
                }
//                Console.err.println("Number of existential constants: " +
//                                    existentialConstantNum(tree))
                model match {
                  case IBoolLit(true) => // nothing
                  case _ if ({
                               val c = tree.closingConstraint
                               c.arithConj.positiveEqs.size == c.size
                              }) => // nothing
                  case _ => {
                    println
                    println("Concrete witness:")
                    printFormula(model)
                  }
                }
                if (Param.PRINT_TREE(settings)) {
                  println
                  println("Proof tree:")
                  println(tree)
                }
                
                println("% SZS status " + fileProperties.positiveResult + " for " + lastFilename)
              }
              case Prover.NoProof(tree) => {
                Console.err.println("UNKNOWN")
//                Console.err.println("Number of existential constants: " +
//                                    existentialConstantNum(tree))
                if (Param.MOST_GENERAL_CONSTRAINT(settings)) {
                  println
                  println("Most-general constraint:")
                  println("false")
                }
                
                println("% SZS status GaveUp for " + lastFilename)
              }
              case Prover.Invalid(tree) => {
                Console.err.println("No proof found")
//                Console.err.println("Number of existential constants: " +
//                                    existentialConstantNum(tree))
                if (Param.MOST_GENERAL_CONSTRAINT(settings)) {
                  println
                  println("Most-general constraint:")
                  println("false")
                }
                println("% SZS status " + fileProperties.negativeResult + " for " + lastFilename)
              }
              case Prover.CounterModel(model) =>  {
                Console.withOut(Console.err) {
                  println("Formula is invalid, found a countermodel:")
                  printFormula(model)
                }
                if (Param.MOST_GENERAL_CONSTRAINT(settings)) {
                  println
                  println("Most-general constraint:")
                  println("false")
                }
                
                println("% SZS status " + fileProperties.negativeResult + " for " + lastFilename)
              }
              case Prover.NoCounterModel =>  {
                Console.err.println("No countermodel exists, formula is valid")
                if (Param.MOST_GENERAL_CONSTRAINT(settings)) {
                  println
                  println("Most-general constraint:")
                  println("true")
                }
                
                println("% SZS status " + fileProperties.positiveResult + " for " + lastFilename)
              }
              case Prover.NoCounterModelCert(cert) =>  {
                Console.err.println("No countermodel exists, formula is valid")
                if (Param.MOST_GENERAL_CONSTRAINT(settings)) {
                  println
                  println("Most-general constraint:")
                  println("true")
                }
                Console.withOut(Console.err) {
                  println
                  println("Certificate: " + cert)
                  println("Assumed formulae: " + cert.assumedFormulas)
                  print("Constraint: ")
                  printFormula(cert.closingConstraint)
                }
                
                printDOTCertificate(cert, settings)

                println("% SZS status " + fileProperties.positiveResult + " for " + lastFilename)
              }
              case Prover.NoCounterModelCertInter(cert, inters) => {
                Console.err.println("No countermodel exists, formula is valid")
                if (Param.MOST_GENERAL_CONSTRAINT(settings)) {
                  println
                  println("Most-general constraint:")
                  println("true")
                }
//                println
//                println("Certificate: " + cert)
//                println("Assumed formulae: " + cert.assumedFormulas)
//                println("Constraint: " + cert.closingConstraint)
                Console.withOut(Console.err) {
                  println
                  println("Interpolants:")
                  for (i <- inters) printFormula(i)
                }

                printDOTCertificate(cert, settings)
                
                println("% SZS status " + fileProperties.positiveResult + " for " + lastFilename)
              }
              case Prover.Model(model) =>  {
                Console.withOut(Console.err) {
                  println("Formula is valid, satisfying assignment for the existential constants is:")
                  printFormula(model)
                }
                println("% SZS status " + fileProperties.positiveResult + " for " + lastFilename)
              }
              case Prover.NoModel =>  {
                Console.err.println("No satisfying assignment for the existential constants exists, formula is invalid")
                println("% SZS status " + fileProperties.negativeResult + " for " + lastFilename)
              }
              case Prover.TimeoutProof(tree) =>  {
                Console.err.println("Cancelled or timeout")
//                Console.err.println("Number of existential constants: " +
//                                    existentialConstantNum(tree))
                if (Param.MOST_GENERAL_CONSTRAINT(settings)) {
                  println
                  println("Current constraint:")
                  Timeout.withTimeoutMillis(1000) {
                    printFormula(tree.closingConstraint)
                  }{
                    println("(timeout)")
                  }
                }
                if (Param.PRINT_TREE(settings)) {
                  println
                  println("Proof tree:")
                  println(tree)
                }
                println("% SZS status Timeout for " + lastFilename)
              }
              case Prover.TimeoutModel | Prover.TimeoutCounterModel =>  {
                Console.err.println("Cancelled or timeout")
                if (Param.MOST_GENERAL_CONSTRAINT(settings)) {
                  println
                  println("Current constraint:")
                  println("false")
                }
                println("% SZS status Timeout for " + lastFilename)
              }
            }
          }
  }
  
  //////////////////////////////////////////////////////////////////////////////
  
  def main(args: Array[String]) : Unit = doMain(args, false)
  
  def doMain(args: Array[String],
             userDefStoppingCond : => Boolean) : Unit = {
    val (settings, inputs) =
      try { // switch on proof construction by default in the iPrincess version
            GlobalSettings.fromArguments(args, GlobalSettings.DEFAULT)
          } catch {
      case e : Throwable => {
        Console.withOut(Console.err) {
          printGreeting
          println
          println(e.getMessage)
          println
          printUsage
        }
        return
      }
    }

    if (Param.QUIET(settings))
      Console setErr NullStream
          
    if (Param.LOGO(settings)) Console.withOut(Console.err) {
      printGreeting
      println
    }

    if (inputs.isEmpty && !Param.STDIN(settings)) {
      Console.err.println("No inputs given, exiting")
      return
    }

    for (filename <- inputs) try {
      implicit val format = determineInputFormat(filename, settings)
      proveProblems(settings,
                    filename,
                    () => new java.io.BufferedReader (
                            new java.io.FileReader(new java.io.File (filename))),
                    userDefStoppingCond)
    } catch {
      case e : Throwable => {
        println("ERROR: " + e.getMessage)
//        e.printStackTrace
      }
    }

    if (Param.STDIN(settings)) {
      Console.err.println("Reading SMT-LIB 2 input from stdin ...")
      proveMultiSMT(settings, Console.in, userDefStoppingCond)
    }
  }

  object NullStream extends java.io.OutputStream {
    def write(b : Int) = {}
  }

}<|MERGE_RESOLUTION|>--- conflicted
+++ resolved
@@ -436,24 +436,20 @@
         None
       }
       case e : Throwable => {
-<<<<<<< HEAD
         format match {
-          case Param.InputFormat.SMTLIB =>
+          case Param.InputFormat.SMTLIB => {
             println("error")
-          case Param.InputFormat.TPTP =>
+            Console.err.println(e.getMessage) 
+          }
+          case Param.InputFormat.TPTP => {
             println("% SZS status Error for " + lastFilename)
-        }
-        Console.err.println("ERROR: " + e.getMessage)
-         e.printStackTrace
-=======
-        if (format == Param.InputFormat.SMTLIB) {
-          println("error")
-	  Console.err.println(e.getMessage)
-	} else {
-          println("ERROR: " + e.getMessage)
+            Console.err.println(e.getMessage) 
+          }
+          case _ => {
+            println("ERROR: " + e.getMessage)
+          }
         }
 //         e.printStackTrace
->>>>>>> e3d32f65
         None
       }
     }
