--- conflicted
+++ resolved
@@ -162,12 +162,8 @@
       // try to find a countermodel
       counterModelResult
     } else if (!Param.MOST_GENERAL_CONSTRAINT(settings) &&
-<<<<<<< HEAD
                Param.FINITE_DOMAIN_CONSTRAINTS(settings) == Param.FiniteDomainConstraints.None &&
-               (constants subsetOf signature.existentialConstants) &&
-=======
                (formulaConstants subsetOf signature.existentialConstants) &&
->>>>>>> 90721693
                (formulas forall ((f) => f.predicates.isEmpty)) &&
                (formulaQuantifiers subsetOf Set(Quantifier.EX))) {
       // try to find a model
