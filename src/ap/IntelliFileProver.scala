--- conflicted
+++ resolved
@@ -162,13 +162,8 @@
     if (canUseModelSearchProver) {
       // try to find a countermodel
       counterModelResult
-<<<<<<< HEAD
     } else /* if (!Param.MOST_GENERAL_CONSTRAINT(settings) &&
-               (constants subsetOf signature.existentialConstants) &&
-=======
-    } else if (!Param.MOST_GENERAL_CONSTRAINT(settings) &&
                (formulaConstants subsetOf signature.existentialConstants) &&
->>>>>>> ed1fc266
                (formulas forall ((f) => f.predicates.isEmpty)) &&
                (formulaQuantifiers subsetOf Set(Quantifier.EX))) {
       // try to find a model
