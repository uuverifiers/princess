/**
 * This file is part of Princess, a theorem prover for Presburger
 * arithmetic with uninterpreted predicates.
 * <http://www.philipp.ruemmer.org/princess.shtml>
 *
 * Copyright (C) 2012-2014 Philipp Ruemmer <ph_r@gmx.net>
 *
 * Princess is free software: you can redistribute it and/or modify
 * it under the terms of the GNU General Public License as published by
 * the Free Software Foundation, either version 3 of the License, or
 * (at your option) any later version.
 *
 * Princess is distributed in the hope that it will be useful,
 * but WITHOUT ANY WARRANTY; without even the implied warranty of
 * MERCHANTABILITY or FITNESS FOR A PARTICULAR PURPOSE.  See the
 * GNU General Public License for more details.
 *
 * You should have received a copy of the GNU General Public License
 * along with Princess.  If not, see <http://www.gnu.org/licenses/>.
 */

package ap

import ap.basetypes.IdealInt
import ap.parser._
import ap.parameters.{PreprocessingSettings, GoalSettings, Param}
import ap.terfor.{TermOrder, Formula}
import ap.terfor.TerForConvenience
import ap.proof.{ModelSearchProver, ExhaustiveProver}
import ap.proof.certificates.Certificate
import ap.interpolants.{ProofSimplifier, InterpolationContext, Interpolator,
                        InterpolantSimplifier}
import ap.terfor.equations.ReduceWithEqs
import ap.terfor.preds.{Atom, PredConj, ReduceWithPredLits}
import ap.terfor.substitutions.ConstantSubst
import ap.terfor.conjunctions.{Conjunction, ReduceWithConjunction,
                               IterativeClauseMatcher, Quantifier,
                               LazyConjunction}
import ap.theories.{Theory, TheoryCollector}
import ap.proof.theoryPlugins.Plugin
import ap.util.{Debug, Timeout, Seqs}

import scala.collection.mutable.{HashMap => MHashMap, ArrayStack,
                                 LinkedHashMap}
import scala.actors.Actor._
import scala.actors.{Actor, TIMEOUT}
import scala.concurrent.SyncVar

object SimpleAPI {
  
  private val AC = Debug.AC_SIMPLE_API

  private val SMTDumpBasename = "smt-queries-"
  private val ScalaDumpBasename = "princess-queries-"
  
  /**
   * Create a new prover. Note that the prover has to be shut down explicitly
   * by calling the method <code>SimpleAPI.shutDown</code> after use.
   */
  def apply(enableAssert : Boolean = false,
            dumpSMT : Boolean = false,
            smtDumpBasename : String = SMTDumpBasename,
            dumpScala : Boolean = false,
            scalaDumpBasename : String = ScalaDumpBasename,
            tightFunctionScopes : Boolean = true) : SimpleAPI =
    new SimpleAPI (enableAssert,
                   if (dumpSMT) Some(smtDumpBasename) else None,
                   if (dumpScala) Some(scalaDumpBasename) else None,
                   tightFunctionScopes)

  def spawn : SimpleAPI = apply()

  def spawnWithAssertions : SimpleAPI = apply(enableAssert = true)

  def spawnWithLog : SimpleAPI = apply(dumpSMT = true)

  def spawnWithLog(basename : String) : SimpleAPI =
    apply(dumpSMT = true, smtDumpBasename = basename)

  def spawnWithScalaLog : SimpleAPI = apply(dumpScala = true)

  def spawnWithScalaLog(basename : String) : SimpleAPI =
    apply(dumpScala = true, scalaDumpBasename = basename)
  
  /**
   * Run the given function with a fresh prover, and shut down the prover
   * afterwards.
   */
  def withProver[A](f : SimpleAPI => A) : A = {
    val p = apply()
    try {
      f(p)
    } finally {
      p.shutDown
    }
  }
  
  /**
   * Run the given function with a fresh prover, and shut down the prover
   * afterwards.
   */
  def withProver[A](enableAssert : Boolean = false,
                    dumpSMT : Boolean = false,
                    smtDumpBasename : String = SMTDumpBasename,
                    dumpScala : Boolean = false,
                    scalaDumpBasename : String = ScalaDumpBasename,
                    tightFunctionScopes : Boolean = true)
                   (f : SimpleAPI => A) : A = {
    val p = apply(enableAssert,
                  dumpSMT, smtDumpBasename,
                  dumpScala, scalaDumpBasename,
                  tightFunctionScopes)
    try {
      f(p)
    } finally {
      p.shutDown
    }
  }
  
  /**
   * Pretty-print a formula or term.
   */
  def pp(f : IExpression) : String =
    DialogUtil asString { PrincessLineariser printExpression f }
  
  //////////////////////////////////////////////////////////////////////////////
  
  object ProverStatus extends Enumeration {
    val Sat, Unsat, Invalid, Valid, Unknown, Running, Error = Value
  }

  object TimeoutException extends Exception("Timeout during ap.SimpleAPI call")

  //////////////////////////////////////////////////////////////////////////////

  class PartialModel(
         val interpretation : scala.collection.Map[ModelLocation, ModelValue]) {

    import IExpression._

    def definedLocations = interpretation.keySet

    def evalExpression(e : IExpression) : Option[ModelValue] =
      Evaluator.visit(e, ())
    def eval(t : ITerm) : Option[IdealInt] =
      for (IntValue(v) <- evalExpression(t)) yield v
    def eval(f : IFormula) : Option[Boolean] =
      for (BoolValue(b) <- evalExpression(f)) yield b

    override def toString =
      "{" +
      (for ((l, v) <- interpretation.iterator)
       yield ("" + l + " -> " + v)).mkString(", ") +
      "}"

    private object Evaluator
            extends CollectingVisitor[Unit, Option[ModelValue]] {
      def postVisit(t : IExpression, arg : Unit,
                    subres : Seq[Option[ModelValue]]) = t match {
        ////////////////////////////////////////////////////////////////////////
        // Terms
        case IIntLit(v) =>
          Some(IntValue(v))
        case IConstant(c) =>
          interpretation get ConstantLoc(c)
        case ITimes(coeff, _) =>
          for (IntValue(v) <- subres(0)) yield IntValue(v * coeff)
        case _ : IPlus =>
          for (IntValue(v1) <- subres(0); IntValue(v2) <- subres(1))
          yield IntValue(v1 + v2)
        case IFunApp(f, _) => {
          val actualArgs = for (Some(IntValue(v)) <- subres) yield v
          if (actualArgs.size == f.arity)
            interpretation get IntFunctionLoc(f, actualArgs)
          else
            None
        }
        case _ : ITermITE =>
          for (BoolValue(b) <- subres(0);
               r <- subres(if (b) 1 else 2)) yield r
        ////////////////////////////////////////////////////////////////////////
        // Formulas
        case IBoolLit(b) =>
          Some(BoolValue(b))
        case _ : INot =>
          for (BoolValue(b) <- subres(0)) yield BoolValue(!b)
        case IBinFormula(IBinJunctor.And, _, _) => subres match {
          case Seq(v@Some(BoolValue(false)), _) => v
          case Seq(_, v@Some(BoolValue(false))) => v
          case Seq(Some(BoolValue(true)), v)    => v
          case Seq(v, Some(BoolValue(true)))    => v
          case _                                => None
        }
        case IBinFormula(IBinJunctor.Or, _, _) => subres match {
          case Seq(v@Some(BoolValue(true)), _)  => v
          case Seq(_, v@Some(BoolValue(true)))  => v
          case Seq(Some(BoolValue(false)), v)   => v
          case Seq(v, Some(BoolValue(false)))   => v
          case _                                => None
        }
        case IBinFormula(IBinJunctor.Eqv, _, _) =>
          for (BoolValue(v1) <- subres(0); BoolValue(v2) <- subres(1))
          yield BoolValue(v1 == v2)
        case IAtom(p, _) => {
          val actualArgs = for (Some(IntValue(v)) <- subres) yield v
          if (actualArgs.size == p.arity)
            interpretation get PredicateLoc(p, actualArgs)
          else
            None
        }
        case IIntFormula(IIntRelation.EqZero, _) =>
          for (IntValue(v) <- subres(0)) yield BoolValue(v.isZero)
        case IIntFormula(IIntRelation.GeqZero, _) =>
          for (IntValue(v) <- subres(0)) yield BoolValue(v.signum >= 0)
        case _ : IFormulaITE =>
          for (BoolValue(b) <- subres(0);
               r <- subres(if (b) 1 else 2)) yield r
        case _ : INamedPart =>
          subres(0)
      }
    }
  }

  abstract sealed class ModelLocation
  case class ConstantLoc(c : IExpression.ConstantTerm)
                                     extends ModelLocation {
    override def toString = c.toString
  }
  case class IntFunctionLoc(f : IFunction, args : Seq[IdealInt])
                                     extends ModelLocation {
    override def toString =
      f.name + (if (args.isEmpty) "" else "(" + (args mkString ", ") + ")")
  }
  case class PredicateLoc(p : IExpression.Predicate, args : Seq[IdealInt])
                                     extends ModelLocation {
    override def toString =
      p.name + (if (args.isEmpty) "" else "(" + (args mkString ", ") + ")")
  }
  
  abstract sealed class ModelValue
  case class IntValue(v : IdealInt)  extends ModelValue {
    override def toString = v.toString
  }
  case class BoolValue(v : Boolean)  extends ModelValue {
    override def toString = v.toString
  }

  //////////////////////////////////////////////////////////////////////////////

  object FunctionalityMode extends Enumeration {
    /**
     * Full reasoning about functionality of a function.
     * An explicit axiom of the form <code>f(x, y) & f(x, z) -> y = z</code>
     * is introduced.
     */
    val Full = Value
    /**
     * Congruence reasoning for function applications with
     * identical arguments, but no unification in case function arguments
     * do not exactly match up.
     */
    val NoUnification = Value
    /**
     * No functionality reasoning for a function; the function
     * behaves like an arbitrary relation.
     */
    val None = Value
  }

  //////////////////////////////////////////////////////////////////////////////

  private object ProofActorStatus extends Enumeration {
    val Init, AtPartialModel, AtFullModel = Value
  }
  
  private abstract class ProverCommand

  private case class CheckSatCommand(prover : ModelSearchProver.IncProver)
          extends ProverCommand
  private case class CheckValidityCommand(formula : Conjunction,
                                          goalSettings : GoalSettings,
                                          mostGeneralConstraint : Boolean)
          extends ProverCommand
  private case object NextModelCommand extends ProverCommand
  private case class  AddFormulaCommand(formula : Conjunction) extends ProverCommand
  private case object RecheckCommand extends ProverCommand
  private case object DeriveFullModelCommand extends ProverCommand
  private case object ShutdownCommand extends ProverCommand
  private case object StopCommand extends ProverCommand

  private abstract class ProverResult
  private case object UnsatResult extends ProverResult
  private case class  FoundConstraintResult(constraint : Conjunction,
                                            model : Conjunction)
                                           extends ProverResult
  private case class  UnsatCertResult(cert : Certificate) extends ProverResult
  private case object InvalidResult extends ProverResult
  private case class SatResult(model : Conjunction) extends ProverResult
  private case class SatPartialResult(model : Conjunction) extends ProverResult
  private case object StoppedResult extends ProverResult

  private val badStringChar = """[^a-zA-Z_0-9']""".r
  
  private def sanitise(s : String) : String =
    badStringChar.replaceAllIn(s, (m : scala.util.matching.Regex.Match) =>
                                       ('a' + (m.toString()(0) % 26)).toChar.toString)

  private val FormulaPart = new PartName ("formula")
}

/**
 * API that simplifies the use of the prover; this tries to collect various
 * functionality in one place, and provides an imperative API similar to the
 * SMT-LIB command language.
 */
class SimpleAPI private (enableAssert : Boolean,
                         dumpSMT : Option[String],
                         dumpScala : Option[String],
                         tightFunctionScopes : Boolean) {

  import SimpleAPI._

  assert(false) // not going to work in the CASC version

  Debug enableAllAssertions enableAssert

  private val dumpSMTStream = dumpSMT match {
    case Some(basename) => {
      val dumpSMTFile = java.io.File.createTempFile(basename, ".smt2")
      new java.io.FileOutputStream(dumpSMTFile)
    }
    case None => null
  }
  
  private def doDumpSMT(comp : => Unit) =
    if (dumpSMT != None) Console.withOut(dumpSMTStream) {
      comp
    }
  
  private val dumpScalaStream = dumpScala match {
    case Some(basename) => {
      val dumpScalaFile = java.io.File.createTempFile(basename, ".scala")
      new java.io.FileOutputStream(dumpScalaFile)
    }
    case None => null
  }
  
  private def doDumpScala(comp : => Unit) =
    if (dumpScala != None) Console.withOut(dumpScalaStream) {
      comp
    }
  
  private var dumpScalaNum = 0

  private def getScalaNum = {
    val res = dumpScalaNum
    dumpScalaNum = dumpScalaNum + 1
    res
  }

  def shutDown : Unit = {
    proofActor ! ShutdownCommand
    doDumpSMT {
      println("(exit)")
    }
    doDumpScala {
      closeAllScopes
      println("}} // withProver")
    }
  }

  doDumpScala {
    println("import ap._")
    println("import ap.parser._")
    println
    println("SimpleAPI.withProver { p =>")
    println("import p._")
    println("import IExpression._")
    println("{")
    println
  }
  
  private val basicPreprocSettings =
    Param.TIGHT_FUNCTION_SCOPES.set(PreprocessingSettings.DEFAULT,
                                    tightFunctionScopes)

  private def closeAllScopes = {
    for (_ <- 0 until storedStates.size)
      println("} // pop scope")
    println
  }

  def reset = {
    doDumpSMT {
      println("(reset)")
      println("(set-logic AUFLIA)")
    }
    doDumpScala {
      closeAllScopes
      println("reset")
      println("}")
      println("{")
    }
    
    //-BEGIN-ASSERTION-/////////////////////////////////////////////////////////
    Debug.assertPre(AC, getStatusHelp(false) != ProverStatus.Running)
    //-END-ASSERTION-///////////////////////////////////////////////////////////

    storedStates.clear
    
    preprocSettings = basicPreprocSettings
    currentOrder = TermOrder.EMPTY
    existentialConstants = Set()
    functionalPreds = Set()
    functionEnc =
      new FunctionEncoder(Param.TIGHT_FUNCTION_SCOPES(preprocSettings), false, null)
    currentProver = ModelSearchProver emptyIncProver goalSettings
    formulaeInProver = List()
    formulaeTodo = false
    currentModel = Conjunction.TRUE
    decoderDataCache.clear
    lastPartialModel = null
    currentConstraint = null
    currentCertificate = null
    lastStatus = ProverStatus.Sat
    validityMode = false
    proofActorStatus = ProofActorStatus.Init
    currentPartitionNum = -1
    constructProofs = false
    mostGeneralConstraints = false
    theoryPlugin = None
    theoryCollector = new TheoryCollector
  }

  private var currentDeadline : Option[Long] = None

  /**
   * Run a block of commands for at most <code>millis</code> milli-seconds.
   * After this, calls to <code>???</code>, <code>checkSat(true)</code>,
   * <code>nextModel(true)</code>, <code>getStatus(true)</code> will throw a
   * <code>TimeoutException</code>.
   */
  def withTimeout[A](millis : Long)(comp : => A) = {
    val oldDeadline = currentDeadline
    currentDeadline = Some(System.currentTimeMillis + millis)
    try {
      comp
    } finally {
      currentDeadline = oldDeadline
    }
  }

  private def checkTimeout = currentDeadline match {
    case Some(deadline) =>
      if (System.currentTimeMillis > deadline)
        throw TimeoutException
    case None =>
      // nothing
  }

  //////////////////////////////////////////////////////////////////////////////
  //
  // Working with the vocabulary
  
  /**
   * Create a new symbolic constant.
   */
  def createConstant(rawName : String) : ITerm = {
    import IExpression._
    createConstantRaw(rawName)
  }

  /**
   * Create a new symbolic constant with predefined name.
   */
  def createConstant : ITerm =
    createConstant("c" + currentOrder.orderedConstants.size)
  
  /**
   * Create <code>num</code> new symbolic constant with predefined name.
   */
  def createConstants(num : Int) : IndexedSeq[ITerm] = {
    val start = currentOrder.orderedConstants.size
    for (c <- createConstantsRaw("c", start until (start + num))) yield IConstant(c)
  }

  /**
   * Create a new symbolic constant, without directly turning it into an
   * <code>ITerm</code>. This method is
   * only useful when working with formulae in the internal prover format.
   */
  def createConstantRaw(rawName : String) : IExpression.ConstantTerm =
    createConstantRaw(rawName, "createConstant")

  private def createConstantRaw(rawName : String,
                                scalaCmd : String) : IExpression.ConstantTerm = {
    flushTodo

    import IExpression._
    
    val name = sanitise(rawName)
    val c = new ConstantTerm(name)
    currentOrder = currentOrder extend c
    restartProofActor
    doDumpSMT {
      println("(declare-fun " + name + " () Int)")
    }
    doDumpScala {
      println("val " + name + " = " + scalaCmd + "(\"" + rawName + "\")")
    }
    c
  }

  /**
   * Create a sequence of new symbolic constants, without directly turning them into an
   * <code>ITerm</code>. This method is
   * only useful when working with formulae in the internal prover format.
   */
  def createConstantsRaw(prefix : String, nums : Range)
                        : IndexedSeq[IExpression.ConstantTerm] =
    createConstantsRaw(prefix, nums, "createConstant")

  def createConstantsRaw(prefix : String, nums : Range, scalaCmd : String)
                        : IndexedSeq[IExpression.ConstantTerm] = {
    flushTodo

    import IExpression._
    val cs = (for (i <- nums)
              yield {
                doDumpSMT {
                  println("(declare-fun " + (prefix + i) + " () Int)")
                }
                doDumpScala {
                  println("val " + prefix + i +
                          " = " + scalaCmd + "(\"" + prefix + i + "\")")
                }
                new ConstantTerm (prefix + i)
              }).toIndexedSeq
    currentOrder = currentOrder extend cs
    restartProofActor
    cs
  }

  /**
   * Create a new symbolic constant that is implicitly existentially quantified.
   */
  def createExistentialConstant(rawName : String) : ITerm = {
    import IExpression._
    val c = createConstantRaw(rawName, "createExistentialConstant")
    existentialConstants = existentialConstants + c
    c
  }
  
  /**
   * Create a new symbolic constant with predefined name that is implicitly
   * existentially quantified.
   */
  def createExistentialConstant : ITerm =
    createExistentialConstant("X" + currentOrder.orderedConstants.size)
  
  /**
   * Create <code>num</code> new symbolic constant with predefined name that is
   * implicitly existentially quantified.
   */
  def createExistentialConstants(num : Int) : IndexedSeq[ITerm] = {
    val start = currentOrder.orderedConstants.size
    val cs = createConstantsRaw("X", start until (start + num),
                                "createExistentialConstant")
    existentialConstants = existentialConstants ++ cs
    for (c <- cs) yield IConstant(c)
  }

  /**
   * Make a given constant implicitly existentially quantified.
   */
  def makeExistential(constant : ITerm) : Unit = {
    doDumpSMT {
      println("; (make-existential " + constant + ")")
    }
    doDumpScala {
      println("makeExistential(" + constant + ")")
    }
    constant match {
      case IConstant(c) => existentialConstants = existentialConstants + c
      case _            => assert(false)
    }
  }

  /**
   * Make given constants implicitly existentially quantified.
   */
  def makeExistential(constants : Iterable[ITerm]) : Unit =
    for (c <- constants) makeExistential(c)

  /**
   * Make given constants implicitly existentially quantified.
   */
  def makeExistential(constants : Iterator[ITerm]) : Unit =
    for (c <- constants) makeExistential(c)

  /**
   * Make given constants implicitly existentially quantified.
   */
  def makeExistentialRaw(constants : Iterable[IExpression.ConstantTerm]) : Unit = {
    doDumpSMT {
      println("; (make-existential-raw " + (constants mkString ", ") + ")")
    }
    doDumpScala {
      println("makeExistentialRaw(List(" + (constants mkString ", ") + "))")
    }
    existentialConstants = existentialConstants ++ constants
  }

  /**
   * Make given constants implicitly existentially quantified.
   */
  def makeExistentialRaw(constants : Iterator[IExpression.ConstantTerm]) : Unit = {
    doDumpSMT {
      println("; (make-existential-raw ...)")
    }
    doDumpScala {
      println("// makeExistentialRaw(...)")
    }
    existentialConstants = existentialConstants ++ constants
  }

  /**
   * Make a given constant implicitly universally quantified.
   */
  def makeUniversal(constant : ITerm) : Unit = {
    doDumpSMT {
      println("; (make-universal " + constant + ")")
    }
    doDumpScala {
      println("makeUniversal(" + constant + ")")
    }
    constant match {
      case IConstant(c) => existentialConstants = existentialConstants - c
      case _            => assert(false)
    }
  }

  /**
   * Make given constants implicitly universally quantified.
   */
  def makeUniversal(constants : Iterable[ITerm]) : Unit =
    for (c <- constants) makeUniversal(c)

  /**
   * Make given constants implicitly universally quantified.
   */
  def makeUniversal(constants : Iterator[ITerm]) : Unit =
    for (c <- constants) makeUniversal(c)

  /**
   * Make given constants implicitly universally quantified.
   */
  def makeUniversalRaw(constants : Iterable[IExpression.ConstantTerm]) : Unit = {
    doDumpSMT {
      println("; (make-universal-raw " + (constants mkString ", ") + ")")
    }
    doDumpScala {
      println("makeUniversalRaw(List(" + (constants mkString ", ") + "))")
    }
    existentialConstants = existentialConstants -- constants
  }

  /**
   * Make given constants implicitly universally quantified.
   */
  def makeUniversalRaw(constants : Iterator[IExpression.ConstantTerm]) : Unit = {
    doDumpSMT {
      println("; (make-universal-raw ...)")
    }
    doDumpScala {
      println("// makeUniversalRaw(...)")
    }
    existentialConstants = existentialConstants -- constants
  }

  //////////////////////////////////////////////////////////////////////////////

  /**
   * Add an externally defined constant to the environment of this prover.
   */
  def addConstant(c : IExpression.ConstantTerm) : Unit = {
    flushTodo

    currentOrder = currentOrder extend c
    restartProofActor
    doDumpSMT {
      println("(declare-fun " + c.name + " () Int)")
    }
    doDumpScala {
      println("val " + c.name + " = " + "createConstant(\"" + c.name + "\") " +
              "// addConstant(" + c.name + ")")
    }
  }

  /**
   * Add a sequence of externally defined constant to the environment of
   * this prover.
   */
  def addConstants(cs : Iterable[IExpression.ConstantTerm]) : Unit = {
    flushTodo

    currentOrder = currentOrder extend cs.toSeq
    restartProofActor
    doDumpSMT {
      for (c <- cs)
        println("(declare-fun " + c.name + " () Int)")
    }
    doDumpScala {
      for (c <- cs)
        println("val " + c.name + " = " + "createConstant(\"" + c.name + "\") " +
                "// addConstant(" + c.name + ")")
    }
  }

  /**
   * Create a new Boolean variable (nullary predicate).
   */
  def createBooleanVariable(rawName : String) : IFormula = {
    flushTodo

    import IExpression._
    
    val name = sanitise(rawName)
    val p = new Predicate(name, 0)
    currentOrder = currentOrder extendPred p
    restartProofActor
    doDumpSMT {
      println("(declare-fun " + name + " () Bool)")
    }
    doDumpScala {
      println("val " + name + " = " +
              "createBooleanVariable(\"" + rawName + "\")")
    }
    p()
  }

  /**
   * Create a new Boolean variable (nullary predicate) with predefined name.
   */
  def createBooleanVariable : IFormula =
    createBooleanVariable("p" + currentOrder.orderedPredicates.size)

  /**
   * Create <code>num</code> new Boolean variable (nullary predicate) with
   * predefined name.
   */
  def createBooleanVariables(num : Int) : IndexedSeq[IFormula] = {
    flushTodo

    import IExpression._
    val startInd = currentOrder.orderedPredicates.size
    val ps = (for (i <- 0 until num)
              yield {
                doDumpSMT {
                  println("(declare-fun " + ("p" + (startInd + i)) + " () Bool)")
                }
                doDumpScala {
                  println("val " + ("p" + (startInd + i)) +
                          " = " + "createBooleanVariable(\"" +
                          ("p" + (startInd + i)) + "\")")
                }
                new Predicate ("p" + (startInd + i), 0)
              }).toIndexedSeq
    currentOrder = currentOrder extendPred ps
    restartProofActor
    for (p <- ps) yield p()
  }

  /**
   * Create a new uninterpreted function with fixed arity.
   */
  def createFunction(rawName : String, arity : Int,
                     functionalityMode : FunctionalityMode.Value =
                       FunctionalityMode.Full) : IFunction = {
    doDumpScala {
      println("val " + sanitise(rawName) + " = " +
              "createFunction(\"" + rawName + "\", " + arity +
                   printFunctionalityMode(functionalityMode) + ")")
    }
    createFunctionHelp(rawName, arity, functionalityMode)
  }

  private def printFunctionalityMode(m : FunctionalityMode.Value) =
    m match {
      case FunctionalityMode.Full => ""
      case m => ", functionalityMode = FunctionalityMode." + m
    }

  private def createFunctionHelp(rawName : String, arity : Int,
                                 functionalityMode : FunctionalityMode.Value =
                                   FunctionalityMode.Full)
                                : IFunction = {
    flushTodo

    val name = sanitise(rawName)
    val f = new IFunction(name, arity, true,
                          functionalityMode != FunctionalityMode.Full)
    // make sure that the function encoder knows about the function
    val (_, newOrder) =
      functionEnc.apply(IFunApp(f, List.fill(arity)(0)) === 0, currentOrder)
    if (functionalityMode != FunctionalityMode.None)
      functionalPreds = functionalPreds + functionEnc.relations(f)
    doDumpSMT {
      println("(declare-fun " + name + " (" +
          (for (_ <- 0 until arity) yield "Int").mkString(" ") + ") Int)")
    }
    currentOrder = newOrder
    recreateProver
    f
  }

  /**
   * Create a new uninterpreted Boolean-valued function with fixed arity.
   * Booleans values are encoded into integers,
   * mapping <code>true</code> to <code>0</code> and <code>false</code>
   * to <code>1</code>.<br>
   * In contrast to predicates (generated using <code>createRelation</code>),
   * Boolean functions can be used within triggers.
   */
  def createBooleanFunction(rawName : String,
                            arity : Int,
                            functionalityMode : FunctionalityMode.Value =
                              FunctionalityMode.Full)
                           : IExpression.BooleanFunApplier =
    new IExpression.BooleanFunApplier({
      doDumpScala {
        println("// createBooleanFunction" +
                "(\"" + rawName + "\", " + arity +
                printFunctionalityMode(functionalityMode) + ")")
      }
      createFunction(rawName, arity, functionalityMode)
    })
  
  /**
   * Create a new uninterpreted predicate with fixed arity.<br>
   * Predicates are more low-level than Boolean functions, and
   * cannot be used within triggers.
   */
  def createRelation(rawName : String, arity : Int) = {
    flushTodo

    import IExpression._
    
    val name = sanitise(rawName)
    val r = new Predicate(name, arity)
    currentOrder = currentOrder extendPred r
    restartProofActor
    doDumpSMT {
      println("(declare-fun " + name + " (" +
          (for (_ <- 0 until arity) yield "Int").mkString(" ") + ") Bool)")
    }
    doDumpScala {
      println("val " + name + " = " +
              "createRelation(\"" + rawName + "\", " + arity + ")")
    }
    r
  }
  
  /**
   * Export the current <code>TermOrder</code> of the prover. This method is
   * only useful when working with formulae in the internal prover format.
   */
  def order = {
    // flush, to make sure that all theories required by earlier formulas
    // are loaded
    flushTodo
    currentOrder
  }
  
  /**
   * The theories currectly loaded in this prover.
   */
  def theories : Seq[Theory] = {
    flushTodo
    theoryCollector.theories
  }

  /**
   * Convert a formula in input syntax to the internal prover format.
   */
  def asConjunction(f : IFormula) : Conjunction = {
    flushTodo
    ReduceWithConjunction(Conjunction.TRUE, functionalPreds, currentOrder)(
      toInternalNoAxioms(f, currentOrder))
  }
  
  /**
   * Pretty-print a formula or term.
   */
  def pp(f : IExpression) : String = SimpleAPI.pp(f)
  
  //////////////////////////////////////////////////////////////////////////////

  /**
   * <code>select</code> function of the theory of arrays.
   */
  def selectFun(arity : Int) : IFunction = getArrayFuns(arity)._1
  
  /**
   * <code>store</code> function of the theory of arrays.
   */
  def storeFun(arity : Int) : IFunction = getArrayFuns(arity)._2
  
  /**
   * Generate a <code>select</code> expression in the theory of arrays.
   */
  def select(args : ITerm*) : ITerm = IFunApp(selectFun(args.size - 1), args)

  /**
   * Generate a <code>store</code> expression in the theory of arrays.
   */
  def store(args : ITerm*) : ITerm = IFunApp(storeFun(args.size - 2), args)

  //////////////////////////////////////////////////////////////////////////////

  /**
   * Add an assertion to the prover: assume that the given formula is true
   */
  def !!(assertion : IFormula) : Unit =
    addAssertion(assertion)

  /**
   * Add an assertion to the prover: assume that the given formula is true
   */
  def addAssertion(assertion : IFormula) : Unit = {
    doDumpScala {
      print("!! (")
      PrettyScalaLineariser(getFunctionNames)(assertion)
      println(")")
    }
    addFormula(!assertion)
  }
  
  /**
   * Add an assertion to the prover: assume that the given formula is true
   */
  def addAssertion(assertion : Formula) : Unit = {
    doDumpScala {
      println("// addAssertion(" + assertion + ")")
    }
    addFormula(!LazyConjunction(assertion)(currentOrder))
  }
    
  /**
   * Add a conclusion to the prover: assume that the given formula is false.
   * Adding conclusions will switch the prover to "validity" mode; from this
   * point on, the prover answers with the status <code>Valid/Invalid</code>
   * instead of <code>Unsat/Sat</code>.
   */
  def ??(conc : IFormula) : Unit =
    addConclusion(conc)

  /**
   * Add a conclusion to the prover: assume that the given formula is false.
   * Adding conclusions will switch the prover to "validity" mode; from this
   * point on, the prover answers with the status <code>Valid/Invalid</code>
   * instead of <code>Unsat/Sat</code>.
   */
  def addConclusion(conc : IFormula) : Unit = {
    doDumpScala {
      print("?? (")
      PrettyScalaLineariser(getFunctionNames)(conc)
      println(")")
    }
    validityMode = true
    addFormula(conc)
  }
  
  /**
   * Add a conclusion to the prover: assume that the given formula is false.
   * Adding conclusions will switch the prover to "validity" mode; from this
   * point on, the prover answers with the status <code>Valid/Invalid</code>
   * instead of <code>Unsat/Sat</code>.
   */
  def addConclusion(conc : Formula) : Unit = {
    validityMode = true
    doDumpScala {
      println("// addConclusion(" + conc + ")")
    }
    addFormula(LazyConjunction(conc)(currentOrder))
  }
  
  /**
   * Determine the status of the formulae asserted up to this point. This
   * call is blocking, but will not run the prover repeatedly if nothing
   * has changed since the last check.
   */
  def ??? = {
    doDumpSMT {
      println("(check-sat)")
    }
    doDumpScala {
      println("println(\"" + getScalaNum + ": \" + ???)")
    }
    checkTimeout
    getStatusHelp(true) match {
      case ProverStatus.Unknown => checkSatHelp(true)
      case res => res
    }
  }
  
  /**
   * Check satisfiability of the currently asserted formulae. Will block until
   * completion if <code>block</code> argument is true, otherwise return
   * immediately.
   */
  def checkSat(block : Boolean) : ProverStatus.Value = {
    doDumpSMT {
      println("(check-sat)")
    }
    doDumpScala {
      print("println(\"" + getScalaNum + ": \" + checkSat(true))")
      if (!block)
        print(" // checkSat(" + block + ")")
      println
    }

    if (block)
      checkTimeout

    checkSatHelp(block)
  }
  
  private def checkSatHelp(block : Boolean) : ProverStatus.Value =
    getStatusHelp(false) match {
      case ProverStatus.Unknown => {
        lastStatus = ProverStatus.Running
        proverRes.unset
    
        flushTodo
    
        proofActorStatus match {
          case ProofActorStatus.Init =>
            if (currentProver == null) {
              val completeFor = formulaeInProver match {
                case List((_, f)) => f
                case formulae => 
                  ReduceWithConjunction(Conjunction.TRUE, functionalPreds, currentOrder)(
                    Conjunction.disj(for ((_, f) <- formulae.iterator) yield f,
                                     currentOrder))
              }

              // explicitly quantify all universal variables
              val uniConstants = completeFor.constants -- existentialConstants
              val closedFor = Conjunction.quantify(Quantifier.ALL,
                                                   currentOrder sort uniConstants,
                                                   completeFor, currentOrder)

              proofActor ! CheckValidityCommand(closedFor,
                                                exhaustiveProverGoalSettings,
                                                mostGeneralConstraints)
            } else {
              // use a ModelCheckProver
              proofActor ! CheckSatCommand(currentProver)
            }
            
          case ProofActorStatus.AtPartialModel | ProofActorStatus.AtFullModel => {
            restartProofActor
            proofActor ! RecheckCommand
          }
        }
    
        getStatusWithDeadline(block)    
      }
      
      case ProverStatus.Running => {
        assert(false)
        ProverStatus.Error
      }
        
      case s => s
    }

  /**
   * After a <code>Sat</code> result, continue searching for the next model.
   * In most ways, this method behaves exactly like <code>checkSat</code>.
   */
  def nextModel(block : Boolean) : ProverStatus.Value = {
    doDumpSMT {
      println("; (next-model)")
    }
    doDumpScala {
      print("println(\"" + getScalaNum + ": \" + nextModel(true))")
      if (!block)
        print(" // nextModel(" + block + ")")
      println
    }

    //-BEGIN-ASSERTION-/////////////////////////////////////////////////////////
    Debug.assertPre(AC, getStatusHelp(false) == ProverStatus.Sat)
    //-END-ASSERTION-///////////////////////////////////////////////////////////

    if (block)
      checkTimeout

    lastStatus = ProverStatus.Running
    proverRes.unset
    
    proofActor ! NextModelCommand
    getStatusWithDeadline(block)
  }

  private def getStatusWithDeadline(block : Boolean) : ProverStatus.Value =
    currentDeadline match {
      case Some(deadline) if (block) =>
        getStatusHelp(deadline - System.currentTimeMillis) match {
          case ProverStatus.Running => {
            stop
            throw TimeoutException
          }
          case s => s
        }
      case _ =>
        getStatusHelp(block)
    }

  /**
   * Query result of the last <code>checkSat</code> or <code>nextModel</code>
   * call. Will block until a result is available if <code>block</code>
   * argument is true, otherwise return immediately.
   */
  def getStatus(block : Boolean) : ProverStatus.Value = {
    doDumpScala {
      println("// getStatus(" + block + ")")
    }
    if (block)
      checkTimeout
    getStatusWithDeadline(block)
  }

  private def getStatusHelp(block : Boolean) : ProverStatus.Value = {
    if (lastStatus == ProverStatus.Running && (block || proverRes.isSet))
      evalProverResult(proverRes.get)
    lastStatus
  }
  
  /**
   * Query result of the last <code>checkSat</code> or <code>nextModel</code>
   * call. Will block until a result is available, or until <code>timeout</code>
   * milli-seconds elapse.
   */
  def getStatus(timeout : Long) : ProverStatus.Value = {
    doDumpScala {
      println("// getStatus(" + timeout + ")")
    }
    getStatusHelp(timeout)
  }
  
  private def getStatusHelp(timeout : Long) : ProverStatus.Value = {
    if (lastStatus == ProverStatus.Running)
      for (r <- proverRes.get(timeout))
        evalProverResult(r)
    lastStatus
  }

  private def evalProverResult(pr : ProverResult) : Unit = pr match {
        case UnsatResult => {
          currentModel = Conjunction.TRUE
          currentConstraint = Conjunction.TRUE
          lastStatus =
            if (validityMode) ProverStatus.Valid else ProverStatus.Unsat
        }
        case UnsatCertResult(cert) => {
          currentModel = Conjunction.TRUE
          currentConstraint = Conjunction.TRUE
          currentCertificate = ProofSimplifier(cert)
          lastStatus =
            if (validityMode) ProverStatus.Valid else ProverStatus.Unsat
        }
        case FoundConstraintResult(constraint, m) => {
          currentModel = m
          currentConstraint = constraint
          lastStatus =
            if (validityMode) ProverStatus.Valid else ProverStatus.Unsat
        }
        case SatResult(m) => {
          currentModel = m
          lastStatus =
            if (validityMode) ProverStatus.Invalid else ProverStatus.Sat
          proofActorStatus = ProofActorStatus.AtFullModel
        }
        case SatPartialResult(m) => {
          currentModel = m
          lastStatus =
            if (validityMode) ProverStatus.Invalid else ProverStatus.Sat
          proofActorStatus = ProofActorStatus.AtPartialModel
        }
        case InvalidResult =>
          // no model is available in this case
          lastStatus =
            if (validityMode) ProverStatus.Invalid else ProverStatus.Sat
        case StoppedResult =>
          lastStatus = ProverStatus.Unknown
        case _ =>
          lastStatus = ProverStatus.Error
  }
  
  /**
   * Stop a running prover. If the prover had already terminated, give same
   * result as <code>getResult</code>, otherwise <code>Unknown</code>.
   */
  def stop : ProverStatus.Value = {
    doDumpScala {
      println("// stop")
    }
    getStatusHelp(false) match {
      case ProverStatus.Running => {
        proofActor ! StopCommand
        getStatusHelp(true)
      }
      case res =>
        res
    }
  }

  //////////////////////////////////////////////////////////////////////////////

  /**
   * Add subsequent formulae to partition <code>num</code>.
   *  Index <code>-1</code> represents
   * formulae belonging to all partitions (e.g., theory axioms).
   */
  def setPartitionNumber(num : Int) : Unit = {
    doDumpScala {
      println("setPartitionNumber(" + num + ")")
    }
    setPartitionNumberHelp(num)
  }

  private def setPartitionNumberHelp(num : Int) : Unit =
    if (currentPartitionNum != num) {
      flushTodo
      currentPartitionNum = num
    }
  
  /**
   * Construct proofs in subsequent <code>checkSat</code> calls. Proofs are
   * needed for extract interpolants.
   */
  def setConstructProofs(b : Boolean) : Unit = if (constructProofs != b) {
    doDumpScala {
      println("setConstructProofs(" + b + ")")
    }
    constructProofs = b
    recreateProver
  }

  /**
   * Compute an inductive sequence of interpolants, for the given
   * partitioning of the input problem.
   */
  def getInterpolants(partitions : Seq[Set[Int]]) : Seq[IFormula] = {
    doDumpSMT {
      println("; (get-interpolants)")
    }
    doDumpScala {
      println("println(\"" + getScalaNum + ": \" + getInterpolants(List(" + (
        for (s <- partitions.iterator)
        yield ("Set(" + s.mkString(", ") + ")")).mkString(", ") + ")))")
    }

    //-BEGIN-ASSERTION-/////////////////////////////////////////////////////////
    Debug.assertPre(AC, (Set(ProverStatus.Unsat,
                             ProverStatus.Valid) contains getStatusHelp(false)) &&
                        currentCertificate != null)
    //-END-ASSERTION-///////////////////////////////////////////////////////////
  
    val simp = interpolantSimplifier
                        
    for (i <- 1 to (partitions.size - 1)) yield {
      val leftNums = (partitions take i).flatten.toSet
      
      val commonFors = for ((n, f) <- formulaeInProver;
                            if (n < 0)) yield f
      val leftFors =   for ((n, f) <- formulaeInProver;
                            if (n >= 0 && (leftNums contains n))) yield f
      val rightFors =  for ((n, f) <- formulaeInProver;
                            if (n >= 0 && !(leftNums contains n))) yield f

      val iContext =
        InterpolationContext(leftFors, rightFors, commonFors, currentOrder)
      val internalInt = Interpolator(currentCertificate, iContext)

      val interpolant = Internal2InputAbsy(internalInt, functionEnc.predTranslation)

      simp(interpolant)
    }
  }
  
  private def interpolantSimplifier = (arrayFuns get 1) match {
    case None => new Simplifier
    case Some((sel, sto)) => new InterpolantSimplifier(sel, sto)
  }
  
  //////////////////////////////////////////////////////////////////////////////

  /**
   * Install a theory plugin in the prover.
   * This is highly experimental functionality.
   *
   * (In particular, <code>eval</code> and <code>evalPartial</code> might
   * sometimes produce strange results in combination with plugins)
   */
  def setupTheoryPlugin(plugin : Plugin) : Unit = {
    doDumpSMT {
      println("; (setup-theory-plugin)")
    }
    doDumpScala {
      println("// setupTheoryPlugin")
    }
    //-BEGIN-ASSERTION-/////////////////////////////////////////////////////////
    // Multiple theory plugins are currently unsupported
    Debug.assertPre(AC, theoryPlugin == None)
    //-END-ASSERTION-///////////////////////////////////////////////////////////

    theoryPlugin = Some(plugin)
    recreateProver
  }

  //////////////////////////////////////////////////////////////////////////////

  /**
   * Add a new theory to the prover. Normally, calling this function is not
   * necessary, since theories in asserted formulae will be detected
   * automatically.
   */
  def addTheory(newTheory : Theory) : Unit =
    addTheories(List(newTheory))

  /**
   * Add new theories to the prover. Normally, calling this function is not
   * necessary, since theories in asserted formulae will be detected
   * automatically.
   */
  def addTheories(newTheories : Seq[Theory]) : Unit = {
    doDumpSMT {
      println("; (add-theories " + (newTheories mkString " ") + ")")
    }
    doDumpScala {
      println("// addTheories(List(" + (newTheories mkString ", ") + "))")
    }
    for (t <- newTheories)
      theoryCollector addTheory t
    addTheoryAxioms
  }
  
  private def addTheoryAxioms = {
    val theoryAxioms = checkNewTheories
    if (!theoryAxioms.isEmpty) {
      val oldPartitionNum = currentPartitionNum
      setPartitionNumberHelp(-1)
      for (f <- theoryAxioms)
        addFormula(LazyConjunction(f)(currentOrder))
      setPartitionNumberHelp(oldPartitionNum)
    }
  }

  /**
   * Add all theories to the prover that occur in the given order.
   */
  def addTheoriesFor(order : TermOrder) : Unit = {
    theoryCollector(order)
    addTheoryAxioms
  }

  //////////////////////////////////////////////////////////////////////////////
  
  /**
   * In subsequent <code>checkSat</code> calls for problems with existential
   * constants, infer the most general constraint on existential constants
   * satisfying the problem. NB: If this option is used wrongly, it might
   * lead to non-termination of the prover.
   */
  def setMostGeneralConstraints(b : Boolean) : Unit = {
    doDumpSMT {
      println("; (set-most-general-constraints " + b + ")")
    }
    doDumpScala {
      println("setMostGeneralConstraints(" + b + ")")
    }
    mostGeneralConstraints = b
  }
  
  /**
   * After receiving the result
   * <code>ProverStatus.Unsat</code> or <code>ProverStates.Valid</code>
   * for a problem that contains existential constants, return a (satisfiable)
   * constraint over the existential constants that describes satisfying
   * assignments of the existential constants.
   */
  def getConstraint : IFormula = {
    doDumpSMT {
      println("; (get-constraint)")
    }
    doDumpScala {
      println("println(\"" + getScalaNum + ": \" + getConstraint)")
    }

    //-BEGIN-ASSERTION-/////////////////////////////////////////////////////////
    Debug.assertPre(AC, Set(ProverStatus.Unsat,
                            ProverStatus.Valid) contains getStatusHelp(false))
    //-END-ASSERTION-///////////////////////////////////////////////////////////
    
    (new Simplifier)(Internal2InputAbsy(currentConstraint, Map()))
  }

  /**
   * Project a formula to a given set of constants; all other constants
   * are removed by quantifying them universally.
   * Note that this will also return all formulas that have previously
   * been asserted in this prover.
   */
  def projectAll(f : IFormula, toConsts : Iterable[ITerm]) : IFormula = scope {
    makeExistential(toConsts)
    setMostGeneralConstraints(true)
    ?? (f)
    ??? match {
      case ProverStatus.Valid   => getConstraint
      case ProverStatus.Invalid => IBoolLit(false)
    }
  }
  
  /**
   * Project a formula to a given set of constants; all other constants
   * are removed by quantifying them existentially.
   * Note that this will also return all formulas that have previously
   * been asserted in this prover.
   */
  def projectEx(f : IFormula, toConsts : Iterable[ITerm]) : IFormula = scope {
    makeExistential(toConsts)
    setMostGeneralConstraints(true)
    ?? (~f)
    ??? match {
      case ProverStatus.Valid   => ~getConstraint
      case ProverStatus.Invalid => IBoolLit(true)
    }
  }
  
  /**
   * Simplify a formula by eliminating quantifiers.
   * Note that this will also return all formulas that have previously
   * been asserted in this prover.
   */
  def simplify(f : IFormula) : IFormula =
    projectAll(f, for (c <- SymbolCollector constants f) yield IConstant(c))
  
  //////////////////////////////////////////////////////////////////////////////

  private def ensureFullModel =
    while (proofActorStatus != ProofActorStatus.AtFullModel)
      if (proofActorStatus == ProofActorStatus.AtPartialModel) {
        // let's get a complete model
        lastStatus = ProverStatus.Running
        proverRes.unset
        proofActor ! DeriveFullModelCommand
        getStatusHelp(true)
      } else {
        // then we have to completely re-run the prover
        lastStatus = ProverStatus.Unknown
        checkSatHelp(true)
      }

  /**
   * Produce a partial model, i.e., a (usually) partial interpretation
   * of constants, functions, and predicates. This method can be
   * called in two situations:
   * <ul>
   *    <li> after receiving the result
   * <code>ProverStatus.Sat</code> or <code>ProverStates.Invalid</code>, or</li>
   * <li> after receiving
   * the result
   * <code>ProverStatus.Unsat</code> or <code>ProverStates.Valid</code>
   * for a problem that contains existential constants. In this case the
   * model only assigns existential constants.
   * </li>
   * </ul>
   */
  def partialModel : PartialModel = {
    doDumpSMT {
      println("; (partial-model)")
    }
    doDumpScala {
      println("partialModel")
    }

    if (lastPartialModel != null) {
      lastPartialModel
    } else {
      import IExpression._
  
      setupTermEval
  
      //-BEGIN-ASSERTION-///////////////////////////////////////////////////////
      Debug.assertInt(SimpleAPI.AC,
                      currentModel.arithConj.negativeEqs.isTrue &&
                      currentModel.arithConj.inEqs.isTrue &&
                      currentModel.negatedConjs.isEmpty)
      //-END-ASSERTION-/////////////////////////////////////////////////////////
  
      val interpretation = new LinkedHashMap[ModelLocation, ModelValue]
  
      for (l <- currentModel.arithConj.positiveEqs) {
        //-BEGIN-ASSERTION-/////////////////////////////////////////////////////
        Debug.assertInt(SimpleAPI.AC,
                        l.constants.size == 1 && l.variables.isEmpty &&
                        l.leadingCoeff.isOne)
        //-END-ASSERTION-///////////////////////////////////////////////////////
        interpretation.put(ConstantLoc(l.leadingTerm.asInstanceOf[ConstantTerm]),
                           IntValue(-l.constant))
      }
  
      for (a <- currentModel.predConj.positiveLits) {
        val argValues =
          (for (l <- a.iterator) yield {
             //-BEGIN-ASSERTION-////////////////////////////////////////////////
             Debug.assertInt(SimpleAPI.AC,
                             l.constants.isEmpty && l.variables.isEmpty)
             //-END-ASSERTION-//////////////////////////////////////////////////
             l.constant
           }).toIndexedSeq
        (functionEnc.predTranslation get a.pred) match {
          case Some(f) =>
            interpretation.put(IntFunctionLoc(f, argValues.init),
                               IntValue(argValues.last))
          case None =>
            interpretation.put(PredicateLoc(a.pred, argValues),
                               BoolValue(true))
        }
      }
  
      for (a <- currentModel.predConj.negativeLits)
        if (!(functionEnc.predTranslation contains a.pred)) {
          val argValues =
            (for (l <- a.iterator) yield {
               //-BEGIN-ASSERTION-//////////////////////////////////////////////
               Debug.assertInt(SimpleAPI.AC,
                               l.constants.isEmpty && l.variables.isEmpty)
               //-END-ASSERTION-////////////////////////////////////////////////
               l.constant
             }).toIndexedSeq
          interpretation.put(PredicateLoc(a.pred, argValues),
                             BoolValue(false))
        }
  
      lastPartialModel = new PartialModel (interpretation)
      lastPartialModel
    }
  }
  
  //////////////////////////////////////////////////////////////////////////////

  /**
   * Decoding data needed (and implicitly read) by theories.
   */
  val decoderContext = new Theory.DecoderContext {
    def getDataFor(t : Theory) : Theory.TheoryDecoderData =
      decoderDataCache.getOrElseUpdate(t, {
        setupTermEval
        (t generateDecoderData currentModel).get
      })
  }

  private val decoderDataCache = new MHashMap[Theory, Theory.TheoryDecoderData]

  //////////////////////////////////////////////////////////////////////////////

  /**
   * Evaluate the given term in the current model. This method can be
   * called in two situations:
   * <ul>
   *    <li> after receiving the result
   * <code>ProverStatus.Sat</code> or <code>ProverStates.Invalid</code>, in
   * which case the term is evaluated in the computed model, or</li>
   * <li> after receiving
   * the result
   * <code>ProverStatus.Unsat</code> or <code>ProverStates.Valid</code>
   * for a problem that contains existential constants. In this case the
   * queried term <code>t</code> may only consist of existential constants.
   * </li>
   * </ul>
   */
  def eval(t : ITerm) : IdealInt = {
    doDumpScala {
      print("println(\"" + getScalaNum + ": \" + eval(")
      PrettyScalaLineariser(getFunctionNames)(t)
      println("))")
    }

    t match {
      case IConstant(c) => evalHelp(c)
      
      case t if (currentOrder.orderedPredicates forall (_.arity == 0)) => {
        // we first try to reduce the expression, and then assume that all
        // unassigned constants have the value 0
        
        val (reduced, c, extendedOrder) = reduceTerm(t)
            
        val unassignedConsts = reduced.constants - c
        val finalReduced =
          if (unassignedConsts.isEmpty) {
            reduced
          } else {
            import TerForConvenience._
            implicit val o = extendedOrder
            // TODO: we need to do the same for Boolean variables?
            ReduceWithConjunction(unassignedConsts.toSeq === 0, extendedOrder)(
                                  reduced)
          }
        
        //-BEGIN-ASSERTION-///////////////////////////////////////////////////////
        Debug.assertInt(AC,
                        finalReduced.isLiteral &&
                        finalReduced.arithConj.positiveEqs.size == 1 &&
                        finalReduced.constants.size == 1)
        //-END-ASSERTION-/////////////////////////////////////////////////////////
        
        -finalReduced.arithConj.positiveEqs.head.constant
      }
      
      case t => evalPartialHelp(t) getOrElse {
        // full check; we have to extend the model
      
        import TerForConvenience._
      
        getStatusHelp(false) match {
          
          //////////////////////////////////////////////////////////////////////

          case ProverStatus.Sat | ProverStatus.Invalid if (currentModel != null) => {
            // then we work with a countermodel of the constraints

            val p = new IExpression.Predicate("p", 1)
            implicit val extendedOrder = currentModel.order extendPred p

            val pAssertion =
              ReduceWithConjunction(currentModel, functionalPreds, extendedOrder)(
                toInternalNoAxioms(!IAtom(p, List(t)), extendedOrder))
            val extendedProver =
              currentProver.assert(currentModel, extendedOrder)
                           .conclude(pAssertion, extendedOrder)

            (extendedProver checkValidity true) match {
              case Left(m) if (!m.isFalse) => {
                val pAtoms = m.predConj.positiveLitsWithPred(p)
                //-BEGIN-ASSERTION-/////////////////////////////////////////////////////
                Debug.assertInt(AC, pAtoms.size == 1 &&
                                    pAtoms.head.constants.isEmpty)
                //-END-ASSERTION-///////////////////////////////////////////////////////

                val pAtom = pAtoms.head
                val result = pAtom(0).constant
                currentModel = ReduceWithConjunction(conj(pAtom), extendedOrder)(m)
                lastPartialModel = null
              
                result
              }
              case _ =>
                throw new Exception ("Model extension failed.\n" +
                                     "This is probably caused by badly chosen triggers,\n" +
                                     "preventing complete application of axioms.")
            }
          }
        
          //////////////////////////////////////////////////////////////////////

          case ProverStatus.Unsat | ProverStatus.Valid if (currentModel != null) => {
            // then we work with a model of the existential constants 

            val c = new IExpression.ConstantTerm("c")
            implicit val extendedOrder = currentModel.order extend c

            val cAssertion =
              ReduceWithConjunction(currentModel, functionalPreds, extendedOrder)(
                toInternalNoAxioms(IExpression.i(c) =/= t, extendedOrder))
            val extendedProver =
              (ModelSearchProver emptyIncProver goalSettings
                       ).assert(currentModel, extendedOrder)
                        .conclude(cAssertion, extendedOrder)

            (extendedProver checkValidity true) match {
              case Left(m) if (!m.isFalse) => {
                val reduced = ReduceWithEqs(m.arithConj.positiveEqs, extendedOrder)(l(c))
                //-BEGIN-ASSERTION-/////////////////////////////////////////////////////
                Debug.assertInt(AC, reduced.constants.isEmpty)
                //-END-ASSERTION-///////////////////////////////////////////////////////
                val result = reduced.constant
                currentModel = ConstantSubst(c, result, extendedOrder)(m)
                lastPartialModel = null
              
                result
              }
              case _ =>
                throw new Exception ("Model extension failed.\n" +
                                     "This is probably caused by badly chosen triggers,\n" +
                                     "preventing complete application of axioms.")
            }
          }
        
          //////////////////////////////////////////////////////////////////////

          case _ => {
            assert(false)
            null
          }
        }
      }
    }
  }
  
  /**
   * Evaluate the given term in the current model, returning <code>None</code>
   * in case the model does not completely determine the value of the term.
   * This method can be
   * called in two situations:
   * <ul>
   *    <li> after receiving the result
   * <code>ProverStatus.Sat</code> or <code>ProverStates.Invalid</code>, in
   * which case the term is evaluated in the computed model, or</li>
   * <li> after receiving
   * the result
   * <code>ProverStatus.Unsat</code> or <code>ProverStates.Valid</code>
   * for a problem that contains existential constants. In this case the
   * queried term <code>t</code> may only consist of existential constants.
   * </li>
   * </ul>
   */
  def evalPartial(t : ITerm) : Option[IdealInt] = {
    doDumpScala {
      print("println(\"" + getScalaNum + ": \" + evalPartial(")
      PrettyScalaLineariser(getFunctionNames)(t)
      println("))")
    }
    evalPartialHelp(t)
  }

  def evalPartialHelp(t : ITerm) : Option[IdealInt] = t match {
    case IConstant(c) =>
      // faster check, find an equation that determines the value of c
      evalPartialHelp(c)
    
    case t => {
      // more complex check by reducing the expression via the model

      val (reduced, _, _) = reduceTerm(t)
        
      if (reduced.isLiteral &&
          reduced.arithConj.positiveEqs.size == 1 &&
          reduced.constants.size == 1)
        Some(-reduced.arithConj.positiveEqs.head.constant)
      else
        None
    }
  }

  /**
   * Reduce the expression <code>t === c</code>, for some fresh constant
   * <code>c</code>.
   */
  private def reduceTerm(t : ITerm)
                        : (Conjunction, IExpression.ConstantTerm, TermOrder) = {
        import TerForConvenience._
        val existential = setupTermEval
        
        val c = new IExpression.ConstantTerm ("c")
        val extendedOrder = currentModel.order extend c
        
        val reduced =
          ReduceWithConjunction(currentModel, functionalPreds, extendedOrder)(
                                toInternalNoAxioms(t === c, extendedOrder))

        //-BEGIN-ASSERTION-/////////////////////////////////////////////////////
        Debug.assertPre(AC, !existential || (
          // in the existential case, the queried term should only contain
          // existential constants
          (reduced.constants subsetOf (existentialConstants + c)) &&
          reduced.predicates.isEmpty
          ))
        //-END-ASSERTION-///////////////////////////////////////////////////////

        (reduced, c, extendedOrder)
  }
  
  private def setupTermEval = getStatusHelp(false) match {
    case ProverStatus.Sat | ProverStatus.Invalid if (currentModel != null) => {
      // then we work with a countermodel of the constraints
      doDumpSMT {
        println("; (get-value ...)")
      }
    
      ensureFullModel
      false
    }
      
    case ProverStatus.Unsat | ProverStatus.Valid if (currentModel != null) => {
      // the we work with a model of the existential constants 
      doDumpSMT {
        println("; (get-value for existential constants ...)")
      }
        
      true
    }
      
    case _ => {
      assert(false)
      false
    }
  }
  
  /**
   * Evaluate the given symbol in the current model, returning <code>None</code>
   * in case the model does not completely determine the value of the symbol.
   * This method can be
   * called in two situations:
   * <ul>
   *    <li> after receiving the result
   * <code>ProverStatus.Sat</code> or <code>ProverStates.Invalid</code>, in
   * which case the term is evaluated in the computed model, or</li>
   * <li> after receiving
   * the result
   * <code>ProverStatus.Unsat</code> or <code>ProverStates.Valid</code>
   * for a problem that contains existential constants. In this case the
   * queried term <code>t</code> may only consist of existential constants.
   * </li>
   * </ul>
   */
  def eval(c : IExpression.ConstantTerm) : IdealInt = {
    doDumpScala {
      println("println(\"" + getScalaNum + ": \" + eval(" + c + "))")
    }
    evalHelp(c)
  }

  private def evalHelp(c : IExpression.ConstantTerm) : IdealInt =
    evalPartialHelp(c) getOrElse {
      // then we have to extend the model
    
      if (!(currentOrder.orderedPredicates forall (_.arity == 0))) {
        // we assume 0 as default value, but have to store this value
        import TerForConvenience._
        implicit val o = currentModel.order
        currentModel = currentModel & (c === 0)
        lastPartialModel = null
      }
      
      IdealInt.ZERO
    }
  
  /**
   * Evaluate the given symbol in the current model, returning <code>None</code>
   * in case the model does not completely determine the value of the symbol.
   * This method can be
   * called in two situations:
   * <ul>
   *    <li> after receiving the result
   * <code>ProverStatus.Sat</code> or <code>ProverStates.Invalid</code>, in
   * which case the term is evaluated in the computed model, or</li>
   * <li> after receiving
   * the result
   * <code>ProverStatus.Unsat</code> or <code>ProverStates.Valid</code>
   * for a problem that contains existential constants. In this case the
   * queried term <code>t</code> may only consist of existential constants.
   * </li>
   * </ul>
   */
  def evalPartial(c : IExpression.ConstantTerm) : Option[IdealInt] = {
    doDumpScala {
      print("println(\"" + getScalaNum + ": \" + evalPartial(" + c + "))")
    }
    evalPartialHelp(c)
  }

  private def evalPartialHelp(c : IExpression.ConstantTerm) : Option[IdealInt] = {
    val existential = setupTermEval
    
    //-BEGIN-ASSERTION-/////////////////////////////////////////////////////////
    Debug.assertPre(AC, !existential || (existentialConstants contains c))
    //-END-ASSERTION-///////////////////////////////////////////////////////////

    // find an equation that determines the value of c
        
    for (lc <- currentModel.arithConj.positiveEqs.toMap get c) yield -lc.constant
  }
  
  /**
   * Evaluate the given formula in the current model.
   * This method can only be called after receiving the result
   * <code>ProverStatus.Sat</code> or <code>ProverStates.Invalid</code>.
   */
  def eval(f : IFormula) : Boolean = {
    doDumpScala {
      print("println(\"" + getScalaNum + ": \" + eval(")
      PrettyScalaLineariser(getFunctionNames)(f)
      println("))")
    }

    evalPartialHelp(f) match {

      case Left(res) => res

      case Right(reducedF) => {
        // then we have to extend the model
  
        import TerForConvenience._
  
        f match {
          case f if (currentOrder.orderedPredicates forall (_.arity == 0)) => {
            // then we can just set default values for all irreducible constants
            // and Boolean variables
  
            //-BEGIN-ASSERTION-///////////////////////////////////////////////////
            Debug.assertInt(AC, Seqs.disjoint(reducedF.constants,
                                              currentModel.constants))
            //-END-ASSERTION-/////////////////////////////////////////////////////
  
            implicit val order =
              currentOrder
            val implicitAssumptions =
              (reducedF.constants.toSeq === 0) &
              conj(for (p <- reducedF.predicates.iterator)
                   yield Atom(p, List(), currentOrder))
            val reduced =
              ReduceWithConjunction(implicitAssumptions, currentOrder)(reducedF)
  
            //-BEGIN-ASSERTION-///////////////////////////////////////////////////
            Debug.assertInt(AC, reduced.isTrue || reduced.isFalse)
            //-END-ASSERTION-/////////////////////////////////////////////////////
  
            reduced.isTrue
          }
          
          case IAtom(p, Seq())
            if (proofActorStatus == ProofActorStatus.AtPartialModel) => {
            // then we will just extend the partial model with a default value
          
            implicit val order = currentModel.order
            val a = Atom(p, List(), order)
            currentModel = currentModel & a
            lastPartialModel = null
          
            true
          }
            
          case f => {
            val p = new IExpression.Predicate("p", 0)
            implicit val extendedOrder = currentModel.order extendPred p
            val pAssertion =
              ReduceWithConjunction(currentModel, functionalPreds, extendedOrder)(
                toInternalNoAxioms(IAtom(p, Seq()) </> f, extendedOrder))
            val extendedProver =
              currentProver.assert(currentModel, extendedOrder)
                           .conclude(pAssertion, extendedOrder)
  
            (extendedProver checkValidity true) match {
              case Left(m) if (!m.isFalse) => {
                val (reduced, _) = ReduceWithPredLits(m.predConj, Set(), extendedOrder)(p)
                //-BEGIN-ASSERTION-/////////////////////////////////////////////////
                Debug.assertInt(AC, reduced.isTrue || reduced.isFalse)
                //-END-ASSERTION-///////////////////////////////////////////////////
                val result = reduced.isTrue
                val pf : Conjunction = p
          
                currentModel = ReduceWithConjunction(if (result) pf else !pf, extendedOrder)(m)
                lastPartialModel = null        
  
                result
              }
              case _ =>
                throw new Exception ("Model extension failed.\n" +
                                     "This is probably caused by badly chosen triggers,\n" +
                                     "preventing complete application of axioms.")
            }
          }
        }
      }
    }
  }

  /**
   * Evaluate the given formula in the current model, returning <code>None</code>
   * in case the model does not completely determine the value of the formula.
   * This method can only be called after receiving the result
   * <code>ProverStatus.Sat</code> or <code>ProverStates.Invalid</code>.
   */
  def evalPartial(f : IFormula) : Option[Boolean] = {
    doDumpScala {
      print("println(\"" + getScalaNum + ": \" + evalPartial(")
      PrettyScalaLineariser(getFunctionNames)(f)
      println("))")
    }

    evalPartialHelp(f) match {
      case Left(res) => Some(res)
      case Right(_) => None
    }
  }
  
  private def evalPartialHelp(f : IFormula) : Either[Boolean,Conjunction] = {
    import TerForConvenience._
    
    doDumpSMT {
      print("(get-value (")
      SMTLineariser(f)
      println("))")
    }
    
    //-BEGIN-ASSERTION-/////////////////////////////////////////////////////////
    Debug.assertPre(AC, Set(ProverStatus.Sat,
                            ProverStatus.Invalid) contains getStatusHelp(false))
    //-END-ASSERTION-///////////////////////////////////////////////////////////
    
    f match {
      case IAtom(p, args) if (args forall (_.isInstanceOf[IIntLit])) => {
        if (!args.isEmpty)
          ensureFullModel
        
        val a = Atom(p, for (IIntLit(value) <- args) yield l(value), currentOrder)
        
        if (currentModel.predConj.positiveLitsAsSet contains a)
          Left(true)
        else if (currentModel.predConj.negativeLitsAsSet contains a)
          Left(false)
        else
          Right(a)
      }
      case _ => {
        // more complex check by reducing the expression via the model
        ensureFullModel

        val reduced =
          ReduceWithConjunction(currentModel, functionalPreds, currentModel.order)(
                                  toInternalNoAxioms(f, currentOrder))

        if (reduced.isTrue)
          Left(true)
        else if (reduced.isFalse)
          Left(false)
        else
          Right(reduced)
      }
    }
  }
  
  //////////////////////////////////////////////////////////////////////////////
  
  /**
   * Execute a computation within a local scope. After leaving the scope,
   * assertions and declarations done in the meantime will disappear.
   */
  def scope[A](comp: => A) : A = {
    push
    try {
      comp
    } finally {
      if (getStatusHelp(false) == ProverStatus.Running) {
        // then something really bad happened, and we are in an inconsistent
        // state
        proofActor ! ShutdownCommand
      } else {
        pop
      }
    }
  }
  
  /**
   * Add a new frame to the assertion stack.
   */
  def push : Unit = {
    // process pending formulae, to avoid processing them again after a pop
    flushTodo
    
    storedStates push (preprocSettings,
                       currentProver, currentOrder, existentialConstants,
                       functionalPreds, functionEnc.clone,
                       arrayFuns, formulaeInProver,
                       currentPartitionNum,
                       constructProofs, mostGeneralConstraints,
                       validityMode, lastStatus,
                       currentModel, currentConstraint, currentCertificate,
                       theoryPlugin, theoryCollector.clone)
    
    doDumpSMT {
      println("(push 1)")
    }
    doDumpScala {
      println
      println("scope {")
    }
  }
  
  /**
   * Pop the top-most frame from the assertion stack.
   */
  def pop : Unit = {
    doDumpSMT {
      println("(pop 1)")
    }
    doDumpScala {
      println("} // pop scope")
      println
    }

    //-BEGIN-ASSERTION-/////////////////////////////////////////////////////////
    Debug.assertPre(AC, getStatusHelp(false) != ProverStatus.Running)
    //-END-ASSERTION-///////////////////////////////////////////////////////////
    val (oldPreprocSettings, oldProver, oldOrder, oldExConstants,
         oldFunctionalPreds, oldFunctionEnc, oldArrayFuns,
         oldFormulaeInProver, oldPartitionNum, oldConstructProofs,
         oldMGCs, oldValidityMode, oldStatus, oldModel, oldConstraint, oldCert,
         oldTheoryPlugin, oldTheories) =
      storedStates.pop
    preprocSettings = oldPreprocSettings
    currentProver = oldProver
    currentOrder = oldOrder
    existentialConstants = oldExConstants
    functionalPreds = oldFunctionalPreds
    functionEnc = oldFunctionEnc
    arrayFuns = oldArrayFuns
    formulaeInProver = oldFormulaeInProver
    currentPartitionNum = oldPartitionNum
    constructProofs = oldConstructProofs
    mostGeneralConstraints = oldMGCs
    formulaeTodo = false
    rawFormulaeTodo = LazyConjunction.FALSE
    validityMode = oldValidityMode
    lastStatus = oldStatus
    currentModel = oldModel
    decoderDataCache.clear
    lastPartialModel = null
    currentConstraint = oldConstraint
    currentCertificate = oldCert
    proofActorStatus = ProofActorStatus.Init
    theoryPlugin = oldTheoryPlugin
    theoryCollector = oldTheories 
  }
  
  //////////////////////////////////////////////////////////////////////////////

  private def flushTodo : Unit = {
    val (transTodo, axioms) = formulaeTodo match {
      case IBoolLit(false) => (Conjunction.FALSE, Conjunction.FALSE)
      case _ => toInternal(formulaeTodo)
    }
    formulaeTodo = false

    if (!transTodo.isFalse || !axioms.isFalse || !rawFormulaeTodo.isFalse) {
      implicit val o = currentOrder
      val completeFor =
        (rawFormulaeTodo | LazyConjunction(transTodo)).toConjunction

      val additionalAxioms =
        if (rawFormulaeTodo.isFalse) {
          Conjunction.FALSE
        } else {
          // check whether further theories have to be loaded for the asserted
          // raw formulae
          // TODO: this should be done in a more intelligent way, to try and
          // make the TermOrders match up in more cases

          theoryCollector(completeFor.order)
          val theoryAxioms = checkNewTheories
  
          //-BEGIN-ASSERTION-/////////////////////////////////////////////////////
          Debug.assertInt(AC, currentOrder isSortingOf completeFor)
          //-END-ASSERTION-///////////////////////////////////////////////////////

          !Conjunction.conj(theoryAxioms, currentOrder)
        }

      rawFormulaeTodo = LazyConjunction.FALSE
      val reducedFor =
        ReduceWithConjunction(Conjunction.TRUE, functionalPreds, currentOrder)(
                              completeFor)
      addToProver(reducedFor,
                  Conjunction.disj(Array(axioms, additionalAxioms), currentOrder))
    }
  }

  private def addToProver(completeFor : Conjunction,
                          axioms : Conjunction) : Unit = {
      formulaeInProver =
        (-1, axioms) :: (currentPartitionNum, completeFor) :: formulaeInProver

      proofActorStatus match {
        case ProofActorStatus.Init =>
          // nothing
        case ProofActorStatus.AtPartialModel | ProofActorStatus.AtFullModel =>
          if (completeFor.constants.isEmpty && axioms.isFalse) {
            // then we should be able to add this formula to the running prover
            proofActor ! AddFormulaCommand(completeFor)
          } else {
            restartProofActor
          }
      }
      
/*      if (currentProver != null) {
        if ((IterativeClauseMatcher.isMatchableRec(completeFor,
               Param.PREDICATE_MATCH_CONFIG(goalSettings))) &&
            Seqs.disjoint(completeFor.constants, existentialConstants))
          currentProver =
            currentProver.conclude(List(completeFor, axioms), currentOrder)
        else
          currentProver = null
      } */
  }
  
  private def resetModel = {
    currentModel = null
    lastPartialModel = null
    currentConstraint = null
    currentCertificate = null
    lastStatus = ProverStatus.Unknown
    decoderDataCache.clear
  }
  
  private def addFormula(f : IFormula) : Unit = {
    resetModel
    doDumpSMT {
      f match {
        case INot(g) => {
          print("(assert ")
          SMTLineariser(g)
          println(")")
        }
        case f => {
          print("(assert (not ")
          SMTLineariser(f)
          println("))")
        }
      }
    }
    formulaeTodo = formulaeTodo | f
  }

  private def addFormula(f : LazyConjunction) : Unit = {
    resetModel
    doDumpSMT {
      print("; adding internal formula: " + f)
    }
    implicit val o = currentOrder
    rawFormulaeTodo = rawFormulaeTodo | f
  }

  private def toInternalNoAxioms(f : IFormula,
                                 order : TermOrder) : Conjunction = {
    val sig = Signature(Set(),
                        existentialConstants,
                        order.orderedConstants -- existentialConstants,
<<<<<<< HEAD
                        order, null, null)
=======
                        Map(), // TODO: also handle predicate_match_config
                        order,
                        theoryCollector.theories)
>>>>>>> bdfd724f
    val (fors, _, newSig) =
      Preprocessing(INamedPart(FormulaPart, f), List(), sig, preprocSettings, functionEnc)
    functionEnc.clearAxioms

    //-BEGIN-ASSERTION-/////////////////////////////////////////////////////////
    Debug.assertInt(AC, order == newSig.order &&
                        !(fors exists { case INamedPart(PartName.NO_NAME, _) => true
                                        case _ => false }))
    //-END-ASSERTION-///////////////////////////////////////////////////////////

    val formula = 
      Conjunction.conj(InputAbsy2Internal(
        IExpression.or(for (INamedPart(FormulaPart, f) <- fors.iterator)
                       yield f), order), order)
    formula
  }

  private def toInternal(f : IFormula) : (Conjunction, Conjunction) = {
    // check whether theories are involved that we don't know yet
    theoryCollector(f)
    val theoryAxioms = checkNewTheories

    val sig = Signature(Set(),
                        existentialConstants,
                        currentOrder.orderedConstants -- existentialConstants,
                        Map(), // TODO: also handle predicate_match_config
                        currentOrder,
                        theoryCollector.theories)
    val (fors, _, newSig) =
      Preprocessing(INamedPart(FormulaPart, f), List(), sig, preprocSettings, functionEnc)
    functionEnc.clearAxioms

    //-BEGIN-ASSERTION-/////////////////////////////////////////////////////////
    Debug.assertInt(AC, currentOrder == newSig.order &&
                  (functionEnc.predTranslation.keySet subsetOf functionalPreds))
    //-END-ASSERTION-///////////////////////////////////////////////////////////

    val formula = 
      Conjunction.conj(InputAbsy2Internal(
        IExpression.or(for (INamedPart(FormulaPart, f) <- fors.iterator)
                       yield f), currentOrder), currentOrder)
    val axioms = 
      Conjunction.disjFor(
        List(InputAbsy2Internal(
               IExpression.or(for (INamedPart(PartName.NO_NAME, f) <- fors.iterator)
                              yield f), currentOrder)) ++ theoryAxioms, currentOrder)
    (formula, axioms)
  }
  
  private def checkNewTheories : Seq[Conjunction] =
    if (theoryCollector.newTheories.isEmpty) {
      List()
    } else {
      val theoryAxioms =
        for (t <- theoryCollector.newTheories) yield {
          currentOrder = t extend currentOrder
          //-BEGIN-ASSERTION-///////////////////////////////////////////////////////
          Debug.assertInt(AC, (currentOrder isSortingOf t.axioms) &&
                              (currentOrder isSortingOf t.totalityAxioms))
          //-END-ASSERTION-/////////////////////////////////////////////////////////
  
          functionEnc addTheory t
  
          // TODO: also handle predicate_match_config
  
          functionalPreds = functionalPreds ++ t.functionalPredicates
  
          for (plugin <- t.plugin) {
            //-BEGIN-ASSERTION-///////////////////////////////////////////////////
            // Multiple theory plugins are currently unsupported
            Debug.assertInt(AC, theoryPlugin == None)
            //-END-ASSERTION-/////////////////////////////////////////////////////
            theoryPlugin = Some(plugin)
          }
  
          Conjunction.negate(t.axioms, currentOrder)
        }

      theoryCollector.reset
      recreateProver

      theoryAxioms
    }

  private def goalSettings = {
    var gs = GoalSettings.DEFAULT
//    gs = Param.CONSTRAINT_SIMPLIFIER.set(gs, determineSimplifier(settings))
//    gs = Param.SYMBOL_WEIGHTS.set(gs, SymbolWeights.normSymbolFrequencies(formulas, 1000))
    gs = Param.PROOF_CONSTRUCTION.set(gs, constructProofs)
    // currently done for all predicates encoding functions; should this be
    // restricted?
//    gs = Param.GARBAGE_COLLECTED_FUNCTIONS.set(gs, functionalPreds)
    gs = Param.FUNCTIONAL_PREDICATES.set(gs, functionalPreds)
    gs = Param.THEORY_PLUGIN.set(gs, theoryPlugin)
    gs
  }

  private def exhaustiveProverGoalSettings = {
    var gs = goalSettings
    // currently done for all predicates encoding functions; should this be
    // restricted?
    gs = Param.GARBAGE_COLLECTED_FUNCTIONS.set(gs, functionalPreds)
    gs
  }

  private var preprocSettings : PreprocessingSettings = _
  private var currentOrder : TermOrder = _
  private var existentialConstants : Set[IExpression.ConstantTerm] = _
  private var functionalPreds : Set[IExpression.Predicate] = _
  private var functionEnc : FunctionEncoder = _
  private var currentProver : ModelSearchProver.IncProver = _
  private var currentModel : Conjunction = _
  private var lastPartialModel : PartialModel = null
  private var currentConstraint : Conjunction = _
  private var currentCertificate : Certificate = _
  private var formulaeInProver : List[(Int, Conjunction)] = List()
  private var currentPartitionNum : Int = -1
  private var constructProofs : Boolean = false
  private var mostGeneralConstraints : Boolean = false
  private var formulaeTodo : IFormula = false
  private var rawFormulaeTodo : LazyConjunction = LazyConjunction.FALSE
  private var theoryPlugin : Option[Plugin] = None
  private var theoryCollector : TheoryCollector = _

  private val storedStates = new ArrayStack[(PreprocessingSettings,
                                             ModelSearchProver.IncProver,
                                             TermOrder,
                                             Set[IExpression.ConstantTerm],
                                             Set[IExpression.Predicate],
                                             FunctionEncoder,
                                             Map[Int, (IFunction, IFunction)],
                                             List[(Int, Conjunction)],
                                             Int,
                                             Boolean,
                                             Boolean,
                                             Boolean,
                                             ProverStatus.Value,
                                             Conjunction,
                                             Conjunction,
                                             Certificate,
                                             Option[Plugin],
                                             TheoryCollector)]
  
  private def recreateProver = {
    preprocSettings =
      // TODO: correct setting even if Theories are used?
      Param.TRIGGER_GENERATOR_CONSIDERED_FUNCTIONS.set(
             preprocSettings, functionEnc.predTranslation.values.toSet)
    if (currentProver != null)
      currentProver = (ModelSearchProver emptyIncProver goalSettings)
                          .conclude(formulaeInProver.unzip._2, currentOrder)
    restartProofActor
  }
  
  private def restartProofActor =
    (proofActorStatus = ProofActorStatus.Init)
  
  //////////////////////////////////////////////////////////////////////////////
  //
  // Prover actor, for the hard work
  
  private val proverRes = new SyncVar[ProverResult]
  private var lastStatus : ProverStatus.Value = _
  private var validityMode : Boolean = _
  
  private var proofActorStatus : ProofActorStatus.Value = _
  
  private val proofActor = actor {
    Debug enableAllAssertions enableAssert
    
    var cont = true
    var nextCommand : ProverCommand = null
    
    def directorWaitForNextCmd(model : Conjunction) = {
      var res : ModelSearchProver.SearchDirection = null
      var forsToAdd = List[Conjunction]()
              
      while (res == null) receive {
        case DeriveFullModelCommand =>
          res = ModelSearchProver.DeriveFullModelDir
        case NextModelCommand =>
          res = ModelSearchProver.NextModelDir
        case RecheckCommand =>
          res = ModelSearchProver.AddFormulaDir(
                 Conjunction.disj(forsToAdd, model.order))
        case AddFormulaCommand(formula) =>
          forsToAdd = formula :: forsToAdd
        case c : ProverCommand => {
          // get out of here
          nextCommand = c
          res = ModelSearchProver.ReturnSatDir
        }
      }
              
      res
    }
    
    val commandParser : PartialFunction[Any, Unit] = {
      case CheckSatCommand(p) =>
          
        Timeout.catchTimeout {
          p.checkValidityDir {
            case (model, false) => {
              proverRes set SatPartialResult(model)
              directorWaitForNextCmd(model)
            }
            
            case (model, true) => {
              //-BEGIN-ASSERTION-///////////////////////////////////////////////
              Debug.assertPre(AC, !model.isFalse)
              //-END-ASSERTION-/////////////////////////////////////////////////
              
              proverRes set SatResult(model)
              directorWaitForNextCmd(model)
            }
          }
        } { case _ => null } match {

          case null =>
            proverRes set StoppedResult
          case Left(m) if (nextCommand == null) =>
            proverRes set UnsatResult
          case Left(_) =>
            // nothing
          case Right(cert) =>
            proverRes set UnsatCertResult(cert)
              
        }

      case CheckValidityCommand(formula, goalSettings, mgc) =>
        
        Timeout.catchTimeout {
          
          (new ExhaustiveProver (!mgc, goalSettings))(formula, formula.order)
          
        } { case _ => null } match {
          
          case null =>
            proverRes set StoppedResult
          case tree => {
            val constraint = tree.closingConstraint
            if (constraint.isFalse) {
              proverRes set InvalidResult
            } else {
              val solution = ModelSearchProver(constraint.negate, constraint.order)
              proverRes set FoundConstraintResult(constraint, solution)
            }
          }
            
        }
        
      case StopCommand =>
        proverRes set StoppedResult
      case ShutdownCommand =>
        cont = false
    }
    
    Timeout.withChecker(() => receiveWithin(0) {
      case StopCommand =>
        Timeout.raise
      case ShutdownCommand => {
        cont = false
        Timeout.raise
      }
      case TIMEOUT => // nothing
    }) {
            
      while (cont) {
        // wait for a command on what to do next
        if (nextCommand != null) {
          val c = nextCommand
          nextCommand = null
          commandParser(c)
        } else {
          receive(commandParser)
        }
      }
      
    }
  }

  //////////////////////////////////////////////////////////////////////////////

  private var arrayFuns : Map[Int, (IFunction, IFunction)] = Map()
  
  private def getArrayFuns(arity : Int) : (IFunction, IFunction) =
    arrayFuns.getOrElse(arity, {
      val select = createFunctionHelp("select" + arity, arity + 1)
      val store = createFunctionHelp("store" + arity, arity + 2)
      arrayFuns += (arity -> (select, store))
      
      val oldPartitionNum = currentPartitionNum
      setPartitionNumberHelp(-1)
      addFormula(!Parser2InputAbsy.arrayAxioms(arity, select, store))
      setPartitionNumberHelp(oldPartitionNum)
      
      (select, store)
    })
  
  private def getFunctionNames =
    (for ((_, (sel, sto)) <- arrayFuns.iterator;
          p <- Seqs.doubleIterator(sel -> "select", sto -> "store"))
     yield p).toMap

  //////////////////////////////////////////////////////////////////////////////

  reset

}<|MERGE_RESOLUTION|>--- conflicted
+++ resolved
@@ -2250,13 +2250,9 @@
     val sig = Signature(Set(),
                         existentialConstants,
                         order.orderedConstants -- existentialConstants,
-<<<<<<< HEAD
-                        order, null, null)
-=======
                         Map(), // TODO: also handle predicate_match_config
                         order,
-                        theoryCollector.theories)
->>>>>>> bdfd724f
+                        theoryCollector.theories, null, null)
     val (fors, _, newSig) =
       Preprocessing(INamedPart(FormulaPart, f), List(), sig, preprocSettings, functionEnc)
     functionEnc.clearAxioms
@@ -2284,7 +2280,7 @@
                         currentOrder.orderedConstants -- existentialConstants,
                         Map(), // TODO: also handle predicate_match_config
                         currentOrder,
-                        theoryCollector.theories)
+                        theoryCollector.theories, Set(), Map())
     val (fors, _, newSig) =
       Preprocessing(INamedPart(FormulaPart, f), List(), sig, preprocSettings, functionEnc)
     functionEnc.clearAxioms
