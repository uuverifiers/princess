--- conflicted
+++ resolved
@@ -4030,20 +4030,7 @@
     flushTodo
     initProver
     
-<<<<<<< HEAD
     storedStates push ((currentProver, needExhaustiveProver,
-                        matchedTotalFunctions, ignoredQuantifiers,
-                        currentOrder, existentialConstants,
-                        functionalPreds, functionEnc.clone,
-                        formulaeInProver.clone,
-                        currentPartitionNum,
-                        constructProofs, mostGeneralConstraints,
-                        validityMode, lastStatus,
-                        theoryPlugin, theoryCollector.clone,
-                        abbrevFunctions,
-                        abbrevPredicates))
-=======
-    storedStates push (currentProver, needExhaustiveProver,
                        matchedTotalFunctions, ignoredQuantifiers,
                        currentOrder, existentialConstants,
                        functionalPreds, predicateMatchConfig,
@@ -4053,8 +4040,7 @@
                        validityMode, lastStatus,
                        theoryPlugin, theoryCollector.clone,
                        abbrevFunctions,
-                       abbrevPredicates)
->>>>>>> 16be99a9
+                       abbrevPredicates))
   }
 
   /**
