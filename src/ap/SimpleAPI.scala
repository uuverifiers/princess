--- conflicted
+++ resolved
@@ -1835,7 +1835,7 @@
   private def internal2InputAbsy(
                 c : Conjunction,
                 simp : Simplifier = new Simplifier) : IFormula = {
-    implicit val _ = new Theory.DefaultDecoderContext(c)
+    implicit val ctxt = new Theory.DefaultDecoderContext(c)
     IntToTermTranslator(
       simp(Internal2InputAbsy(c, functionEnc.predTranslation)))
   }
@@ -2610,15 +2610,7 @@
       })
     //-END-ASSERTION-///////////////////////////////////////////////////////////
 
-<<<<<<< HEAD
-    for (c <- interpolants) yield {
-       implicit val ctxt = new Theory.DefaultDecoderContext(c)
-       IntToTermTranslator(
-         simp(Internal2InputAbsy(c, functionEnc.predTranslation)))
-    }
-=======
     interpolants map (internal2InputAbsy(_, simp))
->>>>>>> 04affde5
   }
 
   /**
@@ -2690,17 +2682,7 @@
                            reducerSettings)
             }
 
-<<<<<<< HEAD
-          val simpInt = {
-            implicit val ctxt = new Theory.DefaultDecoderContext(rawInt)
-            IntToTermTranslator(
-              simp(Internal2InputAbsy(rawInt, functionEnc.predTranslation)))
-          }
-
-          (rawInt, simpInt)
-=======
           (rawInt, internal2InputAbsy(rawInt, simp))
->>>>>>> 04affde5
         }
 
       if (thisInt._1.isTrue) {
