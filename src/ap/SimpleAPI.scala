--- conflicted
+++ resolved
@@ -1768,14 +1768,9 @@
           }
       }
       
-<<<<<<< HEAD
 /*      if (currentProver != null) {
-        if ((IterativeClauseMatcher isMatchableRec completeFor) &&
-=======
-      if (currentProver != null) {
         if ((IterativeClauseMatcher.isMatchableRec(completeFor,
                Param.PREDICATE_MATCH_CONFIG(goalSettings))) &&
->>>>>>> 6eb3f9d1
             Seqs.disjoint(completeFor.constants, existentialConstants))
           currentProver =
             currentProver.conclude(List(completeFor, axioms), currentOrder)
@@ -1822,17 +1817,10 @@
 
   private def toInternal(f : IFormula,
                          order : TermOrder) : (Conjunction, Conjunction) = {
-<<<<<<< HEAD
-    val sig = new Signature(Set(),
-                            existentialConstants,
-                            order.orderedConstants -- existentialConstants,
-                            order, null, null)
-=======
     val sig = Signature(Set(),
                         existentialConstants,
                         order.orderedConstants -- existentialConstants,
-                        order)
->>>>>>> 6eb3f9d1
+                        order, null, null)
     val (fors, _, newSig) =
       Preprocessing(INamedPart(FormulaPart, f), List(), sig, preprocSettings, functionEnc)
     functionEnc.clearAxioms
