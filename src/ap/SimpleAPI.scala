/**
 * This file is part of Princess, a theorem prover for Presburger
 * arithmetic with uninterpreted predicates.
 * <http://www.philipp.ruemmer.org/princess.shtml>
 *
 * Copyright (C) 2012-2014 Philipp Ruemmer <ph_r@gmx.net>
 *
 * Princess is free software: you can redistribute it and/or modify
 * it under the terms of the GNU General Public License as published by
 * the Free Software Foundation, either version 3 of the License, or
 * (at your option) any later version.
 *
 * Princess is distributed in the hope that it will be useful,
 * but WITHOUT ANY WARRANTY; without even the implied warranty of
 * MERCHANTABILITY or FITNESS FOR A PARTICULAR PURPOSE.  See the
 * GNU General Public License for more details.
 *
 * You should have received a copy of the GNU General Public License
 * along with Princess.  If not, see <http://www.gnu.org/licenses/>.
 */

package ap

import ap.basetypes.IdealInt
import ap.parser._
import ap.parameters.{PreprocessingSettings, GoalSettings, Param}
import ap.terfor.{TermOrder, Formula}
import ap.terfor.TerForConvenience
import ap.proof.{ModelSearchProver, ExhaustiveProver}
import ap.proof.certificates.Certificate
import ap.interpolants.{ProofSimplifier, InterpolationContext, Interpolator,
                        InterpolantSimplifier}
import ap.terfor.equations.ReduceWithEqs
import ap.terfor.preds.{Atom, PredConj, ReduceWithPredLits}
import ap.terfor.substitutions.ConstantSubst
import ap.terfor.conjunctions.{Conjunction, ReduceWithConjunction,
                               IterativeClauseMatcher, Quantifier,
                               LazyConjunction}
import ap.theories.{Theory, TheoryCollector}
import ap.proof.theoryPlugins.Plugin
import ap.util.{Debug, Timeout, Seqs}

import scala.collection.mutable.{HashMap => MHashMap, ArrayStack,
                                 LinkedHashMap}
import scala.actors.{Actor, DaemonActor, TIMEOUT}
import scala.actors.Actor._
import scala.concurrent.SyncVar

object SimpleAPI {
  
  private val AC = Debug.AC_SIMPLE_API

  private val SMTDumpBasename = "smt-queries-"
  private val ScalaDumpBasename = "princess-queries-"
  
  /**
   * Create a new prover. Note that the prover has to be shut down explicitly
   * by calling the method <code>SimpleAPI.shutDown</code> after use.
   */
  def apply(enableAssert : Boolean = false,
            sanitiseNames : Boolean = true,
            dumpSMT : Boolean = false,
            smtDumpBasename : String = SMTDumpBasename,
            dumpScala : Boolean = false,
            scalaDumpBasename : String = ScalaDumpBasename,
            tightFunctionScopes : Boolean = true) : SimpleAPI =
    new SimpleAPI (enableAssert,
                   sanitiseNames,
                   if (dumpSMT) Some(smtDumpBasename) else None,
                   if (dumpScala) Some(scalaDumpBasename) else None,
                   tightFunctionScopes)

  def spawn : SimpleAPI = apply()

  def spawnNoSanitise : SimpleAPI = apply(sanitiseNames = false)

  def spawnWithAssertions : SimpleAPI = apply(enableAssert = true)

  def spawnWithLog : SimpleAPI = apply(dumpSMT = true)

  def spawnWithLog(basename : String) : SimpleAPI =
    apply(dumpSMT = true, smtDumpBasename = basename)

  def spawnWithLogNoSanitise(basename : String) : SimpleAPI =
    apply(dumpSMT = true, smtDumpBasename = basename,
          sanitiseNames = false)

  def spawnWithScalaLog : SimpleAPI = apply(dumpScala = true)

  def spawnWithScalaLog(basename : String) : SimpleAPI =
    apply(dumpScala = true, scalaDumpBasename = basename)
  
  /**
   * Run the given function with a fresh prover, and shut down the prover
   * afterwards.
   */
  def withProver[A](f : SimpleAPI => A) : A = {
    val p = apply()
    try {
      f(p)
    } finally {
      p.shutDown
    }
  }
  
  /**
   * Run the given function with a fresh prover, and shut down the prover
   * afterwards.
   */
  def withProver[A](enableAssert : Boolean = false,
                    sanitiseNames : Boolean = true,
                    dumpSMT : Boolean = false,
                    smtDumpBasename : String = SMTDumpBasename,
                    dumpScala : Boolean = false,
                    scalaDumpBasename : String = ScalaDumpBasename,
                    tightFunctionScopes : Boolean = true)
                   (f : SimpleAPI => A) : A = {
    val p = apply(enableAssert, sanitiseNames,
                  dumpSMT, smtDumpBasename,
                  dumpScala, scalaDumpBasename,
                  tightFunctionScopes)
    try {
      f(p)
    } finally {
      p.shutDown
    }
  }
  
  /**
   * Pretty-print a formula or term.
   */
  def pp(f : IExpression) : String =
    DialogUtil asString { PrincessLineariser printExpression f }
  
  //////////////////////////////////////////////////////////////////////////////
  
  object ProverStatus extends Enumeration {
    val Sat, Unsat, Invalid, Valid, Unknown, Running, Error = Value
  }

  object TimeoutException extends Exception("Timeout during ap.SimpleAPI call")

  //////////////////////////////////////////////////////////////////////////////

  class PartialModel(
         val interpretation : scala.collection.Map[ModelLocation, ModelValue]) {

    import IExpression._

    def definedLocations = interpretation.keySet

    def evalExpression(e : IExpression) : Option[ModelValue] =
      Evaluator.visit(e, ())
    def eval(t : ITerm) : Option[IdealInt] =
      for (IntValue(v) <- evalExpression(t)) yield v
    def eval(f : IFormula) : Option[Boolean] =
      for (BoolValue(b) <- evalExpression(f)) yield b

    override def toString =
      "{" +
      (for ((l, v) <- interpretation.iterator)
       yield ("" + l + " -> " + v)).mkString(", ") +
      "}"

    private object Evaluator
            extends CollectingVisitor[Unit, Option[ModelValue]] {
      def postVisit(t : IExpression, arg : Unit,
                    subres : Seq[Option[ModelValue]]) = t match {
        ////////////////////////////////////////////////////////////////////////
        // Terms
        case IIntLit(v) =>
          Some(IntValue(v))
        case IConstant(c) =>
          interpretation get ConstantLoc(c)
        case ITimes(coeff, _) =>
          for (IntValue(v) <- subres(0)) yield IntValue(v * coeff)
        case _ : IPlus =>
          for (IntValue(v1) <- subres(0); IntValue(v2) <- subres(1))
          yield IntValue(v1 + v2)
        case IFunApp(f, _) => {
          val actualArgs = for (Some(IntValue(v)) <- subres) yield v
          if (actualArgs.size == f.arity)
            interpretation get IntFunctionLoc(f, actualArgs)
          else
            None
        }
        case _ : ITermITE =>
          for (BoolValue(b) <- subres(0);
               r <- subres(if (b) 1 else 2)) yield r
        ////////////////////////////////////////////////////////////////////////
        // Formulas
        case IBoolLit(b) =>
          Some(BoolValue(b))
        case _ : INot =>
          for (BoolValue(b) <- subres(0)) yield BoolValue(!b)
        case IBinFormula(IBinJunctor.And, _, _) => subres match {
          case Seq(v@Some(BoolValue(false)), _) => v
          case Seq(_, v@Some(BoolValue(false))) => v
          case Seq(Some(BoolValue(true)), v)    => v
          case Seq(v, Some(BoolValue(true)))    => v
          case _                                => None
        }
        case IBinFormula(IBinJunctor.Or, _, _) => subres match {
          case Seq(v@Some(BoolValue(true)), _)  => v
          case Seq(_, v@Some(BoolValue(true)))  => v
          case Seq(Some(BoolValue(false)), v)   => v
          case Seq(v, Some(BoolValue(false)))   => v
          case _                                => None
        }
        case IBinFormula(IBinJunctor.Eqv, _, _) =>
          for (BoolValue(v1) <- subres(0); BoolValue(v2) <- subres(1))
          yield BoolValue(v1 == v2)
        case IAtom(p, _) => {
          val actualArgs = for (Some(IntValue(v)) <- subres) yield v
          if (actualArgs.size == p.arity)
            interpretation get PredicateLoc(p, actualArgs)
          else
            None
        }
        case IIntFormula(IIntRelation.EqZero, _) =>
          for (IntValue(v) <- subres(0)) yield BoolValue(v.isZero)
        case IIntFormula(IIntRelation.GeqZero, _) =>
          for (IntValue(v) <- subres(0)) yield BoolValue(v.signum >= 0)
        case _ : IFormulaITE =>
          for (BoolValue(b) <- subres(0);
               r <- subres(if (b) 1 else 2)) yield r
        case _ : INamedPart =>
          subres(0)
      }
    }
  }

  abstract sealed class ModelLocation
  case class ConstantLoc(c : IExpression.ConstantTerm)
                                     extends ModelLocation {
    override def toString = c.toString
  }
  case class IntFunctionLoc(f : IFunction, args : Seq[IdealInt])
                                     extends ModelLocation {
    override def toString =
      f.name + (if (args.isEmpty) "" else "(" + (args mkString ", ") + ")")
  }
  case class PredicateLoc(p : IExpression.Predicate, args : Seq[IdealInt])
                                     extends ModelLocation {
    override def toString =
      p.name + (if (args.isEmpty) "" else "(" + (args mkString ", ") + ")")
  }
  
  abstract sealed class ModelValue
  case class IntValue(v : IdealInt)  extends ModelValue {
    override def toString = v.toString
  }
  case class BoolValue(v : Boolean)  extends ModelValue {
    override def toString = v.toString
  }

  //////////////////////////////////////////////////////////////////////////////

  object FunctionalityMode extends Enumeration {
    /**
     * Full reasoning about functionality of a function.
     * An explicit axiom of the form <code>f(x, y) & f(x, z) -> y = z</code>
     * is introduced.
     */
    val Full = Value
    /**
     * Congruence reasoning for function applications with
     * identical arguments, but no unification in case function arguments
     * do not exactly match up.
     */
    val NoUnification = Value
    /**
     * No functionality reasoning for a function; the function
     * behaves like an arbitrary relation.
     */
    val None = Value
  }

  //////////////////////////////////////////////////////////////////////////////

  private object ProofActorStatus extends Enumeration {
    val Init, AtPartialModel, AtFullModel = Value
  }
  
  private abstract class ProverCommand

  private case class CheckSatCommand(prover : ModelSearchProver.IncProver)
          extends ProverCommand
  private case class CheckValidityCommand(formula : Conjunction,
                                          goalSettings : GoalSettings,
                                          mostGeneralConstraint : Boolean)
          extends ProverCommand
  private case object NextModelCommand extends ProverCommand
  private case class  AddFormulaCommand(formula : Conjunction) extends ProverCommand
  private case object RecheckCommand extends ProverCommand
  private case object DeriveFullModelCommand extends ProverCommand
  private case object ShutdownCommand extends ProverCommand
  private case object StopCommand extends ProverCommand

  private abstract class ProverResult
  private case object UnsatResult extends ProverResult
  private case class  FoundConstraintResult(constraint : Conjunction,
                                            model : Conjunction)
                                           extends ProverResult
  private case class  UnsatCertResult(cert : Certificate) extends ProverResult
  private case object InvalidResult extends ProverResult
  private case class SatResult(model : Conjunction) extends ProverResult
  private case class SatPartialResult(model : Conjunction) extends ProverResult
  private case object StoppedResult extends ProverResult

  private val badStringChar = """[^a-zA-Z_0-9']""".r
  
  private def sanitiseHelp(s : String) : String =
    badStringChar.replaceAllIn(s, (m : scala.util.matching.Regex.Match) =>
                                       ('a' + (m.toString()(0) % 26)).toChar.toString)

  private val FormulaPart = new PartName ("formula")

  //////////////////////////////////////////////////////////////////////////////

  private object AbbrevVariableVisitor
          extends ContextAwareVisitor[Set[IFunction], IExpression] {
    def apply(t : ITerm, funs : Set[IFunction]) : ITerm =
      this.visit(t, Context(funs)).asInstanceOf[ITerm]
    def apply(t : IFormula, funs : Set[IFunction]) : IFormula =
      this.visit(t, Context(funs)).asInstanceOf[IFormula]
    def postVisit(t : IExpression, ctxt : Context[Set[IFunction]],
                  subres : Seq[IExpression]) = t match {
      case IFunApp(f, _) if (ctxt.a contains f) =>
        IFunApp(f, List(IVariable(ctxt.binders.size)))
      case t =>
        t update subres
    }
  }
}

/**
 * API that simplifies the use of the prover; this tries to collect various
 * functionality in one place, and provides an imperative API similar to the
 * SMT-LIB command language.
 */
class SimpleAPI private (enableAssert : Boolean,
                         sanitiseNames : Boolean,
                         dumpSMT : Option[String],
                         dumpScala : Option[String],
                         tightFunctionScopes : Boolean) {

  import SimpleAPI._

  Debug enableAllAssertions enableAssert

  private def sanitise(s : String) : String =
    if (sanitiseNames) sanitiseHelp(s) else s

  private val dumpSMTStream = dumpSMT match {
    case Some(basename) => {
      val dumpSMTFile = java.io.File.createTempFile(basename, ".smt2")
      new java.io.FileOutputStream(dumpSMTFile)
    }
    case None => null
  }
  
  private def doDumpSMT(comp : => Unit) =
    if (dumpSMT != None) Console.withOut(dumpSMTStream) {
      comp
    }
  
  private val dumpScalaStream = dumpScala match {
    case Some(basename) => {
      val dumpScalaFile = java.io.File.createTempFile(basename, ".scala")
      new java.io.FileOutputStream(dumpScalaFile)
    }
    case None => null
  }
  
  private def doDumpScala(comp : => Unit) =
    if (dumpScala != None) Console.withOut(dumpScalaStream) {
      comp
    }
  
  private var dumpScalaNum = 0

  private def getScalaNum = {
    val res = dumpScalaNum
    dumpScalaNum = dumpScalaNum + 1
    res
  }

  def shutDown : Unit = {
    proofActor ! ShutdownCommand
    doDumpSMT {
      println("(exit)")
    }
    doDumpScala {
      closeAllScopes
      println("}} // withProver")
    }
  }

  doDumpScala {
    println("import ap._")
    println("import ap.parser._")
    println
    println("SimpleAPI.withProver { p =>")
    println("import p._")
    println("import IExpression._")
    println("{")
    println
  }
  
  private val basicPreprocSettings =
    Param.TIGHT_FUNCTION_SCOPES.set(PreprocessingSettings.DEFAULT,
                                    tightFunctionScopes)

  private def closeAllScopes = {
    for (_ <- 0 until storedStates.size)
      println("} // pop scope")
    println
  }

  def reset = {
    doDumpSMT {
      println("(reset)")
      println("(set-logic AUFLIA)")
    }
    doDumpScala {
      closeAllScopes
      println("reset")
      println("}")
      println("{")
    }
    
    //-BEGIN-ASSERTION-/////////////////////////////////////////////////////////
    Debug.assertPre(AC, getStatusHelp(false) != ProverStatus.Running)
    //-END-ASSERTION-///////////////////////////////////////////////////////////

    storedStates.clear
    
    currentOrder = TermOrder.EMPTY
    existentialConstants = Set()
    functionalPreds = Set()
    functionEnc =
<<<<<<< HEAD
      new FunctionEncoder(Param.TIGHT_FUNCTION_SCOPES(preprocSettings), false, Map())
    currentProver = ModelSearchProver emptyIncProver goalSettings
=======
      new FunctionEncoder(Param.TIGHT_FUNCTION_SCOPES(basicPreprocSettings), false)
    currentProver = null
    needExhaustiveProver = false
>>>>>>> 3b207a41
    formulaeInProver = List()
    formulaeTodo = false
    currentModel = Conjunction.TRUE
    decoderDataCache.clear
    lastPartialModel = null
    currentConstraint = null
    currentCertificate = null
    lastStatus = ProverStatus.Sat
    validityMode = false
    proofActorStatus = ProofActorStatus.Init
    currentPartitionNum = -1
    constructProofs = false
    mostGeneralConstraints = false
    theoryPlugin = None
    theoryCollector = new TheoryCollector
    abbrevFunctions = Set()
  }

  private var currentDeadline : Option[Long] = None

  /**
   * Run a block of commands for at most <code>millis</code> milli-seconds.
   * After this, calls to <code>???</code>, <code>checkSat(true)</code>,
   * <code>nextModel(true)</code>, <code>getStatus(true)</code> will throw a
   * <code>TimeoutException</code>.
   */
  def withTimeout[A](millis : Long)(comp : => A) = {
    val oldDeadline = currentDeadline
    currentDeadline = Some(System.currentTimeMillis + millis)
    try {
      comp
    } finally {
      currentDeadline = oldDeadline
    }
  }

  private def checkTimeout = currentDeadline match {
    case Some(deadline) =>
      if (System.currentTimeMillis > deadline)
        throw TimeoutException
    case None =>
      // nothing
  }

  //////////////////////////////////////////////////////////////////////////////
  //
  // Working with the vocabulary
  
  /**
   * Create a new symbolic constant.
   */
  def createConstant(rawName : String) : ITerm = {
    import IExpression._
    createConstantRaw(rawName)
  }

  /**
   * Create a new symbolic constant with predefined name.
   */
  def createConstant : ITerm =
    createConstant("c" + currentOrder.orderedConstants.size)
  
  /**
   * Create <code>num</code> new symbolic constant with predefined name.
   */
  def createConstants(num : Int) : IndexedSeq[ITerm] = {
    val start = currentOrder.orderedConstants.size
    for (c <- createConstantsRaw("c", start until (start + num))) yield IConstant(c)
  }

  /**
   * Create a new symbolic constant, without directly turning it into an
   * <code>ITerm</code>. This method is
   * only useful when working with formulae in the internal prover format.
   */
  def createConstantRaw(rawName : String) : IExpression.ConstantTerm =
    createConstantRaw(rawName, "createConstant")

  private def createConstantRaw(rawName : String,
                                scalaCmd : String) : IExpression.ConstantTerm = {
    import IExpression._
    
    val name = sanitise(rawName)
    val c = new ConstantTerm(name)
    currentOrder = currentOrder extend c
    restartProofActor
    doDumpSMT {
      println("(declare-fun " + SMTLineariser.quoteIdentifier(name) + " () Int)")
    }
    doDumpScala {
      println("val " + name + " = " + scalaCmd + "(\"" + rawName + "\")")
    }
    c
  }

  /**
   * Create a sequence of new symbolic constants, without directly turning them into an
   * <code>ITerm</code>. This method is
   * only useful when working with formulae in the internal prover format.
   */
  def createConstantsRaw(prefix : String, nums : Range)
                        : IndexedSeq[IExpression.ConstantTerm] =
    createConstantsRaw(prefix, nums, "createConstant")

  def createConstantsRaw(prefix : String, nums : Range, scalaCmd : String)
                        : IndexedSeq[IExpression.ConstantTerm] = {
    import IExpression._
    val cs = (for (i <- nums)
              yield {
                doDumpSMT {
                  println("(declare-fun " +
                          SMTLineariser.quoteIdentifier(prefix + i) +
                          " () Int)")
                }
                doDumpScala {
                  println("val " + prefix + i +
                          " = " + scalaCmd + "(\"" + prefix + i + "\")")
                }
                new ConstantTerm (prefix + i)
              }).toIndexedSeq
    currentOrder = currentOrder extend cs
    restartProofActor
    cs
  }

  /**
   * Create a new symbolic constant that is implicitly existentially quantified.
   */
  def createExistentialConstant(rawName : String) : ITerm = {
    import IExpression._
    val c = createConstantRaw(rawName, "createExistentialConstant")
    existentialConstants = existentialConstants + c
    c
  }
  
  /**
   * Create a new symbolic constant with predefined name that is implicitly
   * existentially quantified.
   */
  def createExistentialConstant : ITerm =
    createExistentialConstant("X" + currentOrder.orderedConstants.size)
  
  /**
   * Create <code>num</code> new symbolic constant with predefined name that is
   * implicitly existentially quantified.
   */
  def createExistentialConstants(num : Int) : IndexedSeq[ITerm] = {
    val start = currentOrder.orderedConstants.size
    val cs = createConstantsRaw("X", start until (start + num),
                                "createExistentialConstant")
    existentialConstants = existentialConstants ++ cs
    for (c <- cs) yield IConstant(c)
  }

  /**
   * Make a given constant implicitly existentially quantified.
   */
  def makeExistential(constant : ITerm) : Unit = {
    doDumpSMT {
      println("; (make-existential " + constant + ")")
    }
    doDumpScala {
      println("makeExistential(" + constant + ")")
    }
    constant match {
      case IConstant(c) => existentialConstants = existentialConstants + c
      case _            => assert(false)
    }
  }

  /**
   * Make given constants implicitly existentially quantified.
   */
  def makeExistential(constants : Iterable[ITerm]) : Unit =
    for (c <- constants) makeExistential(c)

  /**
   * Make given constants implicitly existentially quantified.
   */
  def makeExistential(constants : Iterator[ITerm]) : Unit =
    for (c <- constants) makeExistential(c)

  /**
   * Make given constants implicitly existentially quantified.
   */
  def makeExistentialRaw(constants : Iterable[IExpression.ConstantTerm]) : Unit = {
    doDumpSMT {
      println("; (make-existential-raw " + (constants mkString ", ") + ")")
    }
    doDumpScala {
      println("makeExistentialRaw(List(" + (constants mkString ", ") + "))")
    }
    existentialConstants = existentialConstants ++ constants
  }

  /**
   * Make given constants implicitly existentially quantified.
   */
  def makeExistentialRaw(constants : Iterator[IExpression.ConstantTerm]) : Unit = {
    doDumpSMT {
      println("; (make-existential-raw ...)")
    }
    doDumpScala {
      println("// makeExistentialRaw(...)")
    }
    existentialConstants = existentialConstants ++ constants
  }

  /**
   * Make a given constant implicitly universally quantified.
   */
  def makeUniversal(constant : ITerm) : Unit = {
    doDumpSMT {
      println("; (make-universal " + constant + ")")
    }
    doDumpScala {
      println("makeUniversal(" + constant + ")")
    }
    constant match {
      case IConstant(c) => existentialConstants = existentialConstants - c
      case _            => assert(false)
    }
  }

  /**
   * Make given constants implicitly universally quantified.
   */
  def makeUniversal(constants : Iterable[ITerm]) : Unit =
    for (c <- constants) makeUniversal(c)

  /**
   * Make given constants implicitly universally quantified.
   */
  def makeUniversal(constants : Iterator[ITerm]) : Unit =
    for (c <- constants) makeUniversal(c)

  /**
   * Make given constants implicitly universally quantified.
   */
  def makeUniversalRaw(constants : Iterable[IExpression.ConstantTerm]) : Unit = {
    doDumpSMT {
      println("; (make-universal-raw " + (constants mkString ", ") + ")")
    }
    doDumpScala {
      println("makeUniversalRaw(List(" + (constants mkString ", ") + "))")
    }
    existentialConstants = existentialConstants -- constants
  }

  /**
   * Make given constants implicitly universally quantified.
   */
  def makeUniversalRaw(constants : Iterator[IExpression.ConstantTerm]) : Unit = {
    doDumpSMT {
      println("; (make-universal-raw ...)")
    }
    doDumpScala {
      println("// makeUniversalRaw(...)")
    }
    existentialConstants = existentialConstants -- constants
  }

  //////////////////////////////////////////////////////////////////////////////

  /**
   * Add an externally defined constant to the environment of this prover.
   */
  def addConstant(t : ITerm) : Unit = t match {
    case IConstant(c) => addConstantRaw(c)
    case t => addConstantsRaw(SymbolCollector constants t)
  }

  /**
   * Add a sequence of externally defined constants to the environment
   * of this prover.
   */
  def addConstants(ts : Iterable[ITerm]) : Unit =
    addConstantsRaw(for (t <- ts;
                         c <- t match {
                           case IConstant(c) => List(c)
                           case t => SymbolCollector constants t
                         }) yield c)

  /**
   * Add an externally defined constant to the environment of this prover.
   */
  def addConstantRaw(c : IExpression.ConstantTerm) : Unit = {
    doDumpSMT {
      println("(declare-fun " +
              SMTLineariser.quoteIdentifier(c.name) + " () Int)")
    }
    doDumpScala {
      println("val " + c.name + " = " + "createConstant(\"" + c.name + "\") " +
              "// addConstantRaw(" + c.name + ")")
    }

    currentOrder = currentOrder extend c
    restartProofActor
  }

  /**
   * Add a sequence of externally defined constant to the environment of
   * this prover.
   */
  def addConstantsRaw(cs : Iterable[IExpression.ConstantTerm]) : Unit = {
    doDumpSMT {
      for (c <- cs)
        println("(declare-fun " +
                SMTLineariser.quoteIdentifier(c.name) + " () Int)")
    }
    doDumpScala {
      for (c <- cs)
        println("val " + c.name + " = " + "createConstant(\"" + c.name + "\") " +
                "// addConstantRaw(" + c.name + ")")
    }

    currentOrder = currentOrder extend cs.toSeq
    restartProofActor
  }

  /**
   * Create a new Boolean variable (nullary predicate).
   */
  def createBooleanVariable(rawName : String) : IFormula = {
    val name = sanitise(rawName)

    doDumpSMT {
      println("(declare-fun " + SMTLineariser.quoteIdentifier(name) + " () Bool)")
    }
    doDumpScala {
      println("val " + name + " = " +
              "createBooleanVariable(\"" + rawName + "\")")
    }

    import IExpression._
    
    val p = new Predicate(name, 0)
    addRelation(p)
    p()
  }

  private def addRelation(p : IExpression.Predicate) : Unit = {
    currentOrder = currentOrder extendPred p
    restartProofActor
  }

  private def addRelations(ps : Iterable[IExpression.Predicate]) : Unit = {
    currentOrder = currentOrder extendPred ps.toSeq
    restartProofActor
  }

  /**
   * Create a new Boolean variable (nullary predicate) with predefined name.
   */
  def createBooleanVariable : IFormula =
    createBooleanVariable("p" + currentOrder.orderedPredicates.size)

  /**
   * Create <code>num</code> new Boolean variable (nullary predicate) with
   * predefined name.
   */
  def createBooleanVariables(num : Int) : IndexedSeq[IFormula] = {
    import IExpression._
    val startInd = currentOrder.orderedPredicates.size
    val ps = (for (i <- 0 until num)
              yield {
                doDumpSMT {
                  println("(declare-fun " + ("p" + (startInd + i)) + " () Bool)")
                }
                doDumpScala {
                  println("val " + ("p" + (startInd + i)) +
                          " = " + "createBooleanVariable(\"" +
                          ("p" + (startInd + i)) + "\")")
                }
                new Predicate ("p" + (startInd + i), 0)
              }).toIndexedSeq
    addRelations(ps)
    for (p <- ps) yield p()
  }

  /**
   * Add an externally defined boolean variable to the environment
   * of this prover.
   */
  def addBooleanVariable(f : IFormula) : Unit = f match {
    case IAtom(p, _) => addRelation(p)
    case f => addRelations(SymbolCollector nullaryPredicates f)
  }

  /**
   * Add a sequence of externally defined boolean variables to the environment
   * of this prover.
   */
  def addBooleanVariables(fs : Iterable[IFormula]) : Unit =
    addRelations(for (f <- fs;
                      p <- f match {
                        case IAtom(p, _) => List(p)
                        case f => SymbolCollector nullaryPredicates f
                      }) yield p)

  /**
   * Create a new uninterpreted function with fixed arity.
   */
  def createFunction(rawName : String, arity : Int) : IFunction =
    createFunction(rawName, arity, FunctionalityMode.Full)

  /**
   * Create a new uninterpreted function with fixed arity,
   * and chose to which degree functionality axioms should be
   * generated.
   */
  def createFunction(rawName : String, arity : Int,
                     functionalityMode : FunctionalityMode.Value)
                    : IFunction = {
    doDumpScala {
      println("val " + sanitise(rawName) + " = " +
              "createFunction(\"" + rawName + "\", " + arity +
                   printFunctionalityMode(functionalityMode) + ")")
    }
    createFunctionSMTDump(sanitise(rawName), arity)
    createFunctionHelp(rawName, arity, functionalityMode)
  }

  private def printFunctionalityMode(m : FunctionalityMode.Value) =
    m match {
      case FunctionalityMode.Full => ""
      case m => ", FunctionalityMode." + m
    }

  private def createFunctionHelp(rawName : String, arity : Int,
                                 functionalityMode : FunctionalityMode.Value =
                                   FunctionalityMode.Full)
                                : IFunction = {
    val name = sanitise(rawName)
    val f = new IFunction(name, arity, true,
                          functionalityMode != FunctionalityMode.Full)
    addFunctionHelp(f, functionalityMode)
    f
  }

  private def createFunctionSMTDump(name : String, arity : Int) = doDumpSMT {
    println("(declare-fun " + SMTLineariser.quoteIdentifier(name) + " (" +
        (for (_ <- 0 until arity) yield "Int").mkString(" ") + ") Int)")
  }

  /**
   * Add an externally defined function to the environment of this prover.
   */
  def addFunction(f : IFunction) : Unit =
    addFunction(f, FunctionalityMode.Full)

  /**
   * Add an externally defined function to the environment of this prover.
   */
  def addFunction(f : IFunction,
                  functionalityMode : FunctionalityMode.Value) : Unit = {
    doDumpScala {
      println("val " + f.name +
              " = createFunction(" + f.name + ", " + f.arity +
              printFunctionalityMode(functionalityMode) + ")" +
              "// addFunction(" + f.name +
              printFunctionalityMode(functionalityMode) + ")")
    }
    doDumpSMT {
      println("(declare-fun " + SMTLineariser.quoteIdentifier(f.name) + " (" +
          (for (_ <- 0 until f.arity) yield "Int").mkString(" ") + ") Int)")
    }
    addFunctionHelp(f, functionalityMode)
  }

  /**
   * Add an externally defined function to the environment of this prover.
   */
  def addFunction(f : IExpression.BooleanFunApplier) : Unit =
    addFunction(f.fun, FunctionalityMode.Full)

  /**
   * Add an externally defined function to the environment of this prover.
   */
  def addFunction(f : IExpression.BooleanFunApplier,
                  functionalityMode : FunctionalityMode.Value) : Unit = {
    val fun = f.fun
    doDumpScala {
      println("val " + fun.name +
              " = createBooleanFunction(" + fun.name + ", " + fun.arity +
              printFunctionalityMode(functionalityMode) + ")" +
              "// addFunction(" + fun.name +
              printFunctionalityMode(functionalityMode) + ")")
    }
    doDumpSMT {
      println("(declare-fun " + SMTLineariser.quoteIdentifier(fun.name) + " (" +
          (for (_ <- 0 until fun.arity) yield "Int").mkString(" ") + ") Int)")
    }
    addFunctionHelp(fun, functionalityMode)
  }

  private def addFunctionHelp(f : IFunction,
                              functionalityMode : FunctionalityMode.Value)
                             : Unit = {
    //-BEGIN-ASSERTION-/////////////////////////////////////////////////////////
    Debug.assertPre(SimpleAPI.AC,
                    f.relational ==
                      (functionalityMode != FunctionalityMode.Full))
    //-END-ASSERTION-///////////////////////////////////////////////////////////

    // make sure that the function encoder knows about the function
    val (_, newOrder) =
      functionEnc.apply(IFunApp(f, List.fill(f.arity)(0)) === 0, currentOrder)
    if (functionalityMode != FunctionalityMode.None)
      functionalPreds = functionalPreds + functionEnc.relations(f)
    currentOrder = newOrder
    proverRecreationNecessary
  }

  /**
   * Create a new uninterpreted Boolean-valued function with fixed arity.
   * Booleans values are encoded into integers,
   * mapping <code>true</code> to <code>0</code> and <code>false</code>
   * to <code>1</code>.<br>
   * In contrast to predicates (generated using <code>createRelation</code>),
   * Boolean functions can be used within triggers.
   */
  def createBooleanFunction(rawName : String, arity : Int)
                           : IExpression.BooleanFunApplier =
    createBooleanFunction(rawName, arity, FunctionalityMode.Full)

  /**
   * Create a new uninterpreted Boolean-valued function with fixed arity.
   * Booleans values are encoded into integers,
   * mapping <code>true</code> to <code>0</code> and <code>false</code>
   * to <code>1</code>.<br>
   * In contrast to predicates (generated using <code>createRelation</code>),
   * Boolean functions can be used within triggers.
   */
  def createBooleanFunction(rawName : String,
                            arity : Int,
                            functionalityMode : FunctionalityMode.Value)
                           : IExpression.BooleanFunApplier =
    new IExpression.BooleanFunApplier({
      doDumpScala {
        println("// createBooleanFunction" +
                "(\"" + rawName + "\", " + arity +
                printFunctionalityMode(functionalityMode) + ")")
      }
      createFunction(rawName, arity, functionalityMode)
    })
  
  /**
   * Create a new uninterpreted predicate with fixed arity.<br>
   * Predicates are more low-level than Boolean functions, and
   * cannot be used within triggers.
   */
  def createRelation(rawName : String, arity : Int) = {
    import IExpression._
    
    val name = sanitise(rawName)
    val r = new Predicate(name, arity)
    addRelation(r)
    doDumpSMT {
      println("(declare-fun " + SMTLineariser.quoteIdentifier(name) + " (" +
          (for (_ <- 0 until arity) yield "Int").mkString(" ") + ") Bool)")
    }
    doDumpScala {
      println("val " + name + " = " +
              "createRelation(\"" + rawName + "\", " + arity + ")")
    }
    r
  }

  //////////////////////////////////////////////////////////////////////////////

  /**
   * Introduce and return a function representing the given term <code>t</code>.
   * This method can be used to represent dag-like terms (which might grow
   * exponentially when expanded to a tree) concisely. Abbreviations can also
   * speed up handling of large numbers of queries with big terms, since the
   * abbreviated terms are only translated once to internal datastructures.
   */
  def abbrev(t : ITerm) : ITerm = {
    val rawName = "abbrev_" + currentOrder.orderedPredicates.size
    abbrev(t, rawName)
  }
  
  /**
   * Introduce and return a function representing the given term <code>t</code>.
   * This method can be used to represent dag-like terms (which might grow
   * exponentially when expanded to a tree) concisely. Abbreviations can also
   * speed up handling of large numbers of queries with big terms, since the
   * abbreviated terms are only translated once to internal datastructures.
   */
  def abbrev(t : ITerm, rawName : String) : ITerm = {
    val name = sanitise(rawName)
    abbrevLog(t, rawName, name)

    //-BEGIN-ASSERTION-/////////////////////////////////////////////////////////
    // Currently only supported for terms without free variables
    Debug.assertPre(SimpleAPI.AC,
                    !ContainsSymbol(t, (x:IExpression) => x.isInstanceOf[IVariable]))
    //-END-ASSERTION-///////////////////////////////////////////////////////////

    abbrevHelp(createFunctionHelp(name, 1, FunctionalityMode.NoUnification), t)
  }

  private def abbrevHelp(a : IFunction, t : ITerm) = {
    abbrevFunctions = abbrevFunctions + a

    import IExpression._
    // ensure that nested application of abbreviations are contained in
    // the definition and do not escape, using the AbbrevVariableVisitor
    addFormulaHelp(
      !all(trig(a(v(0)) === AbbrevVariableVisitor(t, abbrevFunctions), a(v(0)))))
    a(0)
  }

  private def abbrevLog(t : ITerm, rawName : String, name : String) = {
    doDumpScala {
      print("val IFunApp(" + name + ", _) = abbrev(")
      PrettyScalaLineariser(getFunctionNames)(t)
      println(", \"" + rawName + "\")")
    }
    doDumpSMT {
      print("(define-fun " +
            SMTLineariser.quoteIdentifier(name) + " ((abbrev_arg Int)) Int ")
      SMTLineariser(t)
      println(")")
    }
  }

  /**
   * Add an abbreviation introduced in a different <code>SimpleAPI</code>
   * instance.
   */
  def addAbbrev(abbrevTerm : ITerm, fullTerm : ITerm) : ITerm = {
    doDumpScala {
      println("// addAbbrev")
    }
    doDumpSMT {
      println("; addAbbrev")
    }

    val IFunApp(a, _) = abbrevTerm
    abbrevLog(fullTerm, a.name, a.name)
    abbrevHelp(a, fullTerm)
  }
  
  /**
   * Introduce and return a function representing the given formula <code>f</code>.
   * This method can be used to represent dag-like formulas (which might grow
   * exponentially when expanded to a tree) concisely. Abbreviations can also
   * speed up handling of large numbers of queries with big expressions, since the
   * abbreviated formulas are only translated once to internal datastructures.
   */
  def abbrev(f : IFormula) : IFormula = {
    val rawName = "abbrev_" + currentOrder.orderedPredicates.size
    abbrev(f, rawName)
  }
  
  /**
   * Introduce and return a function representing the given formula <code>f</code>.
   * This method can be used to represent dag-like formulas (which might grow
   * exponentially when expanded to a tree) concisely. Abbreviations can also
   * speed up handling of large numbers of queries with big expressions, since the
   * abbreviated formulas are only translated once to internal datastructures.
   */
  def abbrev(f : IFormula, rawName : String) : IFormula = {
    val name = sanitise(rawName)
    abbrevLog(f, rawName, name)

    //-BEGIN-ASSERTION-/////////////////////////////////////////////////////////
    // Currently only supported for formulas without free variables
    Debug.assertPre(SimpleAPI.AC,
                    !ContainsSymbol(f, (x:IExpression) => x.isInstanceOf[IVariable]))
    //-END-ASSERTION-///////////////////////////////////////////////////////////

    abbrevHelp(createFunctionHelp(name, 1, FunctionalityMode.NoUnification), f)
  }

  private def abbrevHelp(a : IFunction, f : IFormula) = {
    abbrevFunctions = abbrevFunctions + a

    import IExpression._
    // ensure that nested application of abbreviations are contained in
    // the definition and do not escape, using the AbbrevVariableVisitor
    addFormulaHelp(
      !all(all(trig((a(v(0)) === v(1)) ==>
            (eqZero(v(1)) <=> AbbrevVariableVisitor(f, abbrevFunctions)),
                      a(v(0))))))
    eqZero(a(0))
  }
  
  private def abbrevLog(f : IFormula, rawName : String, name : String) = {
    doDumpScala {
      print("val IIntFormula(_, IFunApp(" + name + ", _)) = abbrev(")
      PrettyScalaLineariser(getFunctionNames)(f)
      println(", \"" + rawName + "\")")
    }
    doDumpSMT {
      print("(define-fun " +
            SMTLineariser.quoteIdentifier(name) +
            " ((abbrev_arg Int)) Int (ite ")
      SMTLineariser(f)
      println(" 0 1))")
    }
  }

  /**
   * Add an abbreviation introduced in a different <code>SimpleAPI</code>
   * instance.
   */
  def addAbbrev(abbrevFor : IFormula, fullFor : IFormula) : IFormula = {
    doDumpScala {
      println("// addAbbrev")
    }
    doDumpSMT {
      println("; addAbbrev")
    }

    val IIntFormula(_, IFunApp(a, _)) = abbrevFor
    abbrevLog(fullFor, a.name, a.name)
    abbrevHelp(a, fullFor)
  }
  
  //////////////////////////////////////////////////////////////////////////////

  /**
   * Export the current <code>TermOrder</code> of the prover. This method is
   * only useful when working with formulae in the internal prover format.
   */
  def order = currentOrder
  
  /**
   * The theories currectly loaded in this prover.
   */
  def theories : Seq[Theory] = theoryCollector.theories

  /**
   * Convert a formula in input syntax to the internal prover format.
   */
  def asConjunction(f : IFormula) : Conjunction = {
    // flush to make sure that no old axioms are left in the
    // function encoder
    flushTodo
    ReduceWithConjunction(Conjunction.TRUE, functionalPreds, currentOrder)(
      toInternalNoAxioms(f, currentOrder))
  }
  
  /**
   * Pretty-print a formula or term.
   */
  def pp(f : IExpression) : String = SimpleAPI.pp(f)
  
  //////////////////////////////////////////////////////////////////////////////

  /**
   * <code>select</code> function of the theory of arrays.
   */
  def selectFun(arity : Int) : IFunction = getArrayFuns(arity)._1
  
  /**
   * <code>store</code> function of the theory of arrays.
   */
  def storeFun(arity : Int) : IFunction = getArrayFuns(arity)._2
  
  /**
   * Generate a <code>select</code> expression in the theory of arrays.
   */
  def select(args : ITerm*) : ITerm = IFunApp(selectFun(args.size - 1), args)

  /**
   * Generate a <code>store</code> expression in the theory of arrays.
   */
  def store(args : ITerm*) : ITerm = IFunApp(storeFun(args.size - 2), args)

  //////////////////////////////////////////////////////////////////////////////

  /**
   * Add an assertion to the prover: assume that the given formula is true
   */
  def !!(assertion : IFormula) : Unit =
    addAssertion(assertion)

  /**
   * Add an assertion to the prover: assume that the given formula is true
   */
  def addAssertion(assertion : IFormula) : Unit = {
    doDumpScala {
      print("!! (")
      PrettyScalaLineariser(getFunctionNames)(assertion)
      println(")")
    }
    addFormula(!assertion)
  }
  
  /**
   * Add an assertion to the prover: assume that the given formula is true
   */
  def addAssertion(assertion : Formula) : Unit = {
    doDumpScala {
      println("// addAssertion(" + assertion + ")")
    }
    addFormula(!LazyConjunction(assertion)(currentOrder))
  }
    
  /**
   * Add a conclusion to the prover: assume that the given formula is false.
   * Adding conclusions will switch the prover to "validity" mode; from this
   * point on, the prover answers with the status <code>Valid/Invalid</code>
   * instead of <code>Unsat/Sat</code>.
   */
  def ??(conc : IFormula) : Unit =
    addConclusion(conc)

  /**
   * Add a conclusion to the prover: assume that the given formula is false.
   * Adding conclusions will switch the prover to "validity" mode; from this
   * point on, the prover answers with the status <code>Valid/Invalid</code>
   * instead of <code>Unsat/Sat</code>.
   */
  def addConclusion(conc : IFormula) : Unit = {
    doDumpScala {
      print("?? (")
      PrettyScalaLineariser(getFunctionNames)(conc)
      println(")")
    }
    validityMode = true
    addFormula(conc)
  }
  
  /**
   * Add a conclusion to the prover: assume that the given formula is false.
   * Adding conclusions will switch the prover to "validity" mode; from this
   * point on, the prover answers with the status <code>Valid/Invalid</code>
   * instead of <code>Unsat/Sat</code>.
   */
  def addConclusion(conc : Formula) : Unit = {
    validityMode = true
    doDumpScala {
      println("// addConclusion(" + conc + ")")
    }
    addFormula(LazyConjunction(conc)(currentOrder))
  }
  
  /**
   * Determine the status of the formulae asserted up to this point. This
   * call is blocking, but will not run the prover repeatedly if nothing
   * has changed since the last check.
   */
  def ??? = {
    doDumpSMT {
      println("(check-sat)")
    }
    doDumpScala {
      println("println(\"" + getScalaNum + ": \" + ???)")
    }
    checkTimeout
    getStatusHelp(true) match {
      case ProverStatus.Unknown => checkSatHelp(true)
      case res => res
    }
  }
  
  /**
   * Check satisfiability of the currently asserted formulae. Will block until
   * completion if <code>block</code> argument is true, otherwise return
   * immediately.
   */
  def checkSat(block : Boolean) : ProverStatus.Value = {
    doDumpSMT {
      println("(check-sat)")
    }
    doDumpScala {
      print("println(\"" + getScalaNum + ": \" + checkSat(true))")
      if (!block)
        print(" // checkSat(" + block + ")")
      println
    }

    if (block)
      checkTimeout

    checkSatHelp(block)
  }
  
  private def checkSatHelp(block : Boolean) : ProverStatus.Value =
    getStatusHelp(false) match {
      case ProverStatus.Unknown => {
        lastStatus = ProverStatus.Running
        proverRes.unset
    
        flushTodo
        initProver
    
        proofActorStatus match {

          case ProofActorStatus.AtPartialModel |
               ProofActorStatus.AtFullModel
               if (!constructProofs) => {
            // We can just add new formulas to the running proof actor,
            // without a complete restart
            // TODO: can this case also be used when constructing proofs?
            restartProofActor // just mark that we are running again
            proofActor ! RecheckCommand
          }

          case _ =>
            if (needExhaustiveProver) {
              val completeFor = formulaeInProver match {
                case List((_, f)) => f
                case formulae => 
                  ReduceWithConjunction(Conjunction.TRUE, functionalPreds, currentOrder)(
                    Conjunction.disj(for ((_, f) <- formulae.iterator) yield f,
                                     currentOrder))
              }

              // explicitly quantify all universal variables
              val uniConstants = completeFor.constants -- existentialConstants
              val closedFor = Conjunction.quantify(Quantifier.ALL,
                                                   currentOrder sort uniConstants,
                                                   completeFor, currentOrder)

              proofActor ! CheckValidityCommand(closedFor,
                                                exhaustiveProverGoalSettings,
                                                mostGeneralConstraints)
            } else {
              // use a ModelCheckProver
              proofActor ! CheckSatCommand(currentProver)
            }
            
        }
    
        getStatusWithDeadline(block)    
      }
      
      case ProverStatus.Running => {
        assert(false)
        ProverStatus.Error
      }
        
      case s => s
    }

  /**
   * After a <code>Sat</code> result, continue searching for the next model.
   * In most ways, this method behaves exactly like <code>checkSat</code>.
   */
  def nextModel(block : Boolean) : ProverStatus.Value = {
    doDumpSMT {
      println("; (next-model)")
    }
    doDumpScala {
      print("println(\"" + getScalaNum + ": \" + nextModel(true))")
      if (!block)
        print(" // nextModel(" + block + ")")
      println
    }

    //-BEGIN-ASSERTION-/////////////////////////////////////////////////////////
    Debug.assertPre(AC, getStatusHelp(false) == ProverStatus.Sat)
    //-END-ASSERTION-///////////////////////////////////////////////////////////

    if (block)
      checkTimeout

    lastStatus = ProverStatus.Running
    proverRes.unset
    
    proofActor ! NextModelCommand
    getStatusWithDeadline(block)
  }

  private def getStatusWithDeadline(block : Boolean) : ProverStatus.Value =
    currentDeadline match {
      case Some(deadline) if (block) =>
        getStatusHelp(deadline - System.currentTimeMillis) match {
          case ProverStatus.Running => {
            stop
            throw TimeoutException
          }
          case s => s
        }
      case _ =>
        getStatusHelp(block)
    }

  /**
   * Query result of the last <code>checkSat</code> or <code>nextModel</code>
   * call. Will block until a result is available if <code>block</code>
   * argument is true, otherwise return immediately.
   */
  def getStatus(block : Boolean) : ProverStatus.Value = {
    doDumpScala {
      println("// getStatus(" + block + ")")
    }
    if (block)
      checkTimeout
    getStatusWithDeadline(block)
  }

  private def getStatusHelp(block : Boolean) : ProverStatus.Value = {
    if (lastStatus == ProverStatus.Running && (block || proverRes.isSet))
      evalProverResult(proverRes.get)
    lastStatus
  }
  
  /**
   * Query result of the last <code>checkSat</code> or <code>nextModel</code>
   * call. Will block until a result is available, or until <code>timeout</code>
   * milli-seconds elapse.
   */
  def getStatus(timeout : Long) : ProverStatus.Value = {
    doDumpScala {
      println("// getStatus(" + timeout + ")")
    }
    getStatusHelp(timeout)
  }
  
  private def getStatusHelp(timeout : Long) : ProverStatus.Value = {
    if (lastStatus == ProverStatus.Running)
      for (r <- proverRes.get(timeout))
        evalProverResult(r)
    lastStatus
  }

  private def evalProverResult(pr : ProverResult) : Unit = pr match {
        case UnsatResult => {
          currentModel = Conjunction.TRUE
          currentConstraint = Conjunction.TRUE
          lastStatus =
            if (validityMode) ProverStatus.Valid else ProverStatus.Unsat
        }
        case UnsatCertResult(cert) => {
          currentModel = Conjunction.TRUE
          currentConstraint = Conjunction.TRUE
          currentCertificate = ProofSimplifier(cert)
          lastStatus =
            if (validityMode) ProverStatus.Valid else ProverStatus.Unsat
        }
        case FoundConstraintResult(constraint, m) => {
          currentModel = m
          currentConstraint = constraint
          lastStatus =
            if (validityMode) ProverStatus.Valid else ProverStatus.Unsat
        }
        case SatResult(m) => {
          currentModel = m
          lastStatus =
            if (validityMode) ProverStatus.Invalid else ProverStatus.Sat
          proofActorStatus = ProofActorStatus.AtFullModel
        }
        case SatPartialResult(m) => {
          currentModel = m
          lastStatus =
            if (validityMode) ProverStatus.Invalid else ProverStatus.Sat
          proofActorStatus = ProofActorStatus.AtPartialModel
        }
        case InvalidResult =>
          // no model is available in this case
          lastStatus =
            if (validityMode) ProverStatus.Invalid else ProverStatus.Sat
        case StoppedResult =>
          lastStatus = ProverStatus.Unknown
        case _ =>
          lastStatus = ProverStatus.Error
  }
  
  /**
   * Stop a running prover. If the prover had already terminated, give same
   * result as <code>getResult</code>, otherwise <code>Unknown</code>.
   */
  def stop : ProverStatus.Value = {
    doDumpScala {
      println("// stop")
    }
    getStatusHelp(false) match {
      case ProverStatus.Running => {
        proofActor ! StopCommand
        getStatusHelp(true)
      }
      case res =>
        res
    }
  }

  //////////////////////////////////////////////////////////////////////////////

  /**
   * Add subsequent formulae to partition <code>num</code>.
   *  Index <code>-1</code> represents
   * formulae belonging to all partitions (e.g., theory axioms).
   */
  def setPartitionNumber(num : Int) : Unit = {
    doDumpScala {
      println("setPartitionNumber(" + num + ")")
    }
    setPartitionNumberHelp(num)
  }

  private def setPartitionNumberHelp(num : Int) : Unit =
    if (currentPartitionNum != num) {
      flushTodo
      currentPartitionNum = num
    }
  
  /**
   * Construct proofs in subsequent <code>checkSat</code> calls. Proofs are
   * needed for extract interpolants.
   */
  def setConstructProofs(b : Boolean) : Unit = if (constructProofs != b) {
    doDumpScala {
      println("setConstructProofs(" + b + ")")
    }
    constructProofs = b
    proverRecreationNecessary
  }

  /**
   * Compute an inductive sequence of interpolants, for the given
   * partitioning of the input problem.
   */
  def getInterpolants(partitions : Seq[Set[Int]]) : Seq[IFormula] = {
    doDumpSMT {
      println("; (get-interpolants)")
    }
    doDumpScala {
      println("println(\"" + getScalaNum + ": \" + getInterpolants(List(" + (
        for (s <- partitions.iterator)
        yield ("Set(" + s.mkString(", ") + ")")).mkString(", ") + ")))")
    }

    //-BEGIN-ASSERTION-/////////////////////////////////////////////////////////
    Debug.assertPre(AC, (Set(ProverStatus.Unsat,
                             ProverStatus.Valid) contains getStatusHelp(false)) &&
                        currentCertificate != null)
    //-END-ASSERTION-///////////////////////////////////////////////////////////
  
    val simp = interpolantSimplifier
                        
    for (i <- 1 to (partitions.size - 1)) yield {
      val leftNums = (partitions take i).flatten.toSet
      
      val commonFors = for ((n, f) <- formulaeInProver;
                            if (n < 0)) yield f
      val leftFors =   for ((n, f) <- formulaeInProver;
                            if (n >= 0 && (leftNums contains n))) yield f
      val rightFors =  for ((n, f) <- formulaeInProver;
                            if (n >= 0 && !(leftNums contains n))) yield f

      val iContext =
        InterpolationContext(leftFors, rightFors, commonFors, currentOrder)
      val internalInt = Interpolator(currentCertificate, iContext)

      val interpolant = Internal2InputAbsy(internalInt, functionEnc.predTranslation)

      simp(interpolant)
    }
  }
  
  private def interpolantSimplifier = (arrayFuns get 1) match {
    case None => new Simplifier
    case Some((sel, sto)) => new InterpolantSimplifier(sel, sto)
  }
  
  //////////////////////////////////////////////////////////////////////////////

  /**
   * Install a theory plugin in the prover.
   * This is highly experimental functionality.
   *
   * (In particular, <code>eval</code> and <code>evalPartial</code> might
   * sometimes produce strange results in combination with plugins)
   */
  def setupTheoryPlugin(plugin : Plugin) : Unit = {
    doDumpSMT {
      println("; (setup-theory-plugin)")
    }
    doDumpScala {
      println("// setupTheoryPlugin")
    }
    //-BEGIN-ASSERTION-/////////////////////////////////////////////////////////
    // Multiple theory plugins are currently unsupported
    Debug.assertPre(AC, theoryPlugin == None)
    //-END-ASSERTION-///////////////////////////////////////////////////////////

    theoryPlugin = Some(plugin)
    proverRecreationNecessary
  }

  //////////////////////////////////////////////////////////////////////////////

  /**
   * Add a new theory to the prover. Normally, calling this function is not
   * necessary, since theories in asserted formulae will be detected
   * automatically.
   */
  def addTheory(newTheory : Theory) : Unit =
    addTheories(List(newTheory))

  /**
   * Add new theories to the prover. Normally, calling this function is not
   * necessary, since theories in asserted formulae will be detected
   * automatically.
   */
  def addTheories(newTheories : Seq[Theory]) : Unit = {
    doDumpSMT {
      println("; (add-theories " + (newTheories mkString " ") + ")")
    }
    doDumpScala {
      println("// addTheories(List(" + (newTheories mkString ", ") + "))")
    }
    for (t <- newTheories)
      theoryCollector addTheory t
    addTheoryAxioms
  }
  
  private def addTheoryAxioms = {
    val theoryAxioms = checkNewTheories
    if (!theoryAxioms.isEmpty) {
      val oldPartitionNum = currentPartitionNum
      setPartitionNumberHelp(-1)
      for (f <- theoryAxioms)
        addFormulaHelp(LazyConjunction(f)(currentOrder))
      setPartitionNumberHelp(oldPartitionNum)
    }
  }

  /**
   * Add all theories to the prover that occur in the given order.
   */
  def addTheoriesFor(order : TermOrder) : Unit = {
    theoryCollector(order)
    addTheoryAxioms
  }

  //////////////////////////////////////////////////////////////////////////////
  
  /**
   * In subsequent <code>checkSat</code> calls for problems with existential
   * constants, infer the most general constraint on existential constants
   * satisfying the problem. NB: If this option is used wrongly, it might
   * lead to non-termination of the prover.
   */
  def setMostGeneralConstraints(b : Boolean) : Unit = {
    doDumpSMT {
      println("; (set-most-general-constraints " + b + ")")
    }
    doDumpScala {
      println("setMostGeneralConstraints(" + b + ")")
    }
    mostGeneralConstraints = b
  }
  
  /**
   * After receiving the result
   * <code>ProverStatus.Unsat</code> or <code>ProverStates.Valid</code>
   * for a problem that contains existential constants, return a (satisfiable)
   * constraint over the existential constants that describes satisfying
   * assignments of the existential constants.
   */
  def getConstraint : IFormula = {
    doDumpSMT {
      println("; (get-constraint)")
    }
    doDumpScala {
      println("println(\"" + getScalaNum + ": \" + getConstraint)")
    }

    //-BEGIN-ASSERTION-/////////////////////////////////////////////////////////
    Debug.assertPre(AC, Set(ProverStatus.Unsat,
                            ProverStatus.Valid) contains getStatusHelp(false))
    //-END-ASSERTION-///////////////////////////////////////////////////////////
    
    (new Simplifier)(Internal2InputAbsy(currentConstraint, Map()))
  }

  /**
   * Project a formula to a given set of constants; all other constants
   * are removed by quantifying them universally.
   * Note that this will also return all formulas that have previously
   * been asserted in this prover.
   */
  def projectAll(f : IFormula, toConsts : Iterable[ITerm]) : IFormula = scope {
    makeExistential(toConsts)
    setMostGeneralConstraints(true)
    ?? (f)
    ??? match {
      case ProverStatus.Valid   => getConstraint
      case ProverStatus.Invalid => IBoolLit(false)
    }
  }
  
  /**
   * Project a formula to a given set of constants; all other constants
   * are removed by quantifying them existentially.
   * Note that this will also return all formulas that have previously
   * been asserted in this prover.
   */
  def projectEx(f : IFormula, toConsts : Iterable[ITerm]) : IFormula = scope {
    makeExistential(toConsts)
    setMostGeneralConstraints(true)
    ?? (~f)
    ??? match {
      case ProverStatus.Valid   => ~getConstraint
      case ProverStatus.Invalid => IBoolLit(true)
    }
  }
  
  /**
   * Simplify a formula by eliminating quantifiers.
   * Note that this will also return all formulas that have previously
   * been asserted in this prover.
   */
  def simplify(f : IFormula) : IFormula =
    projectAll(f, for (c <- SymbolCollector constants f) yield IConstant(c))
  
  //////////////////////////////////////////////////////////////////////////////

  private def ensureFullModel =
    while (proofActorStatus != ProofActorStatus.AtFullModel)
      if (proofActorStatus == ProofActorStatus.AtPartialModel) {
        // let's get a complete model
        lastStatus = ProverStatus.Running
        proverRes.unset
        proofActor ! DeriveFullModelCommand
        getStatusHelp(true)
      } else {
        // then we have to completely re-run the prover
        lastStatus = ProverStatus.Unknown
        checkSatHelp(true)
      }

  /**
   * Produce a partial model, i.e., a (usually) partial interpretation
   * of constants, functions, and predicates. This method can be
   * called in two situations:
   * <ul>
   *    <li> after receiving the result
   * <code>ProverStatus.Sat</code> or <code>ProverStates.Invalid</code>, or</li>
   * <li> after receiving
   * the result
   * <code>ProverStatus.Unsat</code> or <code>ProverStates.Valid</code>
   * for a problem that contains existential constants. In this case the
   * model only assigns existential constants.
   * </li>
   * </ul>
   */
  def partialModel : PartialModel = {
    doDumpSMT {
      println("; (partial-model)")
    }
    doDumpScala {
      println("partialModel")
    }

    if (lastPartialModel != null) {
      lastPartialModel
    } else {
      import IExpression._
  
      setupTermEval
  
      //-BEGIN-ASSERTION-///////////////////////////////////////////////////////
      Debug.assertInt(SimpleAPI.AC,
                      currentModel.arithConj.negativeEqs.isTrue &&
                      currentModel.arithConj.inEqs.isTrue &&
                      currentModel.negatedConjs.isEmpty)
      //-END-ASSERTION-/////////////////////////////////////////////////////////

      val interpretation = new LinkedHashMap[ModelLocation, ModelValue]
  
      for (l <- currentModel.arithConj.positiveEqs) {
        //-BEGIN-ASSERTION-/////////////////////////////////////////////////////
        Debug.assertInt(SimpleAPI.AC,
                        l.constants.size == 1 && l.variables.isEmpty &&
                        l.leadingCoeff.isOne)
        //-END-ASSERTION-///////////////////////////////////////////////////////
        interpretation.put(ConstantLoc(l.leadingTerm.asInstanceOf[ConstantTerm]),
                           IntValue(-l.constant))
      }
  
      for (a <- currentModel.predConj.positiveLits) {
        val argValues =
          (for (l <- a.iterator) yield {
             //-BEGIN-ASSERTION-////////////////////////////////////////////////
             Debug.assertInt(SimpleAPI.AC,
                             l.constants.isEmpty && l.variables.isEmpty)
             //-END-ASSERTION-//////////////////////////////////////////////////
             l.constant
           }).toIndexedSeq
        (functionEnc.predTranslation get a.pred) match {
          case Some(f) =>
            interpretation.put(IntFunctionLoc(f, argValues.init),
                               IntValue(argValues.last))
          case None =>
            interpretation.put(PredicateLoc(a.pred, argValues),
                               BoolValue(true))
        }
      }
  
      for (a <- currentModel.predConj.negativeLits)
        if (!(functionEnc.predTranslation contains a.pred)) {
          val argValues =
            (for (l <- a.iterator) yield {
               //-BEGIN-ASSERTION-//////////////////////////////////////////////
               Debug.assertInt(SimpleAPI.AC,
                               l.constants.isEmpty && l.variables.isEmpty)
               //-END-ASSERTION-////////////////////////////////////////////////
               l.constant
             }).toIndexedSeq
          interpretation.put(PredicateLoc(a.pred, argValues),
                             BoolValue(false))
        }
  
      lastPartialModel = new PartialModel (interpretation)
      lastPartialModel
    }
  }
  
  //////////////////////////////////////////////////////////////////////////////

  /**
   * Decoding data needed (and implicitly read) by theories.
   */
  val decoderContext = new Theory.DecoderContext {
    def getDataFor(t : Theory) : Theory.TheoryDecoderData =
      decoderDataCache.getOrElseUpdate(t, {
        setupTermEval
        (t generateDecoderData currentModel).get
      })
  }

  private val decoderDataCache = new MHashMap[Theory, Theory.TheoryDecoderData]

  //////////////////////////////////////////////////////////////////////////////

  /**
   * Evaluate the given term in the current model. This method can be
   * called in two situations:
   * <ul>
   *    <li> after receiving the result
   * <code>ProverStatus.Sat</code> or <code>ProverStates.Invalid</code>, in
   * which case the term is evaluated in the computed model, or</li>
   * <li> after receiving
   * the result
   * <code>ProverStatus.Unsat</code> or <code>ProverStates.Valid</code>
   * for a problem that contains existential constants. In this case the
   * queried term <code>t</code> may only consist of existential constants.
   * </li>
   * </ul>
   */
  def eval(t : ITerm) : IdealInt = {
    doDumpScala {
      print("println(\"" + getScalaNum + ": \" + eval(")
      PrettyScalaLineariser(getFunctionNames)(t)
      println("))")
    }

    t match {
      case IConstant(c) => evalHelp(c)
      
      case t if (currentOrder.orderedPredicates forall (_.arity == 0)) => {
        // we first try to reduce the expression, and then assume that all
        // unassigned constants have the value 0
        
        val (reduced, c, extendedOrder) = reduceTerm(t)
            
        val unassignedConsts = reduced.constants - c
        val finalReduced =
          if (unassignedConsts.isEmpty) {
            reduced
          } else {
            import TerForConvenience._
            implicit val o = extendedOrder
            // TODO: we need to do the same for Boolean variables?
            ReduceWithConjunction(unassignedConsts.toSeq === 0, extendedOrder)(
                                  reduced)
          }
        
        //-BEGIN-ASSERTION-///////////////////////////////////////////////////////
        Debug.assertInt(AC,
                        finalReduced.isLiteral &&
                        finalReduced.arithConj.positiveEqs.size == 1 &&
                        finalReduced.constants.size == 1)
        //-END-ASSERTION-/////////////////////////////////////////////////////////
        
        -finalReduced.arithConj.positiveEqs.head.constant
      }
      
      case t => evalPartialHelp(t) getOrElse {
        // full check; we have to extend the model
      
        import TerForConvenience._
      
        getStatusHelp(false) match {
          
          //////////////////////////////////////////////////////////////////////

          case ProverStatus.Sat | ProverStatus.Invalid if (currentModel != null) => {
            // then we work with a countermodel of the constraints

            val p = new IExpression.Predicate("p", 1)
            implicit val extendedOrder = currentModel.order extendPred p

            val pAssertion =
              ReduceWithConjunction(currentModel, functionalPreds, extendedOrder)(
                toInternalNoAxioms(!IAtom(p, List(t)), extendedOrder))
            val extendedProver =
              currentProver.assert(currentModel, extendedOrder)
                           .conclude(pAssertion, extendedOrder)

            (extendedProver checkValidity true) match {
              case Left(m) if (!m.isFalse) => {
                val pAtoms = m.predConj.positiveLitsWithPred(p)
                //-BEGIN-ASSERTION-/////////////////////////////////////////////////////
                Debug.assertInt(AC, pAtoms.size == 1 &&
                                    pAtoms.head.constants.isEmpty)
                //-END-ASSERTION-///////////////////////////////////////////////////////

                val pAtom = pAtoms.head
                val result = pAtom(0).constant
                currentModel = ReduceWithConjunction(conj(pAtom), extendedOrder)(m)
                lastPartialModel = null
              
                result
              }
              case _ =>
                throw new Exception ("Model extension failed.\n" +
                                     "This is probably caused by badly chosen triggers,\n" +
                                     "preventing complete application of axioms.")
            }
          }
        
          //////////////////////////////////////////////////////////////////////

          case ProverStatus.Unsat | ProverStatus.Valid if (currentModel != null) => {
            // then we work with a model of the existential constants 

            val c = new IExpression.ConstantTerm("c")
            implicit val extendedOrder = currentModel.order extend c

            val cAssertion =
              ReduceWithConjunction(currentModel, functionalPreds, extendedOrder)(
                toInternalNoAxioms(IExpression.i(c) =/= t, extendedOrder))
            val extendedProver =
              (ModelSearchProver emptyIncProver goalSettings
                       ).assert(currentModel, extendedOrder)
                        .conclude(cAssertion, extendedOrder)

            (extendedProver checkValidity true) match {
              case Left(m) if (!m.isFalse) => {
                val reduced = ReduceWithEqs(m.arithConj.positiveEqs, extendedOrder)(l(c))
                //-BEGIN-ASSERTION-/////////////////////////////////////////////////////
                Debug.assertInt(AC, reduced.constants.isEmpty)
                //-END-ASSERTION-///////////////////////////////////////////////////////
                val result = reduced.constant
                currentModel = ConstantSubst(c, result, extendedOrder)(m)
                lastPartialModel = null
              
                result
              }
              case _ =>
                throw new Exception ("Model extension failed.\n" +
                                     "This is probably caused by badly chosen triggers,\n" +
                                     "preventing complete application of axioms.")
            }
          }
        
          //////////////////////////////////////////////////////////////////////

          case _ => {
            assert(false)
            null
          }
        }
      }
    }
  }
  
  /**
   * Evaluate the given term in the current model, returning <code>None</code>
   * in case the model does not completely determine the value of the term.
   * This method can be
   * called in two situations:
   * <ul>
   *    <li> after receiving the result
   * <code>ProverStatus.Sat</code> or <code>ProverStates.Invalid</code>, in
   * which case the term is evaluated in the computed model, or</li>
   * <li> after receiving
   * the result
   * <code>ProverStatus.Unsat</code> or <code>ProverStates.Valid</code>
   * for a problem that contains existential constants. In this case the
   * queried term <code>t</code> may only consist of existential constants.
   * </li>
   * </ul>
   */
  def evalPartial(t : ITerm) : Option[IdealInt] = {
    doDumpScala {
      print("println(\"" + getScalaNum + ": \" + evalPartial(")
      PrettyScalaLineariser(getFunctionNames)(t)
      println("))")
    }
    evalPartialHelp(t)
  }

  def evalPartialHelp(t : ITerm) : Option[IdealInt] = t match {
    case IConstant(c) =>
      // faster check, find an equation that determines the value of c
      evalPartialHelp(c)
    
    case t => {
      // more complex check by reducing the expression via the model

      val (reduced, _, _) = reduceTerm(t)
        
      if (reduced.isLiteral &&
          reduced.arithConj.positiveEqs.size == 1 &&
          reduced.constants.size == 1)
        Some(-reduced.arithConj.positiveEqs.head.constant)
      else
        None
    }
  }

  /**
   * Reduce the expression <code>t === c</code>, for some fresh constant
   * <code>c</code>.
   */
  private def reduceTerm(t : ITerm)
                        : (Conjunction, IExpression.ConstantTerm, TermOrder) = {
        import TerForConvenience._
        val existential = setupTermEval
        
        val c = new IExpression.ConstantTerm ("c")
        val extendedOrder = currentModel.order extend c
        
        val reduced =
          ReduceWithConjunction(currentModel, functionalPreds, extendedOrder)(
                                toInternalNoAxioms(t === c, extendedOrder))

        //-BEGIN-ASSERTION-/////////////////////////////////////////////////////
        Debug.assertPre(AC, !existential || (
          // in the existential case, the queried term should only contain
          // existential constants
          (reduced.constants subsetOf (existentialConstants + c)) &&
          reduced.predicates.isEmpty
          ))
        //-END-ASSERTION-///////////////////////////////////////////////////////

        (reduced, c, extendedOrder)
  }
  
  private def setupTermEval = getStatusHelp(false) match {
    case ProverStatus.Sat | ProverStatus.Invalid if (currentModel != null) => {
      // then we work with a countermodel of the constraints
      doDumpSMT {
        println("; (get-value ...)")
      }
    
      ensureFullModel
      false
    }
      
    case ProverStatus.Unsat | ProverStatus.Valid if (currentModel != null) => {
      // the we work with a model of the existential constants 
      doDumpSMT {
        println("; (get-value for existential constants ...)")
      }
        
      true
    }
      
    case _ => {
      assert(false)
      false
    }
  }
  
  /**
   * Evaluate the given symbol in the current model, returning <code>None</code>
   * in case the model does not completely determine the value of the symbol.
   * This method can be
   * called in two situations:
   * <ul>
   *    <li> after receiving the result
   * <code>ProverStatus.Sat</code> or <code>ProverStates.Invalid</code>, in
   * which case the term is evaluated in the computed model, or</li>
   * <li> after receiving
   * the result
   * <code>ProverStatus.Unsat</code> or <code>ProverStates.Valid</code>
   * for a problem that contains existential constants. In this case the
   * queried term <code>t</code> may only consist of existential constants.
   * </li>
   * </ul>
   */
  def eval(c : IExpression.ConstantTerm) : IdealInt = {
    doDumpScala {
      println("println(\"" + getScalaNum + ": \" + eval(" + c + "))")
    }
    evalHelp(c)
  }

  private def evalHelp(c : IExpression.ConstantTerm) : IdealInt =
    evalPartialHelp(c) getOrElse {
      // then we have to extend the model
    
      if (!(currentOrder.orderedPredicates forall (_.arity == 0))) {
        // we assume 0 as default value, but have to store this value
        import TerForConvenience._
        implicit val o = currentModel.order
        currentModel = currentModel & (c === 0)
        lastPartialModel = null
      }
      
      IdealInt.ZERO
    }
  
  /**
   * Evaluate the given symbol in the current model, returning <code>None</code>
   * in case the model does not completely determine the value of the symbol.
   * This method can be
   * called in two situations:
   * <ul>
   *    <li> after receiving the result
   * <code>ProverStatus.Sat</code> or <code>ProverStates.Invalid</code>, in
   * which case the term is evaluated in the computed model, or</li>
   * <li> after receiving
   * the result
   * <code>ProverStatus.Unsat</code> or <code>ProverStates.Valid</code>
   * for a problem that contains existential constants. In this case the
   * queried term <code>t</code> may only consist of existential constants.
   * </li>
   * </ul>
   */
  def evalPartial(c : IExpression.ConstantTerm) : Option[IdealInt] = {
    doDumpScala {
      print("println(\"" + getScalaNum + ": \" + evalPartial(" + c + "))")
    }
    evalPartialHelp(c)
  }

  private def evalPartialHelp(c : IExpression.ConstantTerm) : Option[IdealInt] = {
    val existential = setupTermEval
    
    //-BEGIN-ASSERTION-/////////////////////////////////////////////////////////
    Debug.assertPre(AC, !existential || (existentialConstants contains c))
    //-END-ASSERTION-///////////////////////////////////////////////////////////

    // find an equation that determines the value of c
        
    for (lc <- currentModel.arithConj.positiveEqs.toMap get c) yield -lc.constant
  }
  
  /**
   * Evaluate the given formula in the current model.
   * This method can only be called after receiving the result
   * <code>ProverStatus.Sat</code> or <code>ProverStates.Invalid</code>.
   */
  def eval(f : IFormula) : Boolean = {
    doDumpScala {
      print("println(\"" + getScalaNum + ": \" + eval(")
      PrettyScalaLineariser(getFunctionNames)(f)
      println("))")
    }

    evalPartialHelp(f) match {

      case Left(res) => res

      case Right(reducedF) => {
        // then we have to extend the model
  
        import TerForConvenience._
  
        f match {
          case f if (currentOrder.orderedPredicates forall (_.arity == 0)) => {
            // then we can just set default values for all irreducible constants
            // and Boolean variables
  
            //-BEGIN-ASSERTION-///////////////////////////////////////////////////
            Debug.assertInt(AC, Seqs.disjoint(reducedF.constants,
                                              currentModel.constants))
            //-END-ASSERTION-/////////////////////////////////////////////////////
  
            implicit val order =
              currentOrder
            val implicitAssumptions =
              (reducedF.constants.toSeq === 0) &
              conj(for (p <- reducedF.predicates.iterator)
                   yield Atom(p, List(), currentOrder))
            val reduced =
              ReduceWithConjunction(implicitAssumptions, currentOrder)(reducedF)
  
            //-BEGIN-ASSERTION-///////////////////////////////////////////////////
            Debug.assertInt(AC, reduced.isTrue || reduced.isFalse)
            //-END-ASSERTION-/////////////////////////////////////////////////////
  
            reduced.isTrue
          }
          
          case IAtom(p, Seq())
            if (proofActorStatus == ProofActorStatus.AtPartialModel) => {
            // then we will just extend the partial model with a default value
          
            implicit val order = currentModel.order
            val a = Atom(p, List(), order)
            currentModel = currentModel & a
            lastPartialModel = null
          
            true
          }
            
          case f => {
            val p = new IExpression.Predicate("p", 0)
            implicit val extendedOrder = currentModel.order extendPred p
            val pAssertion =
              ReduceWithConjunction(currentModel, functionalPreds, extendedOrder)(
                toInternalNoAxioms(IAtom(p, Seq()) </> f, extendedOrder))
            val extendedProver =
              currentProver.assert(currentModel, extendedOrder)
                           .conclude(pAssertion, extendedOrder)
  
            (extendedProver checkValidity true) match {
              case Left(m) if (!m.isFalse) => {
                val (reduced, _) = ReduceWithPredLits(m.predConj, Set(), extendedOrder)(p)
                //-BEGIN-ASSERTION-/////////////////////////////////////////////////
                Debug.assertInt(AC, reduced.isTrue || reduced.isFalse)
                //-END-ASSERTION-///////////////////////////////////////////////////
                val result = reduced.isTrue
                val pf : Conjunction = p
          
                currentModel = ReduceWithConjunction(if (result) pf else !pf, extendedOrder)(m)
                lastPartialModel = null        
  
                result
              }
              case _ =>
                throw new Exception ("Model extension failed.\n" +
                                     "This is probably caused by badly chosen triggers,\n" +
                                     "preventing complete application of axioms.")
            }
          }
        }
      }
    }
  }

  /**
   * Evaluate the given formula in the current model, returning <code>None</code>
   * in case the model does not completely determine the value of the formula.
   * This method can only be called after receiving the result
   * <code>ProverStatus.Sat</code> or <code>ProverStates.Invalid</code>.
   */
  def evalPartial(f : IFormula) : Option[Boolean] = {
    doDumpScala {
      print("println(\"" + getScalaNum + ": \" + evalPartial(")
      PrettyScalaLineariser(getFunctionNames)(f)
      println("))")
    }

    evalPartialHelp(f) match {
      case Left(res) => Some(res)
      case Right(_) => None
    }
  }
  
  private def evalPartialHelp(f : IFormula) : Either[Boolean,Conjunction] = {
    import TerForConvenience._
    
    doDumpSMT {
      print("(get-value (")
      SMTLineariser(f)
      println("))")
    }
    
    //-BEGIN-ASSERTION-/////////////////////////////////////////////////////////
    Debug.assertPre(AC, Set(ProverStatus.Sat,
                            ProverStatus.Invalid) contains getStatusHelp(false))
    //-END-ASSERTION-///////////////////////////////////////////////////////////
    
    f match {
      case IAtom(p, args) if (args forall (_.isInstanceOf[IIntLit])) => {
        if (!args.isEmpty)
          ensureFullModel
        
        val a = Atom(p, for (IIntLit(value) <- args) yield l(value), currentOrder)
        
        if (currentModel.predConj.positiveLitsAsSet contains a)
          Left(true)
        else if (currentModel.predConj.negativeLitsAsSet contains a)
          Left(false)
        else
          Right(a)
      }
      case _ => {
        // more complex check by reducing the expression via the model
        ensureFullModel

        val reduced =
          ReduceWithConjunction(currentModel, functionalPreds, currentModel.order)(
                                  toInternalNoAxioms(f, currentOrder))

        if (reduced.isTrue)
          Left(true)
        else if (reduced.isFalse)
          Left(false)
        else
          Right(reduced)
      }
    }
  }
  
  //////////////////////////////////////////////////////////////////////////////
  
  /**
   * Execute a computation within a local scope. After leaving the scope,
   * assertions and declarations done in the meantime will disappear.
   */
  def scope[A](comp: => A) : A = {
    push
    try {
      comp
    } finally {
      if (getStatusHelp(false) == ProverStatus.Running) {
        // then something really bad happened, and we are in an inconsistent
        // state
        proofActor ! ShutdownCommand
      } else {
        pop
      }
    }
  }
  
  /**
   * Add a new frame to the assertion stack.
   */
  def push : Unit = {
    // process pending formulae, to avoid processing them again after a pop
    flushTodo
    initProver
    
    storedStates push (currentProver, needExhaustiveProver,
                       currentOrder, existentialConstants,
                       functionalPreds, functionEnc.clone,
                       arrayFuns, formulaeInProver,
                       currentPartitionNum,
                       constructProofs, mostGeneralConstraints,
                       validityMode, lastStatus,
                       currentModel, currentConstraint, currentCertificate,
                       theoryPlugin, theoryCollector.clone,
                       abbrevFunctions)
    
    doDumpSMT {
      println("(push 1)")
    }
    doDumpScala {
      println
      println("scope {")
    }
  }
  
  /**
   * Pop the top-most frame from the assertion stack.
   */
  def pop : Unit = {
    doDumpSMT {
      println("(pop 1)")
    }
    doDumpScala {
      println("} // pop scope")
      println
    }

    //-BEGIN-ASSERTION-/////////////////////////////////////////////////////////
    Debug.assertPre(AC, getStatusHelp(false) != ProverStatus.Running)
    //-END-ASSERTION-///////////////////////////////////////////////////////////
    val (oldProver, oldNeedExhaustiveProver,
         oldOrder, oldExConstants,
         oldFunctionalPreds, oldFunctionEnc, oldArrayFuns,
         oldFormulaeInProver, oldPartitionNum, oldConstructProofs,
         oldMGCs, oldValidityMode, oldStatus, oldModel, oldConstraint, oldCert,
         oldTheoryPlugin, oldTheories, oldAbbrevFunctions) =
      storedStates.pop
    currentProver = oldProver
    needExhaustiveProver = oldNeedExhaustiveProver
    currentOrder = oldOrder
    existentialConstants = oldExConstants
    functionalPreds = oldFunctionalPreds
    functionEnc = oldFunctionEnc
    arrayFuns = oldArrayFuns
    formulaeInProver = oldFormulaeInProver
    currentPartitionNum = oldPartitionNum
    constructProofs = oldConstructProofs
    mostGeneralConstraints = oldMGCs
    formulaeTodo = false
    rawFormulaeTodo = LazyConjunction.FALSE
    validityMode = oldValidityMode
    lastStatus = oldStatus
    currentModel = oldModel
    decoderDataCache.clear
    lastPartialModel = null
    currentConstraint = oldConstraint
    currentCertificate = oldCert
    proofActorStatus = ProofActorStatus.Init
    theoryPlugin = oldTheoryPlugin
    theoryCollector = oldTheories
    abbrevFunctions = oldAbbrevFunctions
  }
  
  //////////////////////////////////////////////////////////////////////////////

  private def flushTodo : Unit = {
    val (transTodo, axioms) = (formulaeTodo, functionEnc.axioms) match {
      case (IBoolLit(false), IBoolLit(true)) =>
        (Conjunction.FALSE, Conjunction.FALSE)
      case _ => toInternal(formulaeTodo)
    }
    formulaeTodo = false

    if (!transTodo.isFalse || !axioms.isFalse || !rawFormulaeTodo.isFalse) {
      implicit val o = currentOrder
      val completeFor =
        (rawFormulaeTodo | LazyConjunction(transTodo)).toConjunction

      rawFormulaeTodo = LazyConjunction.FALSE
      val reducedFor =
        ReduceWithConjunction(Conjunction.TRUE, functionalPreds, currentOrder)(
                              completeFor)
      addToProver(reducedFor, axioms)
    }
  }

  private def addToProver(completeFor : Conjunction,
                          axioms : Conjunction) : Unit = {
    formulaeInProver =
      (-1, axioms) :: (currentPartitionNum, completeFor) :: formulaeInProver

    proofActorStatus match {
      case ProofActorStatus.Init =>
        // nothing
      case ProofActorStatus.AtPartialModel | ProofActorStatus.AtFullModel =>
        if (completeFor.constants.isEmpty && axioms.isFalse) {
          // then we should be able to add this formula to the running prover
          proofActor ! AddFormulaCommand(completeFor)
        } else {
          restartProofActor
        }
    }
      
    if (!needExhaustiveProver &&
        !(IterativeClauseMatcher.isMatchableRec(completeFor,
            Param.PREDICATE_MATCH_CONFIG(goalSettings)) &&
          Seqs.disjoint(completeFor.constants, existentialConstants))) {
      currentProver = null
      needExhaustiveProver = true
    }

    if (currentProver != null)
      currentProver =
        currentProver.conclude(List(completeFor, axioms), currentOrder)
  }
  
  private def resetModel = {
    currentModel = null
    lastPartialModel = null
    currentConstraint = null
    currentCertificate = null
    lastStatus = ProverStatus.Unknown
    decoderDataCache.clear
  }
  
  private def addFormula(f : IFormula) : Unit = {
    doDumpSMT {
      f match {
        case INot(g) => {
          print("(assert ")
          SMTLineariser(g)
          println(")")
        }
        case f => {
          print("(assert (not ")
          SMTLineariser(f)
          println("))")
        }
      }
    }
    addFormulaHelp(f)
  }

  private def addFormulaHelp(f : IFormula) : Unit = {
    resetModel
    theoryCollector(f)
    formulaeTodo = formulaeTodo | f
    addTheoryAxioms
  }

  private def addFormula(f : LazyConjunction) : Unit = {
    doDumpSMT {
      print("; adding internal formula: " + f)
    }
    resetModel

    // check whether further theories have to be loaded for the asserted
    // raw formulae
    // TODO: this should be done in a more intelligent way, to try and
    // make the TermOrders match up in more cases
    theoryCollector(f.order)

    addFormulaHelp(f)
    addTheoryAxioms
  }

  private def addFormulaHelp(f : LazyConjunction) : Unit = {
    implicit val o = currentOrder
    rawFormulaeTodo = rawFormulaeTodo | f
  }

  private def toInternalNoAxioms(f : IFormula,
                                 order : TermOrder) : Conjunction = {
    val sig = Signature(Set(),
                        existentialConstants,
                        order.orderedConstants -- existentialConstants,
                        Map(), // TODO: also handle predicate_match_config
                        order,
                        theoryCollector.theories, Set(), Map())
    val (fors, _, newSig) =
      Preprocessing(INamedPart(FormulaPart, f), List(), sig, preprocSettings, functionEnc)
    functionEnc.clearAxioms

    //-BEGIN-ASSERTION-/////////////////////////////////////////////////////////
    Debug.assertInt(AC, order == newSig.order &&
                        !(fors exists { case INamedPart(PartName.NO_NAME, _) => true
                                        case _ => false }))
    //-END-ASSERTION-///////////////////////////////////////////////////////////

    val formula = 
      Conjunction.conj(InputAbsy2Internal(
        IExpression.or(for (INamedPart(FormulaPart, f) <- fors.iterator)
                       yield f), order), order)
    formula
  }

  private def toInternal(f : IFormula) : (Conjunction, Conjunction) = {
    val sig = Signature(Set(),
                        existentialConstants,
                        currentOrder.orderedConstants -- existentialConstants,
                        Map(), // TODO: also handle predicate_match_config
                        currentOrder,
                        theoryCollector.theories, Set(), Map())
    val (fors, _, newSig) =
      Preprocessing(INamedPart(FormulaPart, f), List(), sig, preprocSettings, functionEnc)
    functionEnc.clearAxioms

    //-BEGIN-ASSERTION-/////////////////////////////////////////////////////////
    Debug.assertInt(AC, currentOrder == newSig.order)
    //-END-ASSERTION-///////////////////////////////////////////////////////////

    val formula = 
      Conjunction.conj(InputAbsy2Internal(
        IExpression.or(for (INamedPart(FormulaPart, f) <- fors.iterator)
                       yield f), currentOrder), currentOrder)
    val axioms = 
      Conjunction.conj(InputAbsy2Internal(
        IExpression.or(for (INamedPart(PartName.NO_NAME, f) <- fors.iterator)
                       yield f), currentOrder), currentOrder)
    (formula, axioms)
  }
  
  private def checkNewTheories : Seq[Conjunction] =
    if (theoryCollector.newTheories.isEmpty) {
      List()
    } else {
      val theoryAxioms =
        for (t <- theoryCollector.newTheories) yield {
          currentOrder = t extend currentOrder
          //-BEGIN-ASSERTION-///////////////////////////////////////////////////////
          Debug.assertInt(AC, (currentOrder isSortingOf t.axioms) &&
                              (currentOrder isSortingOf t.totalityAxioms))
          //-END-ASSERTION-/////////////////////////////////////////////////////////
  
          functionEnc addTheory t
  
          // TODO: also handle predicate_match_config
  
          functionalPreds = functionalPreds ++ t.functionalPredicates
  
          for (plugin <- t.plugin) {
            //-BEGIN-ASSERTION-///////////////////////////////////////////////////
            // Multiple theory plugins are currently unsupported
            Debug.assertInt(AC, theoryPlugin == None)
            //-END-ASSERTION-/////////////////////////////////////////////////////
            theoryPlugin = Some(plugin)
          }
  
          Conjunction.negate(t.axioms, currentOrder)
        }

      theoryCollector.reset
      proverRecreationNecessary

      theoryAxioms
    }

  private def goalSettings = {
    var gs = GoalSettings.DEFAULT
//    gs = Param.CONSTRAINT_SIMPLIFIER.set(gs, determineSimplifier(settings))
//    gs = Param.SYMBOL_WEIGHTS.set(gs, SymbolWeights.normSymbolFrequencies(formulas, 1000))
    gs = Param.PROOF_CONSTRUCTION.set(gs, constructProofs)
    // currently done for all predicates encoding functions; should this be
    // restricted?
//    gs = Param.GARBAGE_COLLECTED_FUNCTIONS.set(gs, functionalPreds)
    gs = Param.FUNCTIONAL_PREDICATES.set(gs, functionalPreds)
    gs = Param.THEORY_PLUGIN.set(gs, theoryPlugin)
    gs
  }

  // TODO: correct setting even if Theories are used?
  private def preprocSettings =
    Param.TRIGGER_GENERATOR_CONSIDERED_FUNCTIONS.set(
            basicPreprocSettings, functionEnc.relations.keys.toSet)

  private def exhaustiveProverGoalSettings = {
    var gs = goalSettings
    // currently done for all predicates encoding functions; should this be
    // restricted?
    gs = Param.GARBAGE_COLLECTED_FUNCTIONS.set(gs, functionalPreds)
    gs
  }

  private var currentOrder : TermOrder = _
  private var existentialConstants : Set[IExpression.ConstantTerm] = _
  private var functionalPreds : Set[IExpression.Predicate] = _
  private var functionEnc : FunctionEncoder = _
  private var currentProver : ModelSearchProver.IncProver = _
  private var needExhaustiveProver : Boolean = false
  private var currentModel : Conjunction = _
  private var lastPartialModel : PartialModel = null
  private var currentConstraint : Conjunction = _
  private var currentCertificate : Certificate = _
  private var formulaeInProver : List[(Int, Conjunction)] = List()
  private var currentPartitionNum : Int = -1
  private var constructProofs : Boolean = false
  private var mostGeneralConstraints : Boolean = false
  private var formulaeTodo : IFormula = false
  private var rawFormulaeTodo : LazyConjunction = LazyConjunction.FALSE
  private var theoryPlugin : Option[Plugin] = None
  private var theoryCollector : TheoryCollector = _
  private var abbrevFunctions : Set[IFunction] = Set()

  private val storedStates = new ArrayStack[(ModelSearchProver.IncProver,
                                             Boolean,
                                             TermOrder,
                                             Set[IExpression.ConstantTerm],
                                             Set[IExpression.Predicate],
                                             FunctionEncoder,
                                             Map[Int, (IFunction, IFunction)],
                                             List[(Int, Conjunction)],
                                             Int,
                                             Boolean,
                                             Boolean,
                                             Boolean,
                                             ProverStatus.Value,
                                             Conjunction,
                                             Conjunction,
                                             Certificate,
                                             Option[Plugin],
                                             TheoryCollector,
                                             Set[IFunction])]
  
  private def proverRecreationNecessary = {
    currentProver = null
    restartProofActor
  }

  private def initProver =
    if (!needExhaustiveProver && currentProver == null)
      currentProver = (ModelSearchProver emptyIncProver goalSettings)
                          .conclude(formulaeInProver.unzip._2, currentOrder)
  
  private def restartProofActor =
    (proofActorStatus = ProofActorStatus.Init)
  
  //////////////////////////////////////////////////////////////////////////////
  //
  // Prover actor, for the hard work
  
  private val proverRes = new SyncVar[ProverResult]
  private var lastStatus : ProverStatus.Value = _
  private var validityMode : Boolean = _
  
  private var proofActorStatus : ProofActorStatus.Value = _
  
  private val proofActor = new DaemonActor { def act : Unit = {
    Debug enableAllAssertions enableAssert
    
    var cont = true
    var nextCommand : ProverCommand = null
    
    def directorWaitForNextCmd(model : Conjunction) = {
      var res : ModelSearchProver.SearchDirection = null
      var forsToAdd = List[Conjunction]()
              
      while (res == null) receive {
        case DeriveFullModelCommand =>
          res = ModelSearchProver.DeriveFullModelDir
        case NextModelCommand =>
          res = ModelSearchProver.NextModelDir
        case RecheckCommand =>
          res = ModelSearchProver.AddFormulaDir(
                 Conjunction.disj(forsToAdd, model.order))
        case AddFormulaCommand(formula) =>
          forsToAdd = formula :: forsToAdd
        case c : ProverCommand => {
          // get out of here
          nextCommand = c
          res = ModelSearchProver.ReturnSatDir
        }
      }
              
      res
    }
    
    val commandParser : PartialFunction[Any, Unit] = {
      case CheckSatCommand(p) =>
          
        Timeout.catchTimeout {
          p.checkValidityDir {
            case (model, false) => {
              proverRes set SatPartialResult(model)
              directorWaitForNextCmd(model)
            }
            
            case (model, true) => {
              //-BEGIN-ASSERTION-///////////////////////////////////////////////
              Debug.assertPre(AC, !model.isFalse)
              //-END-ASSERTION-/////////////////////////////////////////////////
              
              proverRes set SatResult(model)
              directorWaitForNextCmd(model)
            }
          }
        } { case _ => null } match {

          case null =>
            proverRes set StoppedResult
          case Left(m) if (nextCommand == null) =>
            proverRes set UnsatResult
          case Left(_) =>
            // nothing
          case Right(cert) =>
            proverRes set UnsatCertResult(cert)
              
        }

      case CheckValidityCommand(formula, goalSettings, mgc) =>
        
        Timeout.catchTimeout {
          
          (new ExhaustiveProver (!mgc, goalSettings))(formula, formula.order)
          
        } { case _ => null } match {
          
          case null =>
            proverRes set StoppedResult
          case tree => {
            val constraint = tree.closingConstraint
            if (constraint.isFalse) {
              proverRes set InvalidResult
            } else {
              val solution = ModelSearchProver(constraint.negate, constraint.order)
              proverRes set FoundConstraintResult(constraint, solution)
            }
          }
            
        }
        
      case StopCommand =>
        proverRes set StoppedResult
      case ShutdownCommand =>
        cont = false
    }
    
    Timeout.withChecker(() => receiveWithin(0) {
      case StopCommand =>
        Timeout.raise
      case ShutdownCommand => {
        cont = false
        Timeout.raise
      }
      case TIMEOUT => // nothing
    }) {
            
      while (cont) {
        // wait for a command on what to do next
        if (nextCommand != null) {
          val c = nextCommand
          nextCommand = null
          commandParser(c)
        } else {
          receive(commandParser)
        }
      }
      
    }
  }}

  proofActor.start

  //////////////////////////////////////////////////////////////////////////////

  private var arrayFuns : Map[Int, (IFunction, IFunction)] = Map()
  
  private def getArrayFuns(arity : Int) : (IFunction, IFunction) =
    arrayFuns.getOrElse(arity, {
      val select = createFunctionHelp("select" + arity, arity + 1)
      val store = createFunctionHelp("store" + arity, arity + 2)
      createFunctionSMTDump(select.name, select.arity)
      createFunctionSMTDump(store.name, store.arity)
      arrayFuns += (arity -> (select, store))
      
      val oldPartitionNum = currentPartitionNum
      setPartitionNumberHelp(-1)
      addFormula(!Parser2InputAbsy.arrayAxioms(arity, select, store))
      setPartitionNumberHelp(oldPartitionNum)
      
      (select, store)
    })
  
  private def getFunctionNames =
    (for ((_, (sel, sto)) <- arrayFuns.iterator;
          p <- Seqs.doubleIterator(sel -> "select", sto -> "store"))
     yield p).toMap

  //////////////////////////////////////////////////////////////////////////////

  reset

}<|MERGE_RESOLUTION|>--- conflicted
+++ resolved
@@ -440,14 +440,9 @@
     existentialConstants = Set()
     functionalPreds = Set()
     functionEnc =
-<<<<<<< HEAD
-      new FunctionEncoder(Param.TIGHT_FUNCTION_SCOPES(preprocSettings), false, Map())
-    currentProver = ModelSearchProver emptyIncProver goalSettings
-=======
-      new FunctionEncoder(Param.TIGHT_FUNCTION_SCOPES(basicPreprocSettings), false)
+      new FunctionEncoder(Param.TIGHT_FUNCTION_SCOPES(basicPreprocSettings), false, Map())
     currentProver = null
     needExhaustiveProver = false
->>>>>>> 3b207a41
     formulaeInProver = List()
     formulaeTodo = false
     currentModel = Conjunction.TRUE
