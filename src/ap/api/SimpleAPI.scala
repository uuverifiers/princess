/**
 * This file is part of Princess, a theorem prover for Presburger
 * arithmetic with uninterpreted predicates.
 * <http://www.philipp.ruemmer.org/princess.shtml>
 *
 * Copyright (C) 2012-2023 Philipp Ruemmer <ph_r@gmx.net>
 *
 * Redistribution and use in source and binary forms, with or without
 * modification, are permitted provided that the following conditions are met:
 * 
 * * Redistributions of source code must retain the above copyright notice, this
 *   list of conditions and the following disclaimer.
 * 
 * * Redistributions in binary form must reproduce the above copyright notice,
 *   this list of conditions and the following disclaimer in the documentation
 *   and/or other materials provided with the distribution.
 * 
 * * Neither the name of the authors nor the names of their
 *   contributors may be used to endorse or promote products derived from
 *   this software without specific prior written permission.
 * 
 * THIS SOFTWARE IS PROVIDED BY THE COPYRIGHT HOLDERS AND CONTRIBUTORS "AS IS"
 * AND ANY EXPRESS OR IMPLIED WARRANTIES, INCLUDING, BUT NOT LIMITED TO, THE
 * IMPLIED WARRANTIES OF MERCHANTABILITY AND FITNESS FOR A PARTICULAR PURPOSE ARE
 * DISCLAIMED. IN NO EVENT SHALL THE COPYRIGHT HOLDER OR CONTRIBUTORS BE LIABLE
 * FOR ANY DIRECT, INDIRECT, INCIDENTAL, SPECIAL, EXEMPLARY, OR CONSEQUENTIAL
 * DAMAGES (INCLUDING, BUT NOT LIMITED TO, PROCUREMENT OF SUBSTITUTE GOODS OR
 * SERVICES; LOSS OF USE, DATA, OR PROFITS; OR BUSINESS INTERRUPTION) HOWEVER
 * CAUSED AND ON ANY THEORY OF LIABILITY, WHETHER IN CONTRACT, STRICT LIABILITY,
 * OR TORT (INCLUDING NEGLIGENCE OR OTHERWISE) ARISING IN ANY WAY OUT OF THE USE
 * OF THIS SOFTWARE, EVEN IF ADVISED OF THE POSSIBILITY OF SUCH DAMAGE.
 */

package ap.api

import ap._
import ap.basetypes.{IdealInt, Tree}
import ap.parser._
import ap.parameters.{PreprocessingSettings, GoalSettings, ParserSettings,
                      ReducerSettings, Param}
import ap.terfor.{TermOrder, Formula}
import ap.terfor.TerForConvenience
import ap.proof.{ModelSearchProver, ExhaustiveProver}
import ap.proof.goal.{SymbolWeights, FormulaTask}
import ap.proof.certificates.{Certificate, LemmaBase, CertFormula}
import ap.proof.tree.{NonRandomDataSource, SeededRandomDataSource}
import ap.interpolants.{ProofSimplifier, InterpolationContext, Interpolator}
import ap.terfor.equations.ReduceWithEqs
import ap.terfor.preds.{Atom, PredConj, ReduceWithPredLits}
import ap.terfor.substitutions.ConstantSubst
import ap.terfor.conjunctions.{Conjunction, ReduceWithConjunction,
                               IterativeClauseMatcher, Quantifier,
                               LazyConjunction, SeqReducerPluginFactory}
import ap.theories.{Theory, TheoryCollector, TheoryRegistry,
                    SimpleArray, MulTheory, Incompleteness, ADT}
import ap.proof.theoryPlugins.{Plugin, PluginSequence}
import ap.types.{SortedConstantTerm, SortedIFunction,
                 MonoSortedIFunction, MonoSortedPredicate,
                 SortedPredicate, TypeTheory}
import ap.util.{Debug, Timeout, Seqs}

import IExpression.Sort
import Signature.PredicateMatchConfig

import scala.collection.mutable.{HashMap => MHashMap, HashSet => MHashSet,
                                 ArrayStack, LinkedHashMap, ArrayBuffer}
import scala.concurrent.SyncVar

import java.io.File

object SimpleAPI {
  
  private val AC = Debug.AC_SIMPLE_API

  val version = CmdlMain.version

  private val SMTDumpBasename = "smt-queries-"
  private val ScalaDumpBasename = "princess-queries-"

  private def warn(msg : String) : Unit = {
    //-BEGIN-ASSERTION-/////////////////////////////////////////////////////////
    Debug.assertInt(AC, {
      Console.err.println("Warning: " + msg)
      true
    })
    //-END-ASSERTION-///////////////////////////////////////////////////////////
  }

  /**
   * Create a new prover. Note that the prover has to be shut down explicitly
   * by calling the method <code>SimpleAPI.shutDown</code> after use.
   */
  def apply(enableAssert        : Boolean             = false,
            sanitiseNames       : Boolean             = true,
            dumpSMT             : Boolean             = false,
            smtDumpBasename     : String              = SMTDumpBasename,
            dumpScala           : Boolean             = false,
            scalaDumpBasename   : String              = ScalaDumpBasename,
            dumpDirectory       : File                = null,
            tightFunctionScopes : Boolean             = true,
            genTotalityAxioms   : Boolean             = false,
            randomSeed          : Option[Int]         = Some(1234567),
            logging             : Set[Param.LOG_FLAG] = Set()) : SimpleAPI =
    new SimpleAPI (enableAssert,
                   sanitiseNames,
                   if (dumpSMT) Some(smtDumpBasename) else None,
                   if (dumpScala) Some(scalaDumpBasename) else None,
                   dumpDirectory,
                   tightFunctionScopes,
                   genTotalityAxioms,
                   randomSeed,
                   logging)

  def spawn : SimpleAPI = apply()

  def spawnNoSanitise : SimpleAPI = apply(sanitiseNames = false)

  def spawnWithAssertions : SimpleAPI = apply(enableAssert = true)

  def spawnWithAssertionsNoSanitise : SimpleAPI =
    apply(sanitiseNames = false, enableAssert = true)

  def spawnWithLog : SimpleAPI = apply(dumpSMT = true)

  def spawnWithLog(basename : String) : SimpleAPI =
    apply(dumpSMT = true, smtDumpBasename = basename)

  def spawnWithLog(basename : String,
                   directory : File) : SimpleAPI =
    apply(dumpSMT = true,
          smtDumpBasename = basename,
          dumpDirectory = directory)

  def spawnWithLogNoSanitise(basename : String,
                             directory : File) : SimpleAPI =
    apply(dumpSMT = true, smtDumpBasename = basename,
          dumpDirectory = directory, sanitiseNames = false)

  def spawnWithAssertionsLogNoSanitise(basename : String,
                                       directory : File) : SimpleAPI =
    apply(dumpSMT = true, smtDumpBasename = basename,
          dumpDirectory = directory, sanitiseNames = false,
          enableAssert = true)

  def spawnWithScalaLog : SimpleAPI = apply(dumpScala = true)

  def spawnWithScalaLogNoSanitise(basename : String) : SimpleAPI =
    apply(dumpScala = true, scalaDumpBasename = basename,
          sanitiseNames = false)
  
  /**
   * Run the given function with a fresh prover, and shut down the prover
   * afterwards.
   */
  def withProver[A](f : SimpleAPI => A) : A = {
    val p = apply()
    try {
      f(p)
    } finally {
      p.shutDown
    }
  }
  
  /**
   * Run the given function with a fresh prover, and shut down the prover
   * afterwards.
   */
  def withProver[A](enableAssert        : Boolean             = false,
                    sanitiseNames       : Boolean             = true,
                    dumpSMT             : Boolean             = false,
                    smtDumpBasename     : String              = SMTDumpBasename,
                    dumpScala           : Boolean             = false,
                    scalaDumpBasename   : String              = ScalaDumpBasename,
                    dumpDirectory       : File                = null,
                    tightFunctionScopes : Boolean             = true,
                    genTotalityAxioms   : Boolean             = false,
                    randomSeed          : Option[Int]         = Some(1234567),
                    logging             : Set[Param.LOG_FLAG] = Set())
                   (f : SimpleAPI => A) : A = {
    val p = apply(enableAssert, sanitiseNames,
                  dumpSMT, smtDumpBasename,
                  dumpScala, scalaDumpBasename, dumpDirectory,
                  tightFunctionScopes, genTotalityAxioms,
                  randomSeed, logging)
    try {
      f(p)
    } finally {
      p.shutDown
    }
  }
  
  /**
   * Pretty-print a formula or term.
   */
  def pp(f : IExpression) : String =
    DialogUtil asString { PrincessLineariser printExpression f }
  
  /**
   * Pretty-print a formula or term in SMT-LIB format.
   */
  def smtPP(f : IExpression) : String = SMTLineariser asString f
  
  //////////////////////////////////////////////////////////////////////////////
  
  object ProverStatus extends Enumeration {
    /**
     * Status reported if only assertions are used.
     */
    val Sat, Unsat = Value
    /**
     * Status reported if assertions and conclusions are used.
     */
    val Invalid, Valid = Value
    /**
     * Proof search found a dead end: a situation where no
     * further rules are applicable, but it is not possible
     * to say anything definite about satisfiability of the
     * problem (e.g., because of quantifiers).
     */
    val Inconclusive = Value
    /**
     * Status of the given problem is unknown; this is usually
     * because satisfiability/validity has not been checked yet,
     * or because a timeout occurred.
     */
    val Unknown = Value
    val Running, Error, OutOfMemory = Value
  }

  class SimpleAPIException(msg : String) extends Exception(msg)

  class SimpleAPIForwardedException(cause : Throwable)
        extends SimpleAPIException("Internal exception: " + cause) {
    initCause(cause)
  }

  object TimeoutException
         extends SimpleAPIException("Timeout during ap.SimpleAPI call")
  object NoModelException
         extends SimpleAPIException("No full model is available")

  //////////////////////////////////////////////////////////////////////////////

  object FunctionalityMode extends Enumeration {
    /**
     * Full reasoning about functionality of a function.
     * An explicit axiom of the form <code>f(x, y) & f(x, z) -> y = z</code>
     * is introduced.
     */
    val Full = Value
    /**
     * Congruence reasoning for function applications with
     * identical arguments, but no unification in case function arguments
     * do not exactly match up.
     */
    val NoUnification = Value
    /**
     * No functionality reasoning for a function; the function
     * behaves like an arbitrary relation.
     */
    val None = Value
  }

  //////////////////////////////////////////////////////////////////////////////

  private object ProofThreadStatus extends Enumeration {
    val Init, AtPartialModel, AtFullModel = Value
  }

  private val badStringChar = """[^a-zA-Z_0-9']""".r
  
  private def sanitiseHelp(s : String) : String =
    badStringChar.replaceAllIn(s, (m : scala.util.matching.Regex.Match) =>
                                       ('a' + (m.toString()(0) % 26)).toChar.toString)

  private val FormulaPart = new PartName ("formula")

  //////////////////////////////////////////////////////////////////////////////

  private object AbbrevVariableVisitor
          extends ContextAwareVisitor[Set[IFunction], IExpression] {
    def apply(t : ITerm, funs : Set[IFunction]) : ITerm =
      this.visit(t, Context(funs)).asInstanceOf[ITerm]
    def apply(t : IFormula, funs : Set[IFunction]) : IFormula =
      this.visit(t, Context(funs)).asInstanceOf[IFormula]
    def postVisit(t : IExpression, ctxt : Context[Set[IFunction]],
                  subres : Seq[IExpression]) = t match {
      case IFunApp(f, _) if (ctxt.a contains f) =>
        IFunApp(f, List(IVariable(ctxt.binders.size)))
      case t =>
        t update subres
    }
  }

  //////////////////////////////////////////////////////////////////////////////

  protected[api] val COMMON_PART_NR         = -1
  private        val INTERNAL_AXIOM_PART_NR = -10

  //////////////////////////////////////////////////////////////////////////////

  private object FormulaKind extends Enumeration {
    val Input, FunctionAxiom, TheoryAxiom = Value
  }
  
}

/**
 * API that simplifies the use of the prover; this tries to collect various
 * functionality in one place, and provides an imperative API similar to the
 * SMT-LIB command language.
 */
class SimpleAPI private (enableAssert        : Boolean,
                         sanitiseNames       : Boolean,
                         dumpSMT             : Option[String],
                         dumpScala           : Option[String],
                         dumpDirectory       : File,
                         tightFunctionScopes : Boolean,
                         genTotalityAxioms   : Boolean,
                         randomSeed          : Option[Int],
<<<<<<< HEAD
                         logging             : Set[Param.LOG_FLAG]) {
=======
                         logging             : Set[Param.LOG_FLAG] = Set()) {
>>>>>>> 55b0daee

  import SimpleAPI._
  import ProofThreadRunnable._

  private val apiStack = new APIStack

  import apiStack._

// Don't change assertion status of this thread,
// which would have unwanted side-effects
//    Debug enableAllAssertions enableAssert

  private def sanitise(s : String) : String =
    if (sanitiseNames) sanitiseHelp(s) else s

  private val getFunctionNames = new PartialFunction[IFunction, String] {
    def isDefinedAt(f : IFunction) =
      (TheoryRegistry lookupSymbol f).isDefined
    def apply(f : IFunction) = (TheoryRegistry lookupSymbol f) match {
      case Some(t : SimpleArray) => f match {
        case t.select => "select"
        case t.store => "store"
      }
      case Some(t : MulTheory) => f match {
        case t.mul => "mult"
      }
      case _ => f.name
    }
  }

  private val dumpSMTStream = dumpSMT match {
    case Some(basename) => {
      val dumpSMTFile =
        java.io.File.createTempFile(basename, ".smt2", dumpDirectory)
      new java.io.FileOutputStream(dumpSMTFile)
    }
    case None => null
  }
  
  private def doDumpSMT(comp : => Unit) =
    if (dumpSMT != None) Console.withOut(dumpSMTStream) {
      comp
    }
  
  private val dumpScalaStream = dumpScala match {
    case Some(basename) => {
      val dumpScalaFile =
        java.io.File.createTempFile(basename, ".scala", dumpDirectory)
      new java.io.FileOutputStream(dumpScalaFile)
    }
    case None => null
  }
  
  private def doDumpScala(comp : => Unit) =
    if (dumpScala != None) Console.withOut(dumpScalaStream) {
      comp
    }
  
  private var dumpScalaNum = 0

  private def getScalaNum = {
    val res = dumpScalaNum
    dumpScalaNum = dumpScalaNum + 1
    res
  }

  def shutDown : Unit = {
    shutDownHelp
    doDumpSMT {
      println("(exit)")
    }
    doDumpScala {
      closeAllScopes
      println("}} // withProver")
    }
  }

  private def shutDownHelp : Unit = {
    proofThreadRunnable.stopProofTask

    // make sure that no prover command is queued at the moment;
    // repeatedly calling <code>shutDown</code> would otherwise
    // hang

    try {
      if (proverCmd.isSet)
        proverCmd take 0
    } catch {
      case _ : NoSuchElementException => // nothing
    }

    proverCmd put ShutdownCommand
  }

  doDumpScala {
    println("import ap._")
    println("import ap.parser._")
    println("import ap.basetypes.IdealInt")
    println
    println("SimpleAPI.withProver(tightFunctionScopes = " +
                                    tightFunctionScopes + ", " +
                                  "genTotalityAxioms = " +
                                    genTotalityAxioms + ") { p =>")
    println("import p._")
    println("import IExpression._")
    println("{")
    println
  }
  
  private val basicPreprocSettings =
    Param.TRIGGER_GENERATION.set(
    Param.TIGHT_FUNCTION_SCOPES.set(PreprocessingSettings.DEFAULT,
                                    tightFunctionScopes),
                                 Param.TriggerGenerationOptions.All)

  private def closeAllScopes = {
    for (_ <- 0 until apiStack.frameNum)
      println("} // pop scope")
    println
  }

  def reset = {
    doDumpSMT {
      println("(reset)")
      println("(set-logic ALL)")
    }
    doDumpScala {
      closeAllScopes
      println("reset")
      println("}")
      println("{")
    }
    
    //-BEGIN-ASSERTION-/////////////////////////////////////////////////////////
    Debug.assertPre(AC, getStatusHelp(false) != ProverStatus.Running)
    //-END-ASSERTION-///////////////////////////////////////////////////////////

    apiStack.clearStack
    apiStack.resetAPIConfig

    resetFormulasHelp
    resetOptionsHelp

    functionEnc =
      new FunctionEncoder(Param.TIGHT_FUNCTION_SCOPES(basicPreprocSettings),
                          genTotalityAxioms)
  }

  private def resetFormulasHelp = {
    apiStack.resetAPIFormulas
    lastPartialModel       = null
    currentModel           = null
    formulaeTodo           = false
    currentConstraint      = null
    currentCertificate     = null
    currentSimpCertificate = null
    proofThreadStatus      = ProofThreadStatus.Init
    decoderDataCache.clear
  }

  private def resetOptionsHelp = {
    apiStack.resetAPIOptions
  }

  private var currentDeadline : Option[Long] = None

  /**
   * Run a block of commands for at most <code>millis</code> milli-seconds.
   * After this, calls to <code>???</code>, <code>checkSat(true)</code>,
   * <code>nextModel(true)</code>, <code>getStatus(true)</code>,
   * <code>eval</code>, <code>evalPartial</code>, <code>partialModel</code>
   * will throw a <code>TimeoutException</code>.
   */
  def withTimeout[A](millis : Long)(comp : => A) = {
    val oldDeadline = currentDeadline
    currentDeadline = Some(System.currentTimeMillis + millis)
    try {
      comp
    } finally {
      currentDeadline = oldDeadline
    }
  }

  private def checkTimeout = currentDeadline match {
    case Some(deadline) =>
      if (System.currentTimeMillis > deadline)
        throw TimeoutException
    case None =>
      // nothing
  }

  //////////////////////////////////////////////////////////////////////////////
  //
  // Working with the vocabulary

  /**
   * Create a new uninterpreted sort of infinite cardinality.
   *
   * TODO: logging
   */
  def createInfUninterpretedSort(name : String) =
    Sort.createInfUninterpretedSort(name)
  
  /**
   * Create a new uninterpreted sort of finite or infinite cardinality.
   *
   * TODO: logging
   */
  def createUninterpretedSort(name : String) = {
    val res = Sort.createUninterpretedSort(name)
    addTheory(res.theory)
    res
  }

  /**
   * Create an algebraic data-type.
   *
   * TODO: logging
   */
  def createADT(sortNames : Seq[String],
                ctorSignatures : Seq[(String, ADT.CtorSignature)],
                measure : ADT.TermMeasure.Value =
                  ADT.TermMeasure.RelDepth) : ADT = {
    val res = new ADT(sortNames, ctorSignatures, measure)
    addTheory(res)
    res
  }

  /**
   * Create a new symbolic constant.
   */
  def createConstant(rawName : String) : ITerm =
    createConstant(rawName, Sort.Integer)

  /**
   * Create a new symbolic constant with given sort.
   */
  def createConstant(rawName : String, sort : Sort) : ITerm = {
    import IExpression._
    createConstantRaw(rawName, sort)
  }

  /**
   * Create a new symbolic constant with predefined name.
   */
  def createConstant : ITerm =
    createConstant("c" + currentOrder.orderedConstants.size)
  
  /**
   * Create a new symbolic constant with predefined name and given sort.
   */
  def createConstant(sort : Sort) : ITerm =
    createConstant("c" + currentOrder.orderedConstants.size, sort)
  
  /**
   * Create <code>num</code> new symbolic constants with predefined name.
   */
  def createConstants(num : Int) : IndexedSeq[ITerm] = {
    val start = currentOrder.orderedConstants.size
    createConstants("c", start until (start + num))
  }

  /**
   * Create <code>num</code> new symbolic constants with predefined name and
   * given sort.
   */
  def createConstants(num : Int, sort : Sort) : IndexedSeq[ITerm] = {
    val start = currentOrder.orderedConstants.size
    createConstants("c", start until (start + num), sort)
  }

  /**
   * Create a sequence of new symbolic constants, with name starting with the
   * given prefix.
   */
  def createConstants(prefix : String, nums : Range) : IndexedSeq[ITerm] =
    createConstants(prefix, nums, Sort.Integer)

  /**
   * Create a sequence of new symbolic constants, with name starting with the
   * given prefix and the given sort.
   */
  def createConstants(prefix : String, nums : Range,
                      sort : Sort) : IndexedSeq[ITerm] =
    for (c <- createConstantsRaw(prefix, nums, sort)) yield IConstant(c)

  /**
   * Create a new symbolic constant, without directly turning it into an
   * <code>ITerm</code>. This method is
   * only useful when working with formulae in the internal prover format.
   */
  def createConstantRaw(rawName : String) : IExpression.ConstantTerm =
    createConstantRaw(rawName, "createConstant", Sort.Integer)

  /**
   * Create a new symbolic constant, without directly turning it into an
   * <code>ITerm</code>. This method is
   * only useful when working with formulae in the internal prover format.
   */
  def createConstantRaw(rawName : String,
                        sort : Sort) : IExpression.ConstantTerm =
    createConstantRaw(rawName, "createConstant", sort)

  private def createConstantRaw(rawName : String,
                                scalaCmd : String,
                                sort : Sort) : IExpression.ConstantTerm = {
    import IExpression._
    
    restartProofThread
    resetModel

    val name = sanitise(rawName)
    val c = sort newConstant name
    currentOrder = currentOrder extend c

    addTypeTheoryIfNeeded(sort)
    dumpCreateConstant(c, rawName, scalaCmd, sort)
    
    c
  }

  private def dumpCreateConstant(c : IExpression.ConstantTerm,
                                 rawName : String,
                                 scalaCmd : String,
                                 sort : Sort) : Unit = {
    import IExpression._

    doDumpSMT {
      val (smtType, optConstr) = SMTLineariser sort2SMTType sort
      print("(declare-fun " + SMTLineariser.quoteIdentifier(c.name) + " () ")
      SMTLineariser printSMTType smtType
      println(")")
      
      for (constr <- optConstr) {
        print("(assert ")
        SMTLineariser(constr(i(c)))
        println(")")
      }
    }
    
    doDumpScala {
      print("val " + c.name + " = " + scalaCmd + "(\"" + rawName + "\"")
      if (sort != Sort.Integer) {
        print(", ")
        PrettyScalaLineariser printSort sort
      }
      println(")")
    }
  }

  /**
   * Create a sequence of new symbolic constants, without directly turning
   * them into an <code>ITerm</code>. This method is
   * only useful when working with formulae in the internal prover format.
   */
  def createConstantsRaw(prefix : String, nums : Range)
                        : IndexedSeq[IExpression.ConstantTerm] =
    createConstantsRaw(prefix, nums, "createConstant", Sort.Integer)

  /**
   * Create a sequence of new symbolic constants, without directly turning
   * them into an <code>ITerm</code>. This method is
   * only useful when working with formulae in the internal prover format.
   */
  def createConstantsRaw(prefix : String, nums : Range, sort : Sort)
                        : IndexedSeq[IExpression.ConstantTerm] =
    createConstantsRaw(prefix, nums, "createConstant", sort)

  private def createConstantsRaw(prefix : String,
                                 nums : Range,
                                 scalaCmd : String,
                                 sort : Sort)
                                : IndexedSeq[IExpression.ConstantTerm] = {
    import IExpression._
    val cs = (for (i <- nums)
              yield {
                val c = sort newConstant (prefix + i)
                dumpCreateConstant(c, c.name, scalaCmd, sort)
                c
              }).toIndexedSeq

    restartProofThread
    resetModel

    currentOrder = currentOrder extend cs
    addTypeTheoryIfNeeded(sort)

    cs
  }

  /**
   * Create a new symbolic constant that is implicitly existentially quantified.
   */
  def createExistentialConstant(rawName : String) : ITerm =
    createExistentialConstant(rawName, Sort.Integer)
  
  /**
   * Create a new symbolic constant with given sort that is implicitly
   * existentially quantified.
   */
  def createExistentialConstant(rawName : String, sort : Sort) : ITerm = {
    import IExpression._
    doDumpSMT {
      println("; (create-existential " + rawName + ")")
    }
    val c = createConstantRaw(rawName, "createExistentialConstant", sort)
    existentialConstants = existentialConstants + c
    c
  }
  
  /**
   * Create a new symbolic constant with predefined name that is implicitly
   * existentially quantified.
   */
  def createExistentialConstant : ITerm =
    createExistentialConstant(Sort.Integer)
  
  /**
   * Create a new symbolic constant with predefined name and given sort
   * that is implicitly existentially quantified.
   */
  def createExistentialConstant(sort : Sort) : ITerm =
    createExistentialConstant("X" + currentOrder.orderedConstants.size, sort)
  
  /**
   * Create <code>num</code> new symbolic constant with predefined name that is
   * implicitly existentially quantified.
   */
  def createExistentialConstants(num : Int) : IndexedSeq[ITerm] =
    createExistentialConstants(num, Sort.Integer)

  /**
   * Create <code>num</code> new symbolic constant with predefined name that is
   * implicitly existentially quantified.
   */
  def createExistentialConstants(num : Int, sort : Sort) : IndexedSeq[ITerm] = {
    doDumpSMT {
      println("; (create-existential ...)")
    }
    val start = currentOrder.orderedConstants.size
    val cs = createConstantsRaw("X", start until (start + num),
                                "createExistentialConstant",
                                sort)
    existentialConstants = existentialConstants ++ cs
    for (c <- cs) yield IConstant(c)
  }

  /**
   * Make a given constant implicitly existentially quantified.
   */
  def makeExistential(constant : ITerm) : Unit = {
    doDumpSMT {
      println("; (make-existential " + constant + ")")
    }
    doDumpScala {
      println("makeExistential(" + constant + ")")
    }
    constant match {
      case IConstant(c) => existentialConstants = existentialConstants + c
      case _            => assert(false)
    }
  }

  /**
   * Make given constants implicitly existentially quantified.
   */
  def makeExistential(constants : Iterable[ITerm]) : Unit =
    for (c <- constants) makeExistential(c)

  /**
   * Make given constants implicitly existentially quantified.
   */
  def makeExistential(constants : Iterator[ITerm]) : Unit =
    for (c <- constants) makeExistential(c)

  /**
   * Make given constants implicitly existentially quantified.
   */
  def makeExistentialRaw(constants : Iterable[IExpression.ConstantTerm])
                        : Unit = {
    doDumpSMT {
      println("; (make-existential-raw " + (constants mkString ", ") + ")")
    }
    doDumpScala {
      println("makeExistentialRaw(List(" + (constants mkString ", ") + "))")
    }
    existentialConstants = existentialConstants ++ constants
  }

  /**
   * Make given constants implicitly existentially quantified.
   */
  def makeExistentialRaw(constants : Iterator[IExpression.ConstantTerm])
                       : Unit = {
    doDumpSMT {
      println("; (make-existential-raw ...)")
    }
    doDumpScala {
      println("// makeExistentialRaw(...)")
    }
    existentialConstants = existentialConstants ++ constants
  }

  /**
   * Make a given constant implicitly universally quantified.
   */
  def makeUniversal(constant : ITerm) : Unit = {
    doDumpSMT {
      println("; (make-universal " + constant + ")")
    }
    doDumpScala {
      println("makeUniversal(" + constant + ")")
    }
    constant match {
      case IConstant(c) => existentialConstants = existentialConstants - c
      case _            => assert(false)
    }
  }

  /**
   * Make given constants implicitly universally quantified.
   */
  def makeUniversal(constants : Iterable[ITerm]) : Unit =
    for (c <- constants) makeUniversal(c)

  /**
   * Make given constants implicitly universally quantified.
   */
  def makeUniversal(constants : Iterator[ITerm]) : Unit =
    for (c <- constants) makeUniversal(c)

  /**
   * Make given constants implicitly universally quantified.
   */
  def makeUniversalRaw(constants : Iterable[IExpression.ConstantTerm])
                      : Unit = {
    doDumpSMT {
      println("; (make-universal-raw " + (constants mkString ", ") + ")")
    }
    doDumpScala {
      println("makeUniversalRaw(List(" + (constants mkString ", ") + "))")
    }
    existentialConstants = existentialConstants -- constants
  }

  /**
   * Make given constants implicitly universally quantified.
   */
  def makeUniversalRaw(constants : Iterator[IExpression.ConstantTerm])
                      : Unit = {
    doDumpSMT {
      println("; (make-universal-raw ...)")
    }
    doDumpScala {
      println("// makeUniversalRaw(...)")
    }
    existentialConstants = existentialConstants -- constants
  }

  //////////////////////////////////////////////////////////////////////////////

  // TODO: are sorts handle correctly in addConstant, addFunction, addRelation,
  // addAbbrev?

  /**
   * Add an externally defined constant to the environment of this prover.
   */
  def addConstant(t : ITerm) : Unit = t match {
    case IConstant(c) => addConstantRaw(c)
    case t => addConstantsRaw(SymbolCollector constants t)
  }

  /**
   * Add a sequence of externally defined constants to the environment
   * of this prover.
   */
  def addConstants(ts : Iterable[ITerm]) : Unit =
    addConstantsRaw(for (t <- ts;
                         c <- t match {
                           case IConstant(c) => List(c)
                           case t => SymbolCollector constants t
                         }) yield c)

  /**
   * Add an externally defined constant to the environment of this prover.
   */
  def addConstantRaw(c : IExpression.ConstantTerm) : Unit = {
    doDumpScala {
      println("// addConstantRaw(" + c.name + ")")
    }
    val sort = SortedConstantTerm sortOf c
    dumpCreateConstant(c, c.name, "createConstant", sort)
    addTypeTheoryIfNeeded(sort)

    restartProofThread
    resetModel

    currentOrder = currentOrder extend c
  }

  /**
   * Add a sequence of externally defined constant to the environment of
   * this prover.
   */
  def addConstantsRaw(cs : Iterable[IExpression.ConstantTerm]) : Unit = {
    for (c <- cs) {
      doDumpScala {
        println("// addConstantRaw(" + c.name + ")")
      }
      val sort = SortedConstantTerm sortOf c
      dumpCreateConstant(c, c.name, "createConstant", sort)
      addTypeTheoryIfNeeded(sort)
    }

    restartProofThread
    resetModel

    currentOrder = currentOrder extend cs.toSeq
  }

  /**
   * Create a new Boolean variable (nullary predicate).
   */
  def createBooleanVariable(rawName : String) : IFormula = {
    val name = sanitise(rawName)

    doDumpSMT {
      println("(declare-fun " + SMTLineariser.quoteIdentifier(name) +
              " () Bool)")
    }
    doDumpScala {
      println("val " + name + " = " +
              "createBooleanVariable(\"" + rawName + "\")")
    }

    import IExpression._
    
    val p = new Predicate(name, 0)
    addRelationHelp(p)
    p()
  }

  /**
   * Add an externally defined relation to the environment
   * of this prover.
   */
  def addRelation(p : IExpression.Predicate) : Unit = {
    doDumpSMT {
      p match {
        case p : MonoSortedPredicate =>
          dumpSMTFunDecl(p.name, p.argSorts, SMTParser2InputAbsy.SMTBool)
        case _ =>
          dumpSMTFunDecl(p.name,
                         for (_ <- 0 until p.arity) yield Sort.Integer,
                         SMTParser2InputAbsy.SMTBool)
      }
    }
    doDumpScala {
      p match {
        case p : MonoSortedPredicate =>
          println(
            "val " + p.name +
            " = createRelation(\"" + p.name + "\", List(" +
            (p.argSorts map
               (PrettyScalaLineariser sort2String _)).mkString(", ") +
            "))")
        case _ =>
          println("val " + p.name + " = " +
                  "createRelation(\"" + p.name + "\", " + p.arity + ")")
      }
    }
    addRelationHelp(p)
  }

  private def addRelationHelp(p : IExpression.Predicate) : Unit = {
    restartProofThread
    resetModel
    currentOrder = currentOrder extendPred p
  }

  /**
   * Add a sequence of externally defined relations to the environment
   * of this prover.
   */
  def addRelations(ps : Iterable[IExpression.Predicate]) : Unit = {
    doDumpSMT {
      for (p <- ps)
        println("(declare-fun " + SMTLineariser.quoteIdentifier(p.name) + " (" +
            (for (_ <- 0 until p.arity) yield "Int").mkString(" ") + ") Bool)")
    }
    doDumpScala {
      for (p <- ps)
        println("val " + p.name + " = " +
                "createRelation(\"" + p.name + "\", " + p.arity + ")")
    }
    addRelationsHelp(ps)
  }

  private def addRelationsHelp(ps : Iterable[IExpression.Predicate]) : Unit = {
    currentOrder = currentOrder extendPred ps.toSeq
    restartProofThread
  }

  /**
   * Create a new Boolean variable (nullary predicate) with predefined name.
   */
  def createBooleanVariable : IFormula =
    createBooleanVariable("p" + currentOrder.orderedPredicates.size)

  /**
   * Create <code>num</code> new Boolean variable (nullary predicate) with
   * predefined name.
   */
  def createBooleanVariables(num : Int) : IndexedSeq[IFormula] = {
    import IExpression._
    val startInd = currentOrder.orderedPredicates.size
    val ps = (for (i <- 0 until num)
              yield {
                doDumpSMT {
                  println("(declare-fun " + ("p" + (startInd + i)) + " () Bool)")
                }
                doDumpScala {
                  println("val " + ("p" + (startInd + i)) +
                          " = " + "createBooleanVariable(\"" +
                          ("p" + (startInd + i)) + "\")")
                }
                new Predicate ("p" + (startInd + i), 0)
              }).toIndexedSeq
    addRelationsHelp(ps)
    for (p <- ps) yield p()
  }

  /**
   * Add an externally defined boolean variable to the environment
   * of this prover.
   */
  def addBooleanVariable(f : IFormula) : Unit = f match {
    case IAtom(p, _) => {
      doDumpSMT {
        println("(declare-fun " + SMTLineariser.quoteIdentifier(p.name) +
                " () Bool)")
      }
      doDumpScala {
        println("val " + p.name + " = " +
                "createBooleanVariable(\"" + p.name + "\") " +
                "// addBooleanVariable(" + p.name + ")")
      }

      addRelationHelp(p)
    }

    case f =>
      addRelations(SymbolCollector nullaryPredicates f)
  }

  /**
   * Add a sequence of externally defined boolean variables to the environment
   * of this prover.
   */
  def addBooleanVariables(fs : Iterable[IFormula]) : Unit =
    addRelations(for (f <- fs;
                      p <- f match {
                        case IAtom(p, _) => List(p)
                        case f => SymbolCollector nullaryPredicates f
                      }) yield p)

  //////////////////////////////////////////////////////////////////////////////

  /**
   * Create a new uninterpreted function with fixed arity.
   */
  def createFunction(rawName : String, arity : Int) : IFunction =
    createFunction(rawName, arity, FunctionalityMode.Full)

  /**
   * Create a new uninterpreted function with fixed arity,
   * and chose to which degree functionality axioms should be
   * generated.
   */
  def createFunction(rawName : String, arity : Int,
                     functionalityMode : FunctionalityMode.Value)
                    : IFunction =
    createFunction(rawName,
                   for (_ <- 0 until arity) yield Sort.Integer,
                   Sort.Integer,
                   false,
                   functionalityMode)

  /**
   * Create a new uninterpreted function with given sorts,
   * and chose whether the function is partial, and to which degree
   * functionality axioms should be generated.
   */
  def createFunction(rawName : String,
                     argSorts : Seq[Sort],
                     resSort : Sort,
                     partial : Boolean = false,
                     functionalityMode : FunctionalityMode.Value =
                       FunctionalityMode.Full)
                    : IFunction = {
    val f = createFunctionHelp(rawName, argSorts, resSort,
                               partial, functionalityMode)
    createFunctionScalaDump(f, rawName, argSorts, resSort, functionalityMode)
    createFunctionSMTDump(f, argSorts, resSort)
    f
  }

  private def printPartiality(partial : Boolean) =
    if (partial) ", partial = true" else ""

  private def printFunctionalityMode(m : FunctionalityMode.Value) =
    m match {
      case FunctionalityMode.Full => ""
      case m => ", functionalityMode = FunctionalityMode." + m
    }

  private def createFunctionHelp(rawName : String, arity : Int,
                                 functionalityMode : FunctionalityMode.Value)
                                : IFunction = {
    val name = sanitise(rawName)
    val f = new IFunction(name, arity, false,
                          functionalityMode != FunctionalityMode.Full)
    addFunctionHelp(f, functionalityMode)
    f
  }

  private def createFunctionHelp(rawName : String,
                                 argSorts : Seq[Sort], resSort : Sort,
                                 partial : Boolean,
                                 functionalityMode : FunctionalityMode.Value)
                                : IFunction = {
    val name = sanitise(rawName)
    val f = MonoSortedIFunction(name, argSorts, resSort, partial,
                                functionalityMode != FunctionalityMode.Full)
    addTypeTheoryIfNeeded(f)
    
    addFunctionHelp(f, functionalityMode)
    f
  }

  private def createFunctionScalaDump(f : IFunction,
                                      rawName : String,
                                      argSorts : Seq[Sort],
                                      resSort : Sort,
                                      functionalityMode
                                      : FunctionalityMode.Value) = doDumpScala {
      println(
        "val " + f.name +
        " = createFunction(\"" + rawName + "\", List(" +
        (argSorts map (PrettyScalaLineariser sort2String _)).mkString(", ") +
        "), " + (PrettyScalaLineariser sort2String resSort) +
        printPartiality(f.partial) +
        printFunctionalityMode(functionalityMode) + ")")
  }

  private def createFunctionSMTDump(f : IFunction,
                                    argSorts : Seq[Sort],
                                    resSort : Sort) = doDumpSMT {
    val (smtType, optConstr) = SMTLineariser sort2SMTType resSort
    dumpSMTFunDecl(f.name, argSorts, smtType)
    
    for (constr <- optConstr) {
      import IExpression._
      
      val args = for ((s, n) <- argSorts.zipWithIndex)
                 yield (s newConstant ("x!" + n))
      print("(assert (forall (")
      print((for ((s, n) <- argSorts.iterator.zipWithIndex)
             yield ("(x!" + n + " " +
                    SMTLineariser.sort2SMTString(s) + ")")) mkString " ")
      print(") ")
      SMTLineariser(constr(IFunApp(f, args)))
      println("))")
    }
  }

  private def dumpSMTFunDecl(name : String,
                             argSorts : Seq[Sort],
                             resType : SMTParser2InputAbsy.SMTType) = {
    print("(declare-fun " + SMTLineariser.quoteIdentifier(name) + " (" +
        (for (s <- argSorts)
         yield SMTLineariser.sort2SMTString(s)).mkString(" ") + ") ")
    SMTLineariser printSMTType resType
    println(")")
  }

  //////////////////////////////////////////////////////////////////////////////

  /**
   * Add an externally defined function to the environment of this prover.
   */
  def addFunction(f : IFunction) : Unit =
    addFunction(f, FunctionalityMode.Full)

  /**
   * Add an externally defined function to the environment of this prover.
   */
  def addFunction(f : IFunction,
                  functionalityMode : FunctionalityMode.Value) : Unit = {
    doDumpScala {
      println("// addFunction(" + f.name +
              printFunctionalityMode(functionalityMode) + ")")
      f match {
        case f : MonoSortedIFunction =>
          createFunctionScalaDump(f, f.name, f.argSorts, f.resSort,
                                  functionalityMode)
        case _ =>
          createFunctionScalaDump(f, f.name,
                                  for (_ <- 0 until f.arity) yield Sort.Integer,
                                  Sort.Integer,
                                  functionalityMode)
      }
    }
    doDumpSMT {
      f match {
        case f : MonoSortedIFunction =>
          createFunctionSMTDump(f, f.argSorts, f.resSort)
        case _ =>
          createFunctionSMTDump(f,
                                for (_ <- 0 until f.arity) yield Sort.Integer,
                                Sort.Integer)
      }
    }
    addFunctionHelp(f, functionalityMode)
  }

  /**
   * Add an externally defined function to the environment of this prover.
   */
  def addFunction(f : IExpression.BooleanFunApplier) : Unit =
    addFunction(f.fun, FunctionalityMode.Full)

  /**
   * Add an externally defined function to the environment of this prover.
   */
  def addFunction(f : IExpression.BooleanFunApplier,
                  functionalityMode : FunctionalityMode.Value) : Unit = {
    val fun = f.fun
    doDumpScala {
      println("val " + fun.name +
              " = createBooleanFunction(" + fun.name + ", " + fun.arity +
              printFunctionalityMode(functionalityMode) + ")" +
              "// addFunction(" + fun.name +
              printFunctionalityMode(functionalityMode) + ")")
    }
    doDumpSMT {
      println("(declare-fun " + SMTLineariser.quoteIdentifier(fun.name) + " (" +
          (for (_ <- 0 until fun.arity) yield "Int").mkString(" ") + ") Int)")
    }
    addFunctionHelp(fun, functionalityMode)
  }

  private def addFunctionHelp(f : IFunction,
                              functionalityMode : FunctionalityMode.Value)
                             : Unit = {
    //-BEGIN-ASSERTION-/////////////////////////////////////////////////////////
    Debug.assertPre(SimpleAPI.AC,
                    f.relational ==
                      (functionalityMode != FunctionalityMode.Full))
    //-END-ASSERTION-///////////////////////////////////////////////////////////

    // make sure that the function encoder knows about the function
    val (_, newOrder) =
      functionEnc.apply(IFunApp(f, List.fill(f.arity)(0)) === 0, currentOrder)
    if (functionalityMode != FunctionalityMode.None)
      functionalPreds = functionalPreds + functionEnc.relations(f)
    currentOrder = newOrder
    proverRecreationNecessary
  }

  /**
   * Create a new uninterpreted Boolean-valued function with fixed arity.
   * Booleans values are encoded into integers,
   * mapping <code>true</code> to <code>0</code> and <code>false</code>
   * to <code>1</code>.<br>
   * In contrast to predicates (generated using <code>createRelation</code>),
   * Boolean functions can be used within triggers.
   */
  def createBooleanFunction(rawName : String, arity : Int)
                           : IExpression.BooleanFunApplier =
    createBooleanFunction(rawName, arity, FunctionalityMode.Full)

  /**
   * Create a new uninterpreted Boolean-valued function with fixed arity.
   * Booleans values are encoded into integers,
   * mapping <code>true</code> to <code>0</code> and <code>false</code>
   * to <code>1</code>.<br>
   * In contrast to predicates (generated using <code>createRelation</code>),
   * Boolean functions can be used within triggers.
   */
  def createBooleanFunction(rawName : String,
                            arity : Int,
                            functionalityMode : FunctionalityMode.Value)
                           : IExpression.BooleanFunApplier =
    createBooleanFunction(rawName,
                          for (_ <- 0 until arity) yield Sort.Integer,
                          false,
                          functionalityMode)
  
  /**
   * Create a new uninterpreted Boolean-valued function with given arguments.
   * Booleans values are encoded into integers,
   * mapping <code>true</code> to <code>0</code> and <code>false</code>
   * to <code>1</code>.<br>
   * In contrast to predicates (generated using <code>createRelation</code>),
   * Boolean functions can be used within triggers.
   */
  def createBooleanFunction(rawName : String,
                            argSorts : Seq[Sort],
                            partial : Boolean = false,
                            functionalityMode : FunctionalityMode.Value =
                              FunctionalityMode.Full)
                           : IExpression.BooleanFunApplier =
    new IExpression.BooleanFunApplier({
      doDumpScala {
        println("// createBooleanFunction(...)")
      }
      createFunction(rawName, argSorts, Sort.MultipleValueBool,
                     partial, functionalityMode)
    })
  
  /**
   * Create a new uninterpreted predicate with fixed arity.<br>
   * Predicates are more low-level than Boolean functions, and
   * cannot be used within triggers.
   */
  def createRelation(rawName : String, arity : Int) = {
    import IExpression._
    
    val name = sanitise(rawName)
    val r = new Predicate(name, arity)
    addRelation(r)
    r
  }

  /**
   * Create a new uninterpreted predicate with the given arguments.<br>
   * Predicates are more low-level than Boolean functions, and
   * cannot be used within triggers.
   */
  def createRelation(rawName : String, argSorts : Seq[Sort]) = {
    import IExpression._
    
    val name = sanitise(rawName)
    val r = MonoSortedPredicate(name, argSorts)
    addRelation(r)
    r
  }

  //////////////////////////////////////////////////////////////////////////////

  /**
   * Introduce and return a function representing the given term <code>t</code>.
   * This method can be used to represent dag-like terms (which might grow
   * exponentially when expanded to a tree) concisely. Abbreviations can also
   * speed up handling of large numbers of queries with big terms, since the
   * abbreviated terms are only translated once to internal datastructures.
   */
  def abbrev(t : ITerm) : ITerm = {
    val rawName = "abbrev_" + currentOrder.orderedPredicates.size
    abbrev(t, rawName)
  }
  
  /**
   * Introduce and return a function representing the given term <code>t</code>.
   * This method can be used to represent dag-like terms (which might grow
   * exponentially when expanded to a tree) concisely. Abbreviations can also
   * speed up handling of large numbers of queries with big terms, since the
   * abbreviated terms are only translated once to internal datastructures.
   */
  def abbrev(t : ITerm, rawName : String) : ITerm = {
    val name = sanitise(rawName)
    abbrevLog(t, rawName, name)

    //-BEGIN-ASSERTION-/////////////////////////////////////////////////////////
    // Currently only supported for terms without free variables
    Debug.assertPre(SimpleAPI.AC,
                    !ContainsSymbol(t,
                      (x:IExpression) => x.isInstanceOf[IVariable]))
    //-END-ASSERTION-///////////////////////////////////////////////////////////

    abbrevHelp(createFunctionHelp(name, List(Sort.Integer), Sort sortOf t,
                                  true, FunctionalityMode.NoUnification), t)
  }

  private def abbrevHelp(a : IFunction, t : ITerm) = {
    abbrevFunctions = abbrevFunctions + a

    import IExpression._
    // ensure that nested application of abbreviations are contained in
    // the definition and do not escape, using the AbbrevVariableVisitor
    withPartitionNumber(INTERNAL_AXIOM_PART_NR) {
      addFormulaHelp(
        !all(all(trig((a(v(0)) === v(1)) ==>
                      (v(1) === AbbrevVariableVisitor(t, abbrevFunctions)),
                 a(v(0))))))
    }
    a(0)
  }

  private def abbrevLog(t : ITerm, rawName : String, name : String) = {
    doDumpScala {
      print("val IFunApp(" + name + ", _) = abbrev(")
      PrettyScalaLineariser(getFunctionNames)(t)
      println(", \"" + rawName + "\")")
    }
    doDumpSMT {
      print("(define-fun " +
            SMTLineariser.quoteIdentifier(name) + " ((abbrev_arg Int)) Int ")
      SMTLineariser(t)
      println(")")
    }
  }

  /**
   * Add an abbreviation introduced in a different <code>SimpleAPI</code>
   * instance.
   */
  def addAbbrev(abbrevTerm : ITerm, fullTerm : ITerm) : ITerm = {
    doDumpScala {
      println("// addAbbrev")
    }
    doDumpSMT {
      println("; addAbbrev")
    }

    val IFunApp(a, _) = abbrevTerm
    abbrevLog(fullTerm, a.name, a.name)
    addFunctionHelp(a, FunctionalityMode.NoUnification)
    abbrevHelp(a, fullTerm)
  }
  
  /**
   * Introduce and return a function representing the given formula <code>f</code>.
   * This method can be used to represent dag-like formulas (which might grow
   * exponentially when expanded to a tree) concisely. Abbreviations can also
   * speed up handling of large numbers of queries with big expressions, since the
   * abbreviated formulas are only translated once to internal datastructures.
   */
  def abbrev(f : IFormula) : IFormula = {
    val rawName = "abbrev_" + currentOrder.orderedPredicates.size
    abbrev(f, rawName)
  }
  
  /**
   * Introduce and return a function representing the given formula <code>f</code>.
   * This method can be used to represent dag-like formulas (which might grow
   * exponentially when expanded to a tree) concisely. Abbreviations can also
   * speed up handling of large numbers of queries with big expressions, since the
   * abbreviated formulas are only translated once to internal datastructures.
   */
  def abbrev(f : IFormula, rawName : String) : IFormula = {
    val name = sanitise(rawName)
    abbrevLog(f, rawName, name)

    //-BEGIN-ASSERTION-/////////////////////////////////////////////////////////
    // Currently only supported for formulas without free variables
    Debug.assertPre(SimpleAPI.AC,
                    !ContainsSymbol(f, (x:IExpression) => x.isInstanceOf[IVariable]))
    //-END-ASSERTION-///////////////////////////////////////////////////////////

    import IExpression._
    
    val p = new Predicate(name, 0)
    addRelationHelp(p)
    abbrevHelp(p, f)
  }

  private def abbrevHelp(a : IExpression.Predicate, f : IFormula) = {
    import IExpression._

    val defLabel = new Predicate(a.name + "_def", 0)
    addRelationHelp(defLabel)

    abbrevPredicates =
      abbrevPredicates + (a -> ((abbrevPredicates.size, defLabel)))

    val aAtom = a()
    val defAtom = defLabel()

    withPartitionNumber(INTERNAL_AXIOM_PART_NR) {
      addFormulaHelp((aAtom | defAtom | containFunctionApplications(f)) &
                     (!aAtom | !defAtom | containFunctionApplications(!f)))
    }
    aAtom
  }
  
  private def abbrevLog(f : IFormula, rawName : String, name : String) = {
    doDumpScala {
      print("val " + name + " = abbrev(")
      PrettyScalaLineariser(getFunctionNames)(f)
      println(", \"" + rawName + "\")")
    }
    doDumpSMT {
      print("(define-fun " +
            SMTLineariser.quoteIdentifier(name) +
            " () Bool ")
      SMTLineariser(f)
      println(")")
    }
  }

  /**
   * Add an abbreviation introduced in a different <code>SimpleAPI</code>
   * instance.
   */
  def addAbbrev(abbrevFor : IFormula, fullFor : IFormula) : IFormula = {
    doDumpScala {
      println("// addAbbrev")
    }
    doDumpSMT {
      println("; addAbbrev")
    }

    val IAtom(a, _) = abbrevFor
    abbrevLog(fullFor, a.name, a.name)
    addRelationHelp(a)
    abbrevHelp(a, fullFor)
  }

  /**
   * Abbreviate (large) shared sub-expressions. This method
   * avoids the worst-case exponential blow-up resulting from
   * expressions with nested shared sub-expressions.
   */
  def abbrevSharedExpressions(t : IExpression) : IExpression =
    abbrevSharedExpressions(t, 500)

  /**
   * Abbreviate (large) shared sub-expressions. This method
   * avoids the worst-case exponential blow-up resulting from
   * expressions with nested shared sub-expressions.
   */
  def abbrevSharedExpressions(t : IExpression,
                              sizeThreshold : Int) : IExpression =
    SubExprAbbreviator(t, { s =>
      if (s.isInstanceOf[IFormula] &&
          SizeVisitor(s) > sizeThreshold &&
          (ContainsSymbol isClosed s))
        abbrev(s.asInstanceOf[IFormula])
      else
        s
    })

  /**
   * Abbreviate (large) shared sub-expressions. This method
   * avoids the worst-case exponential blow-up resulting from
   * expressions with nested shared sub-expressions. This method
   * also returns a map with the created abbreviations.
   */
  def abbrevSharedExpressionsWithMap(t : IExpression, sizeThreshold : Int)
                              : (IExpression, Map[IExpression, IExpression]) = {
    val abbrevs = new ArrayBuffer[(IExpression, IExpression)]

    val res = SubExprAbbreviator(t, { s =>
      if (s.isInstanceOf[IFormula] &&
          SizeVisitor(s) > sizeThreshold &&
          (ContainsSymbol isClosed s)) {
        val a = abbrev(s.asInstanceOf[IFormula])
        abbrevs += ((a, s))
        a
      } else {
        s
      }
    })

    (res, abbrevs.toMap)
  }

  /**
   * Abbreviate (large) shared sub-expressions. This method
   * avoids the worst-case exponential blow-up resulting from
   * expressions with nested shared sub-expressions.
   */
  def abbrevSharedExpressions(t : ITerm) : ITerm =
    abbrevSharedExpressions(t.asInstanceOf[IExpression]).asInstanceOf[ITerm]
  
  /**
   * Abbreviate (large) shared sub-expressions. This method
   * avoids the worst-case exponential blow-up resulting from
   * expressions with nested shared sub-expressions.
   */
  def abbrevSharedExpressions(t : IFormula) : IFormula =
    abbrevSharedExpressions(t.asInstanceOf[IExpression]).asInstanceOf[IFormula]
  
  /**
   * Abbreviate (large) shared sub-expressions. This method
   * avoids the worst-case exponential blow-up resulting from
   * expressions with nested shared sub-expressions.
   */
  def abbrevSharedExpressions(t : ITerm,
                              sizeThreshold : Int) : ITerm =
    abbrevSharedExpressions(t.asInstanceOf[IExpression],
                            sizeThreshold).asInstanceOf[ITerm]

  /**
   * Abbreviate (large) shared sub-expressions. This method
   * avoids the worst-case exponential blow-up resulting from
   * expressions with nested shared sub-expressions.
   */
  def abbrevSharedExpressions(t : IFormula,
                              sizeThreshold : Int) : IFormula =
    abbrevSharedExpressions(t.asInstanceOf[IExpression],
                            sizeThreshold).asInstanceOf[IFormula]
  
  //////////////////////////////////////////////////////////////////////////////

  /**
   * Export the current <code>TermOrder</code> of the prover. This method is
   * only useful when working with formulae in the internal prover format.
   */
  def order = currentOrder
  
  /**
   * The theories currectly loaded in this prover.
   */
  def theories : Seq[Theory] = theoryCollector.theories

  /**
   * Convert a formula in input syntax to the internal prover format.
   */
  def asConjunction(f : IFormula) : Conjunction = {
    // flush to make sure that no old axioms are left in the
    // function encoder
    flushTodo
    ReduceWithConjunction(Conjunction.TRUE, currentOrder, reducerSettings)(
      toInternalNoAxioms(f, currentOrder))
  }

  /**
   * Create a reducer with the current settings.
   */
  def reduce : ReduceWithConjunction = reduceWithFormula(Conjunction.TRUE)

  /**
   * Create a reducer with the current settings, reducing with
   * <code>c</code> as assumptions.
   */
  def reduceWithFormula(c : Conjunction) : ReduceWithConjunction = {
    flushTodo
    ReduceWithConjunction(c, currentOrder, reducerSettings)
  }

  /**
   * Convert a formula from the internal prover format to input syntax.
   */
  def asIFormula(c : Conjunction) : IFormula =
    postprocessing.processFormula(c)

  private def postprocessing =
    // TODO: cache?
    new Postprocessing (toSignature(currentOrder), functionEnc.predTranslation)

  private def processInterpolant(c : Conjunction) : IFormula =
    postprocessing.processInterpolant(c)
  private def processModel(c : Conjunction) : IFormula =
    postprocessing.processModel(c)
  private def processConstraint(c : Conjunction) : IFormula =
    postprocessing.processConstraint(c)

  /**
   * Pretty-print a formula or term.
   */
  def pp(f : IExpression) : String = SimpleAPI.pp(f)

  /**
   * Pretty-print a formula or term in SMT-LIB format.
   */
  def smtPP(f : IExpression) : String = SimpleAPI.smtPP(f)
  
  //////////////////////////////////////////////////////////////////////////////

  /**
   * Create a map with all declared symbols known to this prover.
   */
  def getSymbolMap : scala.collection.Map[String, AnyRef] = {
    val map = new MHashMap[String, AnyRef]
    for (c <- currentOrder.orderedConstants)
      map.put(c.name, c)
    for ((f, _) <- functionEnc.relations)
      map.put(f.name, f)
    for (p <- currentOrder.orderedPredicates)
      if (!(map contains p.name))
        map.put(p.name, p)
    map
  }

  /**
   * Execute an SMT-LIB script. Symbols declared in the script will
   * be added to the prover; however, if the prover already knows about
   * symbols with the same name, they will be reused.
   */
  def execSMTLIB(input : java.io.Reader) : Unit = {
    val parser = SMTParser2InputAbsy(ParserSettings.DEFAULT, this)
    parser.processIncrementally(input, Int.MaxValue, Int.MaxValue, false)
  }

  /**
   * Extract the assertions in an SMT-LIB script.
   * Symbols declared in the script will
   * be added to the prover; however, if the prover already knows about
   * symbols with the same name, they will be reused.
   */
  def extractSMTLIBAssertions(input : java.io.Reader) : Seq[IFormula] = {
    val parser = SMTParser2InputAbsy(ParserSettings.DEFAULT, this)
    parser.extractAssertions(input)
  }

  /**
   * Extract assertions and declared symbols in an SMT-LIB script.
   * Symbols declared in the script will be added to the prover;
   * however, if the prover already knows about symbols with the same
   * name, they will be reused. If option <code>fullyInline</code> is
   * set, let-definitions and defined functions will be inlined in the
   * extracted formulas.
   */
  def extractSMTLIBAssertionsSymbols(input : java.io.Reader,
                                     fullyInline : Boolean = false)
             : (Seq[IFormula],
                Map[IFunction,                SMTParser2InputAbsy.SMTFunctionType],
                Map[IExpression.ConstantTerm, SMTParser2InputAbsy.SMTType],
                Map[IExpression.Predicate,    SMTParser2InputAbsy.SMTFunctionType]) = {
    val parser = SMTParser2InputAbsy(ParserSettings.DEFAULT, this)
    if (fullyInline) {
      val options =
        "(set-option :inline-size-limit " + Int.MaxValue + ")" +
        "(set-option :inline-let true)" +
        "(set-option :inline-definitions true)"
      val reader =
        new java.io.StringReader(options)
      parser.extractAssertions(reader)
    }
    val res = parser.extractAssertions(input)
    (res, parser.functionTypeMap, parser.constantTypeMap, parser.predicateTypeMap)
  }

  //////////////////////////////////////////////////////////////////////////////

  /**
   * The current theory used for non-linear problems.
   */
  def mulTheory : MulTheory = ap.theories.GroebnerMultiplication

  /**
   * Generate the product of the given terms. Depending on the arguments,
   * either Presburger multiplication with a constant, or the non-linear
   * operator <code>mulTheory.mul</code> will be chosen.
   */
  def mult(t1 : ITerm, t2 : ITerm) : ITerm = mulTheory.mult(t1, t2)

  /**
   * Convert a term to a rich term, offering operations
   * <code>mul, div, mod</code>, etc., for non-linear arithmetic.
   */
  implicit def convert2RichMulTerm(term : ITerm) =
    mulTheory.convert2RichMulTerm(term)

  //////////////////////////////////////////////////////////////////////////////

  // TODO: probably those functions should be removed, point to ExtArray

  /**
   * <code>select</code> function of the theory of arrays.
   * @deprecated
   */
  def selectFun(arity : Int) : IFunction = SimpleArray(arity).select
  
  /**
   * <code>store</code> function of the theory of arrays.
   * @deprecated
   */
  def storeFun(arity : Int) : IFunction = SimpleArray(arity).store
  
  /**
   * Generate a <code>select</code> expression in the theory of arrays.
   * @deprecated
   */
  def select(args : ITerm*) : ITerm = IFunApp(selectFun(args.size - 1), args)

  /**
   * Generate a <code>store</code> expression in the theory of arrays.
   * @deprecated
   */
  def store(args : ITerm*) : ITerm = IFunApp(storeFun(args.size - 2), args)

  /**
   * Return the value of an array as a map
   * @deprecated
   */
  def arrayAsMap(t : IdealInt, arity : Int) : Map[Seq[IdealInt], IdealInt] =
    SimpleArray(arity).asMap(t)(decoderContext)

  //////////////////////////////////////////////////////////////////////////////

  /**
   * Add an assertion to the prover: assume that the given formula is true
   */
  def !!(assertion : IFormula) : Unit =
    addAssertion(assertion)

  /**
   * Add an assertion to the prover: assume that the given formula is true
   */
  def addAssertion(assertion : IFormula) : Unit = {
    doDumpScala {
      print("!! (")
      PrettyScalaLineariser(getFunctionNames)(assertion)
      println(")")
    }
    addFormula(!assertion)
  }
  
  /**
   * Add an assertion to the prover: assume that the given formula is true
   */
  def addAssertion(assertion : Formula) : Unit = {
    doDumpScala {
      println("// addAssertion(" + assertion + ")")
    }
    checkQuantifierOccurrences(assertion)
    addFormula(!LazyConjunction(assertion)(currentOrder))
  }
    
  /**
   * Add a conclusion to the prover: assume that the given formula is false.
   * Adding conclusions will switch the prover to "validity" mode; from this
   * point on, the prover answers with the status <code>Valid/Invalid</code>
   * instead of <code>Unsat/Sat</code>.
   */
  def ??(conc : IFormula) : Unit =
    addConclusion(conc)

  /**
   * Add a conclusion to the prover: assume that the given formula is false.
   * Adding conclusions will switch the prover to "validity" mode; from this
   * point on, the prover answers with the status <code>Valid/Invalid</code>
   * instead of <code>Unsat/Sat</code>.
   */
  def addConclusion(conc : IFormula) : Unit = {
    doDumpScala {
      print("?? (")
      PrettyScalaLineariser(getFunctionNames)(conc)
      println(")")
    }
    validityMode = true
    addFormula(conc)
  }
  
  /**
   * Add a conclusion to the prover: assume that the given formula is false.
   * Adding conclusions will switch the prover to "validity" mode; from this
   * point on, the prover answers with the status <code>Valid/Invalid</code>
   * instead of <code>Unsat/Sat</code>.
   */
  def addConclusion(conc : Formula) : Unit = {
    validityMode = true
    doDumpScala {
      println("// addConclusion(" + conc + ")")
    }
    checkQuantifierOccurrences(conc)
    addFormula(LazyConjunction(conc)(currentOrder))
  }
  
  /**
   * Determine the status of the formulae asserted up to this point. This
   * call is blocking, but will not run the prover repeatedly if nothing
   * has changed since the last check.
   */
  def ??? = {
    doDumpSMT {
      println("(check-sat)")
    }
    doDumpScala {
      println("println(\"" + getScalaNum + ": \" + ???)")
    }
    checkTimeout

    if (evaluatorWorking)
      throw new SimpleAPIException(
        "Cannot use SimpleAPI for other purposes while an Evaluator is " +
          "attached. Complete model was not shut down?")

    getStatusHelp(true) match {
      case ProverStatus.Unknown => checkSatHelp(true, true)
      case res => res
    }
  }
  
  /**
   * Check satisfiability of the currently asserted formulae. Will block until
   * completion if <code>block</code> argument is true, otherwise return
   * immediately.
   */
  def checkSat(block : Boolean) : ProverStatus.Value = {
    doDumpSMT {
      println("(check-sat)")
    }
    doDumpScala {
      print("println(\"" + getScalaNum + ": \" + checkSat(true))")
      if (!block)
        print(" // checkSat(" + block + ")")
      println
    }

    if (block)
      checkTimeout

    checkSatHelp(block, true)
  }

  protected[api] def needsExhaustiveProver : Boolean =
    needExhaustiveProver

  private def checkSatHelp(block : Boolean,
                           allowShortCut : Boolean) : ProverStatus.Value=
    getStatusHelp(false) match {
      case ProverStatus.Unknown => {
         //-BEGIN-ASSERTION-/////////////////////////////////////////////////////
        Debug.assertInt(SimpleAPI.AC, !proverRes.isSet)
        //-END-ASSERTION-///////////////////////////////////////////////////////
    
        flushTodo
        initProver
    
        proofThreadStatus match {

          case ProofThreadStatus.AtPartialModel |
               ProofThreadStatus.AtFullModel => {
            restartProofThread // mark that we are running again
            lastStatus = ProverStatus.Running

            if (constructProofs)
              // Restart, but keep lemmas that have been derived previously
              proverCmd put CheckSatCommand(currentProver, true, true)
            else
              // We can just add new formulas to the running proof thread,
              // without a complete restart
              proverCmd put RecheckCommand
          }

          case _ =>
            if (needExhaustiveProver) {
              if (constructProofs) {
                lastStatus = ProverStatus.Error
                throw new SimpleAPIException(
                            "Complicated quantifier scheme preventing interpolation. " +
                            "It might be necessary to manually add triggers, or to switch " +
                            "off proof construction and interpolation.")
              }

              startExhaustiveProver
            } else if (allowShortCut && !constructProofs &&
                       currentProver.isObviouslyValid) {
              // no need to actually run the prover
              lastStatus = getUnsatStatus
              return lastStatus
            } else if (allowShortCut &&
                       currentProver.isObviouslyUnprovable) {
              // no need to actually run the prover
              lastStatus = getSatStatus
              return lastStatus
            } else {
              // use a ModelCheckProver
              lastStatus = ProverStatus.Running
              proverCmd put CheckSatCommand(currentProver, constructProofs,
                                            false)
            }
            
        }
    
        getStatusWithDeadline(block)
      }
      
      case ProverStatus.Running =>
        throw new IllegalStateException
        
      case s => s
    }

  private def startExhaustiveProver = {
    val completeFor =
      if (formulaeInProver.size == 1)
        formulaeInProver.keysIterator.next
      else
        ReduceWithConjunction(Conjunction.TRUE, currentOrder, reducerSettings)(
              Conjunction.disj(formulaeInProver.keysIterator, currentOrder))

    // explicitly quantify all universal variables
    val uniConstants = completeFor.constants -- existentialConstants
    val closedFor = Conjunction.quantify(Quantifier.ALL,
                                         currentOrder sort uniConstants,
                                         completeFor, currentOrder)

    val closedExFor =
      TypeTheory.addExConstraints(closedFor, existentialConstants, order)

    lastStatus = ProverStatus.Running
    proverCmd put CheckValidityCommand(closedExFor,
                                       exhaustiveProverGoalSettings,
                                       mostGeneralConstraints)
  }

  /**
   * After a <code>Sat</code> result, continue searching for the next model.
   * In most ways, this method behaves exactly like <code>checkSat</code>.
   */
  def nextModel(block : Boolean) : ProverStatus.Value = {
    doDumpSMT {
      println("; (next-model)")
    }
    doDumpScala {
      print("println(\"" + getScalaNum + ": \" + nextModel(true))")
      if (!block)
        print(" // nextModel(" + block + ")")
      println
    }

    //-BEGIN-ASSERTION-/////////////////////////////////////////////////////////
    Debug.assertPre(AC,
                    Set(ProverStatus.Sat,
                        ProverStatus.Inconclusive) contains getStatusHelp(false))
    //-END-ASSERTION-///////////////////////////////////////////////////////////

    if (block)
      checkTimeout

    //-BEGIN-ASSERTION-/////////////////////////////////////////////////////////
    Debug.assertInt(SimpleAPI.AC, !proverRes.isSet)
    //-END-ASSERTION-///////////////////////////////////////////////////////////
    
    lastStatus = ProverStatus.Running
    proverCmd put NextModelCommand
    getStatusWithDeadline(block)
  }

  private def getStatusWithDeadline(block : Boolean) : ProverStatus.Value =
    currentDeadline match {
      case Some(deadline) if (block) =>
        getStatusHelp(deadline - System.currentTimeMillis) match {
          case ProverStatus.Running => {
            stop
            throw TimeoutException
          }
          case s => s
        }
      case _ =>
        getStatusHelp(block)
    }

  /**
   * Query result of the last <code>checkSat</code> or <code>nextModel</code>
   * call. Will block until a result is available if <code>block</code>
   * argument is true, otherwise return immediately.
   */
  def getStatus(block : Boolean) : ProverStatus.Value = {
    doDumpScala {
      println("// getStatus(" + block + ")")
    }
    if (block)
      checkTimeout
    getStatusWithDeadline(block)
  }

  private def getStatusHelp(block : Boolean) : ProverStatus.Value = {
    if (lastStatus == ProverStatus.Running && (block || proverRes.isSet))
      evalProverResult(proverRes.take)
    lastStatus
  }
  
  /**
   * Query result of the last <code>checkSat</code> or <code>nextModel</code>
   * call. Will block until a result is available, or until <code>timeout</code>
   * milli-seconds elapse.
   */
  def getStatus(timeout : Long) : ProverStatus.Value = {
    doDumpScala {
      println("// getStatus(" + timeout + ")")
    }
    getStatusHelp(timeout)
  }
  
  private def getStatusHelp(timeout : Long) : ProverStatus.Value = {
    if (lastStatus == ProverStatus.Running &&
        // behaviour of SyncVar for timeout 0 is unclear
        (if (timeout <= 0)
           proverRes.isSet
         else
           (proverRes get timeout).isDefined))
      evalProverResult(proverRes.take)
    lastStatus
  }

  private def evalProverResult(pr : ProverResult) : Unit = pr match {
        case UnsatResult => {
          currentModel = Conjunction.TRUE
          currentConstraint = Conjunction.TRUE
          lastStatus = getUnsatStatus
        }
        case UnsatCertResult(cert) => {
          currentModel = Conjunction.TRUE
          currentConstraint = Conjunction.TRUE
          currentCertificate = cert
          currentSimpCertificate = null
          lastStatus = getUnsatStatus
        }
        case FoundConstraintResult(constraint, m) => {
          currentModel = m
          currentConstraint = constraint
          lastStatus = getUnsatStatus
        }
        case SatResult(m) => {
          currentModel = m
          lastStatus = getSatStatus
          proofThreadStatus = ProofThreadStatus.AtFullModel
        }
        case SatPartialResult(m) => {
          currentModel = m
          lastStatus = getSatStatus
          proofThreadStatus = ProofThreadStatus.AtPartialModel
        }
        case InvalidResult =>
          // no model is available in this case
          lastStatus = getSatStatus
        case StoppedResult =>
          lastStatus = ProverStatus.Unknown
        case OutOfMemoryResult =>
          lastStatus = ProverStatus.OutOfMemory
        case ExceptionResult(t) => {
          lastStatus = ProverStatus.Error
          throw new SimpleAPIForwardedException(t)
        }
        case _ =>
          lastStatus = ProverStatus.Error
  }

  //////////////////////////////////////////////////////////////////////////////

  private def getSatStatus : ProverStatus.Value =
    if (!ignoredQuantifiers &&
        theoriesAreSatComplete &&
        (genTotalityAxioms || !matchedTotalFunctions ||
         allFunctionsArePartial))
      getBasicSatStatus
    else
      ProverStatus.Inconclusive

  private def getUnsatStatus : ProverStatus.Value =
    if (validityMode) ProverStatus.Valid else ProverStatus.Unsat
  
  private def getSatSoundnessConfig : Theory.SatSoundnessConfig.Value =
    if (needExhaustiveProver || matchedTotalFunctions)
      Theory.SatSoundnessConfig.General
    else if (formulaeInProver.keysIterator forall (_.predicates.isEmpty))
      Theory.SatSoundnessConfig.Elementary
    else
      Theory.SatSoundnessConfig.Existential

  private def theoriesAreSatComplete =
    theories.isEmpty || {
      val config = getSatSoundnessConfig
      theories forall (_.isSoundForSat(theories, config))
    }

  private def getBasicSatStatus : ProverStatus.Value =
    if (validityMode) ProverStatus.Invalid else ProverStatus.Sat

  private def allFunctionsArePartial : Boolean =
    (formulaeInProver.keysIterator forall { f => f.predicates forall {
       p => (functionEnc.predTranslation get p) match {
               case Some(f) => f.partial
               case None => true
             }
     }}) &&
    (theories forall { t => t.functions forall (_.partial) })

  //////////////////////////////////////////////////////////////////////////////

  /**
   * Stop a running prover. If the prover had already terminated, give same
   * result as <code>getResult</code>, otherwise <code>Unknown</code>.
   */
  def stop : ProverStatus.Value = stop(true)

  /**
   * Stop a running prover. If the prover had already terminated, give same
   * result as <code>getResult</code>, otherwise <code>Unknown</code>.
   * Will block until completion if <code>block</code> argument is true,
   * otherwise return immediately.
   */
  def stop(block : Boolean) : ProverStatus.Value = {
    doDumpScala {
      println("// stop(" + block + ")")
    }
    getStatusHelp(false) match {
      case ProverStatus.Running => {
        // proverCmd put StopCommand
        proofThreadRunnable.stopProofTask
        if (block) {
          val res = getStatusHelp(true)
          proofThreadRunnable.resetStopProofTask
          res
        } else {
          ProverStatus.Running
        }
      }
      case res =>
        res
    }
  }

  //////////////////////////////////////////////////////////////////////////////

  /**
   * Add subsequent formulae to partition <code>num</code>.
   * Index <code>-1</code> represents formulae belonging to all partitions
   * (e.g., theory axioms).
   */
  def setPartitionNumber(num : Int) : Unit = {
    doDumpSMT {
      println("; setPartitionNumber(" + num + ")")
    }
    doDumpScala {
      println("setPartitionNumber(" + num + ")")
    }
    setPartitionNumberHelp(num)
  }

  private def setPartitionNumberHelp(num : Int) : Unit =
    if (currentPartitionNum != num) {
      flushTodo
      currentPartitionNum = num
    }

  /**
   * Execute the given code block with partition number set to
   * <code>num</code>.
   */
  def withPartitionNumber[A](num : Int)(comp : => A) : A = {
    val oldPartitionNum = currentPartitionNum
    setPartitionNumberHelp(num)
    try {
      comp
    } finally {
      setPartitionNumberHelp(oldPartitionNum)
    }
  }

  /**
   * Construct proofs in subsequent <code>checkSat</code> calls. Proofs are
   * needed for extract interpolants.
   */
  def setConstructProofs(b : Boolean) : Unit = if (constructProofs != b) {
    doDumpSMT {
      println("; setConstructProofs(" + b + ")")
    }
    doDumpScala {
      println("setConstructProofs(" + b + ")")
    }
    constructProofs = b
    proverRecreationNecessary
  }

  /**
   * After receiving the result
   * <code>ProverStatus.Unsat</code> or <code>ProverStates.Valid</code>,
   * produce an (unsimplified) certificate.
   */
  def getCertificate : Certificate = {
    doDumpSMT {
      println("(get-proof)")
    }
    doDumpScala {
      println("println(\"" + getScalaNum + ": \" + getCertificate")
    }

    //-BEGIN-ASSERTION-/////////////////////////////////////////////////////////
    Debug.assertPre(AC,
                    (Set(ProverStatus.Unsat,
                         ProverStatus.Valid) contains getStatusHelp(false)))
    //-END-ASSERTION-///////////////////////////////////////////////////////////

    currentCertificate
  }

  /**
   * After receiving the result
   * <code>ProverStatus.Unsat</code> or <code>ProverStates.Valid</code>,
   * produce a certificate in textual/readable format.
   */
  def certificateAsString(partNames : Map[Int, PartName],
                          format : Param.InputFormat.Value) : String = {
    doDumpSMT {
      println("(get-proof)")
    }
    doDumpScala {
      println(
        "println(\"" + getScalaNum +
                 ": \" + certificateAsString(ap.parameters.Param.InputFormat." +
                 format + ")")
    }

    //-BEGIN-ASSERTION-/////////////////////////////////////////////////////////
    Debug.assertPre(AC,
                    (Set(ProverStatus.Unsat,
                         ProverStatus.Valid) contains getStatusHelp(false)))
    //-END-ASSERTION-///////////////////////////////////////////////////////////

    val formulaParts = new MHashMap[PartName, Conjunction]
    for (((f, n), num) <- formulaeInProver.iterator.zipWithIndex) {
      val name = (partNames get n) match {
        case Some(name) =>
          if (formulaParts contains name)
            new PartName ("" + name + "_" + num)
          else
            name
        case None if n == INTERNAL_AXIOM_PART_NR =>
          new PartName ("axioms_" + num)
        case None if n == COMMON_PART_NR =>
          new PartName ("input_" + num)
        case None if (n < 0 && !(formulaParts contains PartName.NO_NAME)) =>
          PartName.NO_NAME
        case _ =>
          new PartName ("#" + n + "_" + num)
      }

      formulaParts.put(name, f)
    }

    DialogUtil asString {
      CmdlMain.doPrintTextCertificate(currentCertificate,
                                      formulaParts.toMap,
                                      functionEnc.predTranslation.toMap,
                                      format)
    }
  }

  /**
   * After receiving the result
   * <code>ProverStatus.Unsat</code> or <code>ProverStates.Valid</code>,
   * produce a core of assertions/conclusions that are already
   * unsatisfiable or valid. This requires proof construction to be enabled
   * (<code>setConstructProofs(true)</code>), otherwise the set of all
   * assertions/conclusions is returned.
   */
  def getUnsatCore : Set[Int] = {
    doDumpSMT {
      println("(get-unsat-core)")
    }
    doDumpScala {
      println("println(\"" + getScalaNum + ": \" + getUnsatCore)")
    }
    if (currentCertificate == null) {
      warn("call setConstructProofs(true) for more precise unsatisfiable cores")
      formulaeInProver.values.toSet
    } else {
      val res = new MHashSet[Int]
      val af = currentCertificate.assumedFormulas
      for ((f, n) <- formulaeInProver)
        if (!(res contains n) && (af contains CertFormula(f.negate)))
          res += n
      res.toSet
    }
  }

  //-BEGIN-ASSERTION-///////////////////////////////////////////////////////////
  // some functions used to verify interpolants
  private lazy val assertionProver = new ExhaustiveProver(true, GoalSettings.DEFAULT)
  private def interpolantImpIsValid(f : Conjunction) : Boolean = {
    implicit val o = f.order
    val closedF = Conjunction.quantify(Quantifier.ALL, o sort f.constants, f, o)
    val reducedF = ReduceWithConjunction(Conjunction.TRUE, f.order)(closedF)
    Timeout.withTimeoutMillis(60000) {
      assertionProver(reducedF, f.order).closingConstraint.isTrue
    } {
      // if a timeout occurs, we assume that the formula was valid ...
      warn("could not fully verify correctness of interpolant due to timeout")
      true
    }
  }
  //-END-ASSERTION-/////////////////////////////////////////////////////////////

  /**
   * Compute an inductive sequence of interpolants, for the given
   * partitioning of the input problem.
   */
  def getInterpolants(partitions : Seq[Set[Int]],
                      maxQETime : Long = Long.MaxValue) : Seq[IFormula] = {
    doDumpSMT {
//      println("; (get-interpolants)")
      println("; getInterpolants(List(" + (
        for (s <- partitions.iterator)
        yield ("Set(" + s.mkString(", ") + ")")).mkString(", ") + "))")
    }
    doDumpScala {
      println("println(\"" + getScalaNum + ": \" + getInterpolants(List(" + (
        for (s <- partitions.iterator)
        yield ("Set(" + s.mkString(", ") + ")")).mkString(", ") + ")))")
    }

    //-BEGIN-ASSERTION-/////////////////////////////////////////////////////////
    Debug.assertPre(AC,
                    (Set(ProverStatus.Unsat,
                         ProverStatus.Valid) contains getStatusHelp(false)) &&
                    currentCertificate != null && {
                      val allNames = (for (s <- partitions.iterator;
                                           n <- s.iterator) yield n).toSet
                      formulaeInProver forall {
                        case (_, n) => n < 0 || (allNames contains n)
                      }
                    })
    //-END-ASSERTION-///////////////////////////////////////////////////////////
  
    if (currentSimpCertificate == null)
      currentSimpCertificate = ProofSimplifier(currentCertificate)

    val commonFors =
      for ((f, n) <- formulaeInProver; if (n < 0)) yield f

    val interpolants =
      Debug.withDisabledAssertions(
            Set(Debug.AC_INTERPOLATION_IMPLICATION_CHECKS)) {
        for (i <- 1 to (partitions.size - 1)) yield {
          val leftNums = (partitions take i).flatten.toSet
      
          val leftFors =   for ((f, n) <- formulaeInProver;
                                if (n >= 0 && (leftNums contains n))) yield f
          val rightFors =  for ((f, n) <- formulaeInProver;
                                if (n >= 0 && !(leftNums contains n))) yield f

          val iContext =
            InterpolationContext(leftFors, rightFors, commonFors, currentOrder)
          Timeout.withTimeoutMillis(maxQETime) {
            Interpolator(currentSimpCertificate, iContext, true,
                         reducerSettings)
          } {
            Interpolator(currentSimpCertificate, iContext, false,
                         reducerSettings)
          }
        }
      }

    //-BEGIN-ASSERTION-/////////////////////////////////////////////////////////
    // the following assertions are quite expensive; in case of theories,
    // they might also fail, because quantifier elimination or the
    // reducer could rely on further unspecified theory axioms (TODO)
    Debug.assertPostFast(Debug.AC_INTERPOLATION_IMPLICATION_CHECKS,
      ((List(Conjunction.TRUE) ++ interpolants ++ List(Conjunction.FALSE))
          .sliding(2) zip partitions.iterator) forall {
        case (Seq(left, right), names) => {
          val withTheories =
            currentSimpCertificate.assumedFormulas exists {
              f => PresburgerTools.containsTheories(f.toFormula) }
          if (withTheories) {
            true
          } else {
            val transitionFors =
              for ((f, n) <- formulaeInProver;
                   if (n < 0 || (names contains n))) yield f.negate
            val theoryAxioms =
              currentSimpCertificate.theoryAxioms map (_.toConj)
            val condition =
              Conjunction.implies(Conjunction.conj(
                                   transitionFors ++ theoryAxioms ++ List(left),
                                   currentOrder),
                                  right, currentOrder)
            interpolantImpIsValid(condition)
          }
        }
      })
    //-END-ASSERTION-///////////////////////////////////////////////////////////

    interpolants map processInterpolant
  }

  /**
   * compute a tree interpolant for the given specification.
   * Interpolants might contain quantifiers, which cannot always
   * be eliminated efficiently; the provided timeout (milliseconds) specifies
   * how long it is attempted to eliminated quantifiers in each interpolant. If
   * QE fails, interpolants with quantifiers are returned instead.
   */
  def getTreeInterpolant(partitions : Tree[Set[Int]],
                         maxQETime : Long = Long.MaxValue) : Tree[IFormula] = {
    doDumpSMT {
//      println("; (get-tree-interpolant)")
      println("; getTreeInterpolant(" +
          partitions +
        ")")
    }
    doDumpScala {
      println("println(\"" + getScalaNum + ": \" + getTreeInterpolant(" +
          partitions +
        "))")
    }

    //-BEGIN-ASSERTION-/////////////////////////////////////////////////////////
    Debug.assertPre(AC,
                    (Set(ProverStatus.Unsat,
                         ProverStatus.Valid) contains getStatusHelp(false)) &&
                    currentCertificate != null && {
                      val allNames = (for (s <- partitions.iterator;
                                           n <- s.iterator) yield n).toSet
                      formulaeInProver forall {
                        case (_, n) => n < 0 || (allNames contains n)
                      }
                    })
    //-END-ASSERTION-///////////////////////////////////////////////////////////

    if (currentSimpCertificate == null)
      currentSimpCertificate = ProofSimplifier(currentCertificate)

    val commonFors =
      for ((f, n) <- formulaeInProver; if (n < 0)) yield f

    def computeInts(names : Tree[Set[Int]],
                    intKnown : Option[(Conjunction, IFormula)])
                   : Tree[(Conjunction, IFormula)] = {
      val thisInt =
        if (intKnown.isDefined) {
          intKnown.get
        } else {
          val subNames =
            (for (s <- names.iterator; n <- s.iterator) yield n).toSet

          val leftFors =   for ((f, n) <- formulaeInProver;
                                if (n >= 0 && (subNames contains n))) yield f
          val rightFors =  for ((f, n) <- formulaeInProver;
                                if (n >= 0 && !(subNames contains n))) yield f

          val iContext =
            InterpolationContext(leftFors, rightFors, commonFors, currentOrder)

          val rawInt =
            Timeout.withTimeoutMillis(maxQETime) {
              Interpolator(currentSimpCertificate, iContext, true,
                           reducerSettings)
            } {
              Interpolator(currentSimpCertificate, iContext, false,
                           reducerSettings)
            }

          (rawInt, processInterpolant(rawInt))
        }

      if (thisInt._1.isTrue) {
        // interpolants in the whole subtree can be assumed to be true
        for (_ <- names) yield thisInt
      } else {
        val rootNames = names.d
        val kI =
          if (names.children.size == 1 &&
              (rootNames.isEmpty ||
               (formulaeInProver forall {
                  case (f, n) =>
                    !(n >= 0 && (rootNames contains n)) || f.isFalse
                })))
            Some(thisInt)
          else
            None
        Tree(thisInt, for (s <- names.children) yield computeInts(s, kI))
      }
    }

    val (rawInterpolants, interpolants) =
      Debug.withDisabledAssertions(
            Set(Debug.AC_INTERPOLATION_IMPLICATION_CHECKS)) {
        Tree((Conjunction.FALSE, IBoolLit(false)),
             for (n <- partitions.children) yield computeInts(n, None)).unzip
      }

    //-BEGIN-ASSERTION-/////////////////////////////////////////////////////////
    // the following assertions are quite expensive; in case of theories,
    // they might also fail, because quantifier elimination or the
    // reducer could rely on further unspecified theory axioms (TODO)
    def verifyInts(names : Tree[Set[Int]],
                   ints : Tree[Conjunction]) : Boolean = {
      val transitionFors =
        for ((f, n) <- formulaeInProver;
             if (n < 0 || (names.d contains n))) yield f.negate
      val subInts = for (c <- ints.children) yield c.d
      val theoryAxioms = currentSimpCertificate.theoryAxioms map (_.toConj)
      val condition =
        Conjunction.implies(Conjunction.conj(
                              transitionFors ++ theoryAxioms ++ subInts,
                              currentOrder),
                            ints.d, currentOrder)
      interpolantImpIsValid(condition) &&
      ((names.children.iterator zip ints.children.iterator) forall {
         case (n, c) => verifyInts(n, c)
       })
    }
    val withTheories =
      currentSimpCertificate.assumedFormulas exists {
        f => PresburgerTools.containsTheories(f.toFormula) }
    if (!withTheories)
      Debug.assertPostFast(Debug.AC_INTERPOLATION_IMPLICATION_CHECKS,
                           verifyInts(partitions, rawInterpolants))
    //-END-ASSERTION-///////////////////////////////////////////////////////////

    interpolants
  }
  
  //////////////////////////////////////////////////////////////////////////////

  /**
   * Install a theory plugin in the prover.
   */
  def setupTheoryPlugin(plugin : Plugin) : Unit = {
    doDumpSMT {
      println("; (setup-theory-plugin)")
    }
    doDumpScala {
      println("// setupTheoryPlugin")
    }

    theoryPlugin = PluginSequence(theoryPlugin.toSeq ++ List(plugin))
    proverRecreationNecessary
  }

  //////////////////////////////////////////////////////////////////////////////

  /**
   * Add a new theory to the prover. Normally, calling this function is not
   * necessary, since theories in asserted formulae will be detected
   * automatically.
   */
  def addTheory(newTheory : Theory) : Unit =
    addTheories(List(newTheory))

  /**
   * Add new theories to the prover. Normally, calling this function is not
   * necessary, since theories in asserted formulae will be detected
   * automatically.
   */
  def addTheories(newTheories : Seq[Theory]) : Unit = {
    doDumpSMT {
      println("; (add-theories " + (newTheories mkString " ") + ")")
    }
    doDumpScala {
      println("// addTheories(List(" + (newTheories mkString ", ") + "))")
    }
    for (t <- newTheories)
      theoryCollector addTheory t
    addTheoryAxioms
  }
  
  private def addTheoryAxioms = {
    val theoryAxioms = checkNewTheories
    if (!theoryAxioms.isEmpty) {
      // directly add the axioms to the prover, to avoid
      // further processing

      for (f <- theoryAxioms)
        addToProver(f, FormulaKind.TheoryAxiom)

/*
      val oldPartitionNum = currentPartitionNum
      setPartitionNumberHelp(-1)
      for (f <- theoryAxioms)
        addFormulaHelp(LazyConjunction(f)(currentOrder))
      setPartitionNumberHelp(oldPartitionNum)
*/
    }
  }

  /**
   * Add all theories to the prover that occur in the given order.
   */
  def addTheoriesFor(order : TermOrder) : Unit = {
    theoryCollector(order)
    addTheoryAxioms
  }

  private def addTypeTheoryIfNeeded(sorts : Iterable[Sort]) : Unit =
    if (!(theoryCollector includes TypeTheory) &&
        (sorts exists (_ != Sort.Integer)))
      addTypeTheory

  private def addTypeTheoryIfNeeded(f : IFunction) : Unit =
    if (f.isInstanceOf[SortedIFunction])
      addTypeTheory

  private def addTypeTheoryIfNeeded(sort : Sort) : Unit =
    if (sort != Sort.Integer)
      addTypeTheory

  private def addTypeTheory : Unit = {
    theoryCollector addTheoryFront TypeTheory
    // type theory does not add axioms, so calling addTheoryAxioms is not
    // necessary
  }

  //////////////////////////////////////////////////////////////////////////////
  
  /**
   * In subsequent <code>checkSat</code> calls for problems with existential
   * constants, infer the most general constraint on existential constants
   * satisfying the problem. NB: If this option is used wrongly, it might
   * lead to non-termination of the prover.
   */
  def setMostGeneralConstraints(b : Boolean) : Unit = {
    doDumpSMT {
      println("; (set-most-general-constraints " + b + ")")
    }
    doDumpScala {
      println("setMostGeneralConstraints(" + b + ")")
    }
    mostGeneralConstraints = b
  }

  /**
   * After receiving the result
   * <code>ProverStatus.Unsat</code> or <code>ProverStates.Valid</code>
   * for a problem that contains existential constants, return a (satisfiable)
   * constraint over the existential constants that describes satisfying
   * assignments of the existential constants.
   */
  def getConstraint : IFormula = getConstraintFull()
  
  /**
   * After receiving the result
   * <code>ProverStatus.Unsat</code> or <code>ProverStates.Valid</code>
   * for a problem that contains existential constants, return a (satisfiable)
   * constraint over the existential constants that describes satisfying
   * assignments of the existential constants.
   */
  def getConstraintFull(negate   : Boolean = false,
                        minimise : Boolean = false) : IFormula = {
    doDumpSMT {
      println("; (get-constraint " + negate + " " + minimise + ")")
    }
    doDumpScala {
      println("println(\"" + getScalaNum + ": \" + getConstraintFull(" +
                negate + ", " + minimise + ")")
    }

    //-BEGIN-ASSERTION-/////////////////////////////////////////////////////////
    Debug.assertPre(AC, Set(ProverStatus.Unsat,
                            ProverStatus.Valid) contains getStatusHelp(false))
    //-END-ASSERTION-///////////////////////////////////////////////////////////

    if (needExhaustiveProver) {
      val c =
        if (negate)
          Conjunction.negate(currentConstraint, currentOrder)
        else
          currentConstraint
      val d =
        if (minimise)
          PresburgerTools.minimiseFormula(c)
        else
          c
      processConstraint(d)
    } else {
      IBoolLit(!negate)
    }
  }

  /**
   * After receiving the result <code>ProverStatus.Unsat</code> or
   * <code>ProverStates.Valid</code> for a problem that contains
   * existential constants, return the negation of a (satisfiable)
   * constraint over the existential constants that describes
   * satisfying assignments of the existential constants.
   */
  def getNegatedConstraint : IFormula =
    getConstraintFull(negate = true)

  /**
   * After receiving the result
   * <code>ProverStatus.Unsat</code> or <code>ProverStates.Valid</code>
   * for a problem that contains existential constants, return a (satisfiable)
   * constraint over the existential constants that describes satisfying
   * assignments of the existential constants.
   * The produced constraint is simplified and minimised.
   */
  def getMinimisedConstraint : IFormula =
    getConstraintFull(minimise = true)

  /**
   * After receiving the result
   * <code>ProverStatus.Unsat</code> or <code>ProverStates.Valid</code>
   * for a problem that contains existential constants, return a (satisfiable)
   * constraint over the existential constants that describes satisfying
   * assignments of the existential constants.
   */
  def getConstraintRaw : Conjunction = {
    doDumpSMT {
      println("; (get-constraint-raw)")
    }
    doDumpScala {
      println("println(\"" + getScalaNum + ": \" + getConstraintRaw)")
    }

    //-BEGIN-ASSERTION-/////////////////////////////////////////////////////////
    Debug.assertPre(AC, Set(ProverStatus.Unsat,
                            ProverStatus.Valid) contains getStatusHelp(false))
    //-END-ASSERTION-///////////////////////////////////////////////////////////
    
    if (needExhaustiveProver)
      currentConstraint
    else
      Conjunction.TRUE
  }

  /**
   * Project a formula to a given set of constants; all other constants
   * are removed by quantifying them universally.
   */
  def projectAll(f : IFormula, toConsts : Iterable[ITerm]) : IFormula = {
    //-BEGIN-ASSERTION-/////////////////////////////////////////////////////////
    Debug.assertInt(SimpleAPI.AC, ContainsSymbol isClosed f)
    //-END-ASSERTION-///////////////////////////////////////////////////////////

    if (ContainsSymbol isPresburgerBV f)
      scope(resetFormulas = true, resetOptions = true) {
        makeExistential(toConsts)
        setMostGeneralConstraints(true)
        ?? (f)
        ??? match {
          case ProverStatus.Valid =>
            getConstraintFull(minimise = true)
          case ProverStatus.Invalid =>
            IBoolLit(false)
          case ProverStatus.Inconclusive =>
            throw new SimpleAPIException(
              "Could not project formula, possibly because of theories")
        }
    } else {
      // formula that we cannot project at the moment
      val toConstsSet =
        (for (IConstant(c) <- toConsts.iterator) yield c).toSet
      val otherConsts =
        (SymbolCollector constantsSorted f) filterNot toConstsSet
      IExpression.quanConsts(Quantifier.ALL, otherConsts, f)
    }
  }
  
  /**
   * Project a formula to a given set of constants; all other constants
   * are removed by quantifying them existentially.
   */
  def projectEx(f : IFormula, toConsts : Iterable[ITerm]) : IFormula = {
    //-BEGIN-ASSERTION-/////////////////////////////////////////////////////////
    Debug.assertInt(SimpleAPI.AC, ContainsSymbol isClosed f)
    //-END-ASSERTION-///////////////////////////////////////////////////////////

    if (ContainsSymbol isPresburgerBV f)
      scope(resetFormulas = true, resetOptions = true) {
        makeExistential(toConsts)
        setMostGeneralConstraints(true)
        ?? (~f)
        ??? match {
          case ProverStatus.Valid =>
            getConstraintFull(negate = true, minimise = true)
          case ProverStatus.Invalid =>
            IBoolLit(true)
          case ProverStatus.Inconclusive =>
            throw new SimpleAPIException(
              "Could not project formula, possibly because of theories")
        }
    } else {
      // formula that we cannot project at the moment
      val toConstsSet =
        (for (IConstant(c) <- toConsts.iterator) yield c).toSet
      val otherConsts =
        (SymbolCollector constantsSorted f) filterNot toConstsSet
      IExpression.quanConsts(Quantifier.EX, otherConsts, f)
    }
  }
  
  /**
   * Simplify a formula by eliminating quantifiers.
   */
  def simplify(f : IFormula) : IFormula = scope {
    import IExpression._

    // Need to replace free variables in the formula with constants
    val variables = SymbolCollector variables f

    val maxInd =
      if (variables.isEmpty)
        -1
      else
        (for (IVariable(ind) <- variables) yield ind).max

    val sorts = Array.fill[Sort](maxInd + 1)(Sort.Integer)

    for (ISortedVariable(ind, s) <- variables)
      sorts(ind) = s

    val constants = (for (s <- sorts) yield createConstant("X", s)).toList
    val substF    = VariableSubstVisitor(f, (constants, 0))

    // New start the actual simplification

    val simpF =
    if (!(ContainsSymbol isPresburgerBVWithPreds substF)) {
      // Formula that we cannot fully simplify at the moment;
      // just run the heuristic simplifier

      theoryCollector(substF)
      addTheoryAxioms
      processInterpolant(asConjunction(substF))

    } else if ((ContainsSymbol isPresburgerBV substF) &&
               (ContainsSymbol isClosed substF)) {
      // Simplest case, pure Presburger or bit-vector formula

      val consts =
        for (c <- SymbolCollector constantsSorted substF) yield IConstant(c)

      if (!(QuantifierCollectingVisitor(substF) contains
              IExpression.Quantifier.ALL))
        projectEx(substF, consts)
      else
        projectAll(substF, consts)

    } else {

      // Replace remaining predicates in the formula with new constants
      val replacedAtoms = new MHashMap[IAtom, ConstantTerm]

      object AtomAbstractingVisitor
             extends CollectingVisitor[Unit, IExpression] {
        override def preVisit(t : IExpression,
                              arg : Unit) : PreVisitResult = t match {
          case a@IAtom(p, _) if !(TheoryRegistry lookupSymbol p).isDefined => {
            val c = replacedAtoms.getOrElseUpdate(a, createConstantRaw("Y"))
            ShortCutResult(eqZero(c))
          }
          case t =>
            KeepArg
        }
        def postVisit(t : IExpression, arg : Unit,
                      subres : Seq[IExpression]) : IExpression = t update subres
      }

      val substF2 =
        AtomAbstractingVisitor.visit(substF, ()).asInstanceOf[IFormula]

      val allConsts =
        for (c <- SymbolCollector constantsSorted substF2) yield IConstant(c)

      val res =
        if (!(QuantifierCollectingVisitor(substF2) contains
                IExpression.Quantifier.ALL))
          projectEx(substF2, allConsts)
        else
          projectAll(substF2, allConsts)

      // substitute back predicates
      val backSubst =
        (for ((f, c) <- replacedAtoms.iterator) yield (c -> ite(f, 0, 1))).toMap
      SimplifyingConstantSubstVisitor(res, backSubst)
    }

    // substitute back variables

    val backSubst2 =
      (for ((IConstant(c), n) <- constants.iterator.zipWithIndex)
       yield (c, IVariable(n, sorts(n)))).toMap
    ConstantSubstVisitor(simpF, backSubst2)
  }
  
  //////////////////////////////////////////////////////////////////////////////

  private def ensurePartialModel =
    if (currentModel == null && !needExhaustiveProver) {
      // then we have to completely re-run the prover
      lastStatus = ProverStatus.Unknown
      checkSatHelp(true, false)
    }

  private def ensureFullModel = if (!needExhaustiveProver) {
    ensurePartialModel
    while (proofThreadStatus != ProofThreadStatus.AtFullModel) {
      //-BEGIN-ASSERTION-///////////////////////////////////////////////////////
      Debug.assertInt(SimpleAPI.AC, !proverRes.isSet)
      //-END-ASSERTION-/////////////////////////////////////////////////////////

      // let's get a complete model
      lastStatus = ProverStatus.Running
      proofThreadStatus = ProofThreadStatus.Init
      proverCmd put DeriveFullModelCommand
      getStatusWithDeadline(true) match {
        case ProverStatus.Error =>
          throw new SimpleAPIException(
            "Error while building full model")
        case ProverStatus.OutOfMemory =>
          throw new SimpleAPIException(
            "Out-of-memory error while building full model")
        case _ =>
          // nothing
      }
    }
  }

  /**
   * Produce a partial model, i.e., a (usually) partial interpretation
   * of constants, functions, and predicates. This method can be
   * called in two situations:
   * <ul>
   *    <li> after receiving the result
   * <code>ProverStatus.Sat</code> or <code>ProverStates.Invalid</code>
   * or <code>ProverStatus.Inconclusive</code>, or</li>
   * <li> after receiving
   * the result
   * <code>ProverStatus.Unsat</code> or <code>ProverStates.Valid</code>
   * for a problem that contains existential constants. In this case the
   * model only assigns existential constants.
   * </li>
   * </ul>
   */
  def partialModel : PartialModel = {
    doDumpSMT {
      println("; (partial-model)")
    }
    doDumpScala {
      println("println(\"" + getScalaNum + ": \" + partialModel)")
    }

    if (lastPartialModel != null) {
      lastPartialModel
    } else {
      import IExpression._
  
      setupTermEval
  
      //-BEGIN-ASSERTION-///////////////////////////////////////////////////////
      Debug.assertInt(SimpleAPI.AC,
                      currentModel.arithConj.negativeEqs.isTrue &&
                      currentModel.arithConj.inEqs.isTrue &&
                      currentModel.negatedConjs.isEmpty)
      //-END-ASSERTION-/////////////////////////////////////////////////////////

      val interpretation = new LinkedHashMap[IExpression, IExpression]

      implicit val context = decoderContext

      def toTerm(n : IdealInt, s : Sort) : ITerm = (s asTerm n) getOrElse n

//      val TypeTheory.DecoderData(ctorTerms) =
//        decoderContext getDataFor TypeTheory

      // nullary constructor terms can be added to the interpretation
      // (other terms should be part of the model returned by the prover)
//      for (((num, _), t@IFunApp(ctor, Seq())) <- ctorTerms)
//        interpretation.put(t, IntValue(num))
  
      for (l <- currentModel.arithConj.positiveEqs) {
        //-BEGIN-ASSERTION-/////////////////////////////////////////////////////
        Debug.assertInt(SimpleAPI.AC,
                        l.constants.size == 1 && l.variables.isEmpty &&
                        l.leadingCoeff.isOne)
        //-END-ASSERTION-///////////////////////////////////////////////////////
        val c = l.leadingTerm.asInstanceOf[ConstantTerm]
        val sort = Sort sortOf c
        interpretation.put(IConstant(c), toTerm(-l.constant, sort))
      }

      def getArgTerms(a : Atom) : Seq[ITerm] = {
        val argValues =
          (for (l <- a.iterator) yield {
             //-BEGIN-ASSERTION-////////////////////////////////////////////////
             Debug.assertInt(SimpleAPI.AC,
                             l.constants.isEmpty && l.variables.isEmpty)
             //-END-ASSERTION-//////////////////////////////////////////////////
             l.constant
           }).toIndexedSeq

        val argSorts =
          SortedPredicate argumentSorts a

        for ((num, sort) <- argValues zip argSorts) yield toTerm(num, sort)
      }

      for (a <- currentModel.predConj.positiveLits) {
        val argTerms = getArgTerms(a)

        (functionEnc.predTranslation get a.pred) match {
          case Some(f) =>
            interpretation.put(IFunApp(f, argTerms.init), argTerms.last)
          case None =>
            interpretation.put(IAtom(a.pred, argTerms),
                               IBoolLit(true))
        }
      }
  
      for (a <- currentModel.predConj.negativeLits)
        if (!(functionEnc.predTranslation contains a.pred)) {
          val argTerms = getArgTerms(a)
          interpretation.put(IAtom(a.pred, argTerms), IBoolLit(false))
        }

      lastPartialModel = new PartialModel (interpretation)
      lastPartialModel
    }
  }

  /**
   * Produce a partial model, i.e., a (usually) partial interpretation
   * of constants, functions, and predicates. This method can be
   * called in two situations:
   * <ul>
   *    <li> after receiving the result
   * <code>ProverStatus.Sat</code> or <code>ProverStates.Invalid</code>
   * or <code>ProverStatus.Inconclusive</code>, or</li>
   * <li> after receiving
   * the result
   * <code>ProverStatus.Unsat</code> or <code>ProverStates.Valid</code>
   * for a problem that contains existential constants. In this case the
   * model only assigns existential constants.
   * </li>
   * </ul>
   */
  def partialModelAsFormula : IFormula = {
    doDumpSMT {
      println("; (partial-model-as-formula)")
    }
    doDumpScala {
      println("println(\"" + getScalaNum + ": \" + partialModelAsFormula)")
    }

    // TODO: cache results?
    setupTermEval
    
    //-BEGIN-ASSERTION-/////////////////////////////////////////////////////////
    Debug.assertInt(SimpleAPI.AC,
                    currentModel.arithConj.negativeEqs.isTrue &&
                    currentModel.arithConj.inEqs.isTrue &&
                    currentModel.negatedConjs.isEmpty)
    //-END-ASSERTION-///////////////////////////////////////////////////////////

    processModel(currentModel)
  }

  //////////////////////////////////////////////////////////////////////////////

  /**
   * Decoding data needed (and implicitly read) by theories; this will
   * access the current model to extract the relevant decoding data.
   */
  val decoderContext = new Theory.DecoderContext {
    def getDataFor(t : Theory) : Theory.TheoryDecoderData =
      decoderDataCache.getOrElseUpdate(t, {
        setupTermEval
        (t generateDecoderData currentModel).get
      })
  }

  private val decoderDataCache = new MHashMap[Theory, Theory.TheoryDecoderData]

  //////////////////////////////////////////////////////////////////////////////

  /**
   * Produce a model, i.e., an interpretation of constants, functions,
   * and predicates. This method can be called in two situations after
   * receiving the result <code>ProverStatus.Sat</code> or
   * <code>ProverStates.Invalid</code> or
   * <code>ProverStatus.Inconclusive</code>. The evaluator
   * representing the model has to be shut down explicitly after use,
   * by calling its method <code>Evaluator.shutDown</code>.
   */
  def completeModel : Evaluator = new Evaluator(this)

  /**
   * Produce a model, i.e., an interpretation of constants, functions,
   * and predicates. This method can be called in two situations after
   * receiving the result <code>ProverStatus.Sat</code> or
   * <code>ProverStates.Invalid</code> or
   * <code>ProverStatus.Inconclusive</code>. This method will
   * automatically shut down the evaluator after executing the
   * <code>comp</code> function.
   */
  def withCompleteModel[A](comp : Evaluator => A) : A = {
    val evaluator = new Evaluator(this)
    try {
      comp(evaluator)
    } finally {
      evaluator.shutDown
    }
  }

  private var evaluatorWorking = false

  protected[api] def evaluatorStarted : Unit = {
    if (evaluatorWorking)
      throw new SimpleAPIException(
        "Cannot attach multiple evaluators to SimpleAPI simultaneously")
    evaluatorWorking = true
  }

  protected[api] def evaluatorStopped : Unit = {
    evaluatorWorking = false
  }

  //////////////////////////////////////////////////////////////////////////////

  /**
   * Evaluate the given term in the current model. This method can be
   * called in two situations:
   * <ul>
   *    <li> after receiving the result
   * <code>ProverStatus.Sat</code> or <code>ProverStates.Invalid</code>
   * or <code>ProverStatus.Inconclusive</code>,
   * which case the term is evaluated in the computed model, or</li>
   * <li> after receiving
   * the result
   * <code>ProverStatus.Unsat</code> or <code>ProverStates.Valid</code>
   * for a problem that contains existential constants. In this case the
   * queried term <code>t</code> may only consist of existential constants.
   * </li>
   * </ul>
   */
  def eval(t : ITerm) : IdealInt = {
    doDumpScala {
      print("println(\"" + getScalaNum + ": \" + eval(")
      PrettyScalaLineariser(getFunctionNames)(t)
      println("))")
    }
    evalHelp(t)
  }

  private def evalHelp(t : ITerm) : IdealInt = {
    t match {
      case IConstant(c) => evalHelp(c)
      
      case t if (currentOrder.orderedPredicates forall (_.arity == 0)) => {
        // we first try to reduce the expression, and then assume that all
        // unassigned constants have the value 0
        
        val (reduced, c, extendedOrder) = reduceTerm(t)
            
        val unassignedConsts = reduced.constants - c
        val finalReduced =
          if (unassignedConsts.isEmpty) {
            reduced
          } else {
            import TerForConvenience._
            implicit val o = extendedOrder
            // TODO: we need to do the same for Boolean variables?
            ReduceWithConjunction(unassignedConsts.toSeq === 0, extendedOrder)(
                                  reduced)
          }
        
        //-BEGIN-ASSERTION-/////////////////////////////////////////////////////
        Debug.assertInt(AC,
                        finalReduced.isLiteral &&
                        finalReduced.arithConj.positiveEqs.size == 1 &&
                        finalReduced.constants.size == 1)
        //-END-ASSERTION-///////////////////////////////////////////////////////
        
        -finalReduced.arithConj.positiveEqs.head.constant
      }
      
      case t => evalPartialHelp(t) getOrElse {
        // full check; we have to extend the model
      
        import TerForConvenience._
      
        getStatusHelp(false) match {
          
          //////////////////////////////////////////////////////////////////////

          case ProverStatus.Sat |
               ProverStatus.Invalid |
               ProverStatus.Inconclusive if (currentProver != null) => {
            // then we work with a countermodel of the constraints

            val p = new IExpression.Predicate("p", 1)
            implicit val extendedOrder = order extendPred p

            val pAssertion =
              ReduceWithConjunction(currentModel, extendedOrder, reducerSettings)(
                toInternalNoAxioms(!IAtom(p, List(t)), extendedOrder))
            val extendedProver =
              currentProver.assert(currentModel, extendedOrder)
                           .conclude(pAssertion, extendedOrder)

            (extendedProver checkValidity true) match {
              case Left(m) if (!m.isFalse) => {
                val pAtoms = m.predConj.positiveLitsWithPred(p)
                //-BEGIN-ASSERTION-/////////////////////////////////////////////
                Debug.assertInt(AC, pAtoms.size == 1 &&
                                    pAtoms.head.constants.isEmpty)
                //-END-ASSERTION-///////////////////////////////////////////////

                val pAtom = pAtoms.head
                val result = pAtom(0).constant
                currentModel = ReduceWithConjunction(conj(pAtom), extendedOrder)(m)
                lastPartialModel = null
              
                result
              }
              case _ =>
                throw new SimpleAPIException (
                            "Model extension failed. " +
                            "This is probably caused by badly chosen triggers, " +
                            "preventing complete application of axioms.")
            }
          }
        
          //////////////////////////////////////////////////////////////////////

          case ProverStatus.Unsat | ProverStatus.Valid if (currentModel != null) => {
            // then we work with a model of the existential constants 

            val c = new IExpression.ConstantTerm("c")
            implicit val extendedOrder = order extend c

            val cAssertion =
              ReduceWithConjunction(currentModel, extendedOrder, reducerSettings)(
                toInternalNoAxioms(IExpression.i(c) =/= t, extendedOrder))
            val extendedProver =
              (ModelSearchProver emptyIncProver goalSettings
                       ).assert(currentModel, extendedOrder)
                        .conclude(cAssertion, extendedOrder)

            (extendedProver checkValidity true) match {
              case Left(m) if (!m.isFalse) => {
                val reduced = ReduceWithEqs(m.arithConj.positiveEqs, extendedOrder)(l(c))
                //-BEGIN-ASSERTION-/////////////////////////////////////////////
                Debug.assertInt(AC, reduced.constants.isEmpty)
                //-END-ASSERTION-///////////////////////////////////////////////
                val result = reduced.constant
                currentModel = ConstantSubst(c, result, extendedOrder)(m)
                lastPartialModel = null
              
                result
              }
              case _ =>
                throw new SimpleAPIException (
                            "Model extension failed. " +
                            "This is probably caused by badly chosen triggers, " +
                            "preventing complete application of axioms.")
            }
          }
        
          //////////////////////////////////////////////////////////////////////

          case _ =>
            throw NoModelException
        }
      }
    }
  }
  
  /**
   * Evaluate the given term in the current model, returning <code>None</code>
   * in case the model does not completely determine the value of the term.
   * This method can be
   * called in two situations:
   * <ul>
   *    <li> after receiving the result
   * <code>ProverStatus.Sat</code> or <code>ProverStates.Invalid</code>
   * or <code>ProverStatus.Inconclusive</code>, or</li>
   * which case the term is evaluated in the computed model, or</li>
   * <li> after receiving
   * the result
   * <code>ProverStatus.Unsat</code> or <code>ProverStates.Valid</code>
   * for a problem that contains existential constants. In this case the
   * queried term <code>t</code> may only consist of existential constants.
   * </li>
   * </ul>
   */
  def evalPartial(t : ITerm) : Option[IdealInt] = {
    doDumpScala {
      print("println(\"" + getScalaNum + ": \" + evalPartial(")
      PrettyScalaLineariser(getFunctionNames)(t)
      println("))")
    }
    evalPartialHelp(t)
  }

  private def evalPartialHelp(t : ITerm) : Option[IdealInt] = t match {
    case IConstant(c) =>
      // faster check, find an equation that determines the value of c
      evalPartialHelp(c)
    
    case t => {
      // more complex check by reducing the expression via the model

      val (reduced, _, _) = reduceTerm(t)
        
      if (reduced.isLiteral &&
          reduced.arithConj.positiveEqs.size == 1 &&
          reduced.constants.size == 1)
        Some(-reduced.arithConj.positiveEqs.head.constant)
      else
        None
    }
  }

  /**
   * Reduce the expression <code>t === c</code>, for some fresh constant
   * <code>c</code>.
   */
  private def reduceTerm(t : ITerm)
                        : (Conjunction, IExpression.ConstantTerm, TermOrder) = {
        import TerForConvenience._
        val existential = setupTermEval
        
        val c = new IExpression.ConstantTerm ("c")
        val extendedOrder = order extend c
        
        val reduced =
          ReduceWithConjunction(currentModel, extendedOrder, reducerSettings)(
                                toInternalNoAxioms(t === c, extendedOrder))

        //-BEGIN-ASSERTION-/////////////////////////////////////////////////////
        Debug.assertPre(AC, !existential || (
          // in the existential case, the queried term should only contain
          // existential constants
          (reduced.constants subsetOf (existentialConstants + c)) &&
          reduced.predicates.isEmpty
          ))
        //-END-ASSERTION-///////////////////////////////////////////////////////

        (reduced, c, extendedOrder)
  }
  
  private def setupTermEval = getStatusHelp(false) match {
    case ProverStatus.Sat |
         ProverStatus.Invalid |
         ProverStatus.Inconclusive if (currentProver != null) => {
      // then we work with a countermodel of the constraints
      doDumpSMT {
        println("; (get-value ...)")
      }
    
      ensureFullModel
      false
    }
      
    case ProverStatus.Unsat | ProverStatus.Valid if (currentModel != null) => {
      // the we work with a model of the existential constants 
      doDumpSMT {
        println("; (get-value for existential constants ...)")
      }
        
      true
    }
      
    case _ =>
      throw NoModelException
  }

  //////////////////////////////////////////////////////////////////////////////

  /**
   * Evaluate the given symbol in the current model, returning <code>None</code>
   * in case the model does not completely determine the value of the symbol.
   * This method can be
   * called in two situations:
   * <ul>
   *    <li> after receiving the result
   * <code>ProverStatus.Sat</code> or <code>ProverStates.Invalid</code>
   * or <code>ProverStatus.Inconclusive</code>, or</li>
   * which case the term is evaluated in the computed model, or</li>
   * <li> after receiving
   * the result
   * <code>ProverStatus.Unsat</code> or <code>ProverStates.Valid</code>
   * for a problem that contains existential constants. In this case the
   * queried term <code>t</code> may only consist of existential constants.
   * </li>
   * </ul>
   */
  def eval(c : IExpression.ConstantTerm) : IdealInt = {
    doDumpScala {
      println("println(\"" + getScalaNum + ": \" + eval(" + c + "))")
    }
    evalHelp(c)
  }

  private def evalHelp(c : IExpression.ConstantTerm) : IdealInt =
    evalPartialHelp(c) getOrElse {
      // then we have to extend the model
    
      if (!(currentOrder.orderedPredicates forall (_.arity == 0)) ||
          Sort.sortOf(c) != Sort.Integer) {
        // we assume 0 as default value, but have to store this value
        import TerForConvenience._
        implicit val o = order
        currentModel = currentModel & (c === 0)
        lastPartialModel = null
        decoderDataCache.clear
      }
      
      IdealInt.ZERO
    }
  
  /**
   * Evaluate the given symbol in the current model, returning <code>None</code>
   * in case the model does not completely determine the value of the symbol.
   * This method can be
   * called in two situations:
   * <ul>
   *    <li> after receiving the result
   * <code>ProverStatus.Sat</code> or <code>ProverStates.Invalid</code>
   * or <code>ProverStatus.Inconclusive</code>, or</li>
   * which case the term is evaluated in the computed model, or</li>
   * <li> after receiving
   * the result
   * <code>ProverStatus.Unsat</code> or <code>ProverStates.Valid</code>
   * for a problem that contains existential constants. In this case the
   * queried term <code>t</code> may only consist of existential constants.
   * </li>
   * </ul>
   */
  def evalPartial(c : IExpression.ConstantTerm) : Option[IdealInt] = {
    doDumpScala {
      print("println(\"" + getScalaNum + ": \" + evalPartial(" + c + "))")
    }
    evalPartialHelp(c)
  }

  private def evalPartialHelp(c : IExpression.ConstantTerm)
                             : Option[IdealInt] = {
    val existential = setupTermEval
    
    //-BEGIN-ASSERTION-/////////////////////////////////////////////////////////
    Debug.assertPre(AC, !existential || (existentialConstants contains c))
    //-END-ASSERTION-///////////////////////////////////////////////////////////

    // find an equation that determines the value of c
        
    for (lc <- currentModel.arithConj.positiveEqs.toMap get c)
    yield -lc.constant
  }

  //////////////////////////////////////////////////////////////////////////////

  /**
   * Evaluate the given term in the current model to a constructor term.
   * This method can be called after receiving the result
   * <code>ProverStatus.Sat</code> or <code>ProverStates.Invalid</code>
   * or <code>ProverStatus.Inconclusive</code>.
   */
  def evalToTerm(t : ITerm) : ITerm = {
    doDumpScala {
      print("println(\"" + getScalaNum + ": \" + evalToTerm(")
      PrettyScalaLineariser(getFunctionNames)(t)
      println("))")
    }
    val num = evalHelp(t)
    (Sort sortOf t).asTerm(num)(decoderContext) getOrElse IExpression.i(num)
  }

  /**
   * Evaluate the given term in the current model to a constructor term,
   * returning <code>None</code>
   * in case the model does not completely determine the value of the term.
   * This method can be called after receiving the result
   * <code>ProverStatus.Sat</code> or <code>ProverStates.Invalid</code>
   * or <code>ProverStatus.Inconclusive</code>.
   */
  def evalPartialAsTerm(t : ITerm) : Option[ITerm] = {
    doDumpScala {
      print("println(\"" + getScalaNum + ": \" + evalPartialAsTerm(")
      PrettyScalaLineariser(getFunctionNames)(t)
      println("))")
    }
    for (num <- evalPartialHelp(t)) yield {
      (Sort sortOf t).asTerm(num)(decoderContext) getOrElse IExpression.i(num)
    }
  }

  /**
   * Evaluate the given symbol in the current model to a constructor term.
   * This method can be called after receiving the result
   * <code>ProverStatus.Sat</code> or <code>ProverStates.Invalid</code>
   * or <code>ProverStatus.Inconclusive</code>.
   */
  def evalToTerm(c : IExpression.ConstantTerm) : ITerm = {
    doDumpScala {
      println("println(\"" + getScalaNum + ": \" + evalToTerm(" + c + "))")
    }
    val num = evalHelp(c)
    (Sort sortOf c).asTerm(num)(decoderContext) getOrElse IExpression.i(num)
  }

  /**
   * Evaluate the given symbol in the current model to a constructor term,
   * returning <code>None</code>
   * in case the model does not completely determine the value of the term.
   * This method can be called after receiving the result
   * <code>ProverStatus.Sat</code> or <code>ProverStates.Invalid</code>
   * or <code>ProverStatus.Inconclusive</code>.
   */
  def evalPartialAsTerm(c : IExpression.ConstantTerm) : Option[ITerm] = {
    doDumpScala {
      println("println(\"" + getScalaNum + ": \" + evalToTerm(" + c + "))")
    }
    for (num <- evalPartialHelp(c)) yield {
      (Sort sortOf c).asTerm(num)(decoderContext) getOrElse IExpression.i(num)
    }
  }

  //////////////////////////////////////////////////////////////////////////////

  /**
   * Evaluate the given formula in the current model.
   * This method can only be called after receiving the result
   * <code>ProverStatus.Sat</code> or <code>ProverStates.Invalid</code>
   * or <code>ProverStatus.Inconclusive</code>.
   */
  def eval(f : IFormula) : Boolean = {
    doDumpScala {
      print("println(\"" + getScalaNum + ": \" + eval(")
      PrettyScalaLineariser(getFunctionNames)(f)
      println("))")
    }

    evalPartialHelp(f) match {

      case Left(res) => res

      case Right(reducedF) => {
        // then we have to extend the model
  
        import TerForConvenience._

        if (needExhaustiveProver) {
          // then we have to re-run the prover to check whether the
          // given formula is consistent with our assertions

          if (!Seqs.disjoint(reducedF.predicates, functionalPreds))
            // to be on the safe side
            throw NoModelException

          pushHelp
          val res = try {
            if (currentModel != null)
              addFormula(!LazyConjunction(currentModel)(currentOrder))
            addFormula(!LazyConjunction(reducedF)(currentOrder))

            flushTodo
            startExhaustiveProver

            getStatusHelp(true) match {
              case ProverStatus.Sat | ProverStatus.Invalid =>
                // then we can assume that the queried formula holds in
                // the model
                true
              case ProverStatus.Unsat | ProverStatus.Valid =>
                false
              case _ =>
                throw NoModelException
            }
          } finally {
            popHelp
          }

          val modelComp =
            if (res) reducedF else reducedF.negate
          currentModel =
            if (currentModel == null)
              modelComp
            else
              Conjunction.conj(Array(currentModel, modelComp), currentOrder)

          res
        } else f match {
          case f if (currentOrder.orderedPredicates forall (_.arity == 0)) => {
            // then we can just set default values for all irreducible constants
            // and Boolean variables
  
            //-BEGIN-ASSERTION-/////////////////////////////////////////////////
            Debug.assertInt(AC, Seqs.disjoint(reducedF.constants,
                                              currentModel.constants))
            //-END-ASSERTION-///////////////////////////////////////////////////
  
            implicit val order =
              currentOrder
            val implicitAssumptions =
              (reducedF.constants.toSeq === 0) &
              conj(for (p <- reducedF.predicates.iterator)
                   yield Atom(p, List(), currentOrder))
            val reduced =
              ReduceWithConjunction(implicitAssumptions, currentOrder)(reducedF)
  
            //-BEGIN-ASSERTION-/////////////////////////////////////////////////
            Debug.assertInt(AC, reduced.isTrue || reduced.isFalse)
            //-END-ASSERTION-///////////////////////////////////////////////////
  
            reduced.isTrue
          }
          
          case IAtom(p, Seq())
            if (proofThreadStatus == ProofThreadStatus.AtPartialModel) => {
            // then we will just extend the partial model with a default value
          
            implicit val o = order
            val a = Atom(p, List(), o)
            currentModel = currentModel & a
            lastPartialModel = null
          
            true
          }
            
          case f => {
            val p = new IExpression.Predicate("p", 0)
            implicit val extendedOrder = order extendPred p
            val pAssertion =
              ReduceWithConjunction(currentModel, extendedOrder,
                                    reducerSettings)(
                toInternalNoAxioms(IAtom(p, Seq()) </> f, extendedOrder))
            val extendedProver =
              currentProver.assert(currentModel, extendedOrder)
                           .conclude(pAssertion, extendedOrder)
  
            (extendedProver checkValidity true) match {
              case Left(m) if (!m.isFalse) => {
                val (reduced, _) =
                  ReduceWithPredLits(m.predConj, Set(), extendedOrder)(p)
                //-BEGIN-ASSERTION-/////////////////////////////////////////////
                Debug.assertInt(AC, reduced.isTrue || reduced.isFalse)
                //-END-ASSERTION-///////////////////////////////////////////////
                val result = reduced.isTrue
                val pf : Conjunction = p
          
                currentModel = ReduceWithConjunction(if (result) pf else !pf,
                                                     extendedOrder)(m)
                lastPartialModel = null        
  
                result
              }
              case _ =>
                throw new SimpleAPIException (
                      "Model extension failed. " +
                      "This is probably caused by badly chosen triggers, " +
                      "preventing complete application of axioms.")
            }
          }
        }
      }
    }
  }

  /**
   * Evaluate the given formula in the current model, returning
   * <code>None</code> in case the model does not completely determine the
   * value of the formula.
   * This method can only be called after receiving the result
   * <code>ProverStatus.Sat</code> or <code>ProverStates.Invalid</code>
   * or <code>ProverStatus.Inconclusive</code>.
   */
  def evalPartial(f : IFormula) : Option[Boolean] = {
    doDumpScala {
      print("println(\"" + getScalaNum + ": \" + evalPartial(")
      PrettyScalaLineariser(getFunctionNames)(f)
      println("))")
    }

    evalPartialHelp(f) match {
      case Left(res) => Some(res)
      case Right(_) => None
    }
  }
  
  private def evalPartialHelp(f : IFormula) : Either[Boolean,Conjunction] = {
    import TerForConvenience._
    
    doDumpSMT {
      print("(get-value (")
      SMTLineariser(f)
      println("))")
    }
    
    //-BEGIN-ASSERTION-/////////////////////////////////////////////////////////
    Debug.assertPre(AC, Set(ProverStatus.Sat,
                            ProverStatus.Invalid,
                            ProverStatus.Inconclusive) contains getStatusHelp(false))
    //-END-ASSERTION-///////////////////////////////////////////////////////////
    
    f match {
      case IAtom(p, args) if (args forall (_.isInstanceOf[IIntLit])) => {
        ensurePartialModel
        val a = Atom(p, for (IIntLit(value) <- args)
                        yield l(value), currentOrder)

        if (currentModel == null)
          Right(a)
        else if (currentModel.predConj.positiveLitsAsSet contains a)
          Left(true)
        else if (currentModel.predConj.negativeLitsAsSet contains a)
          Left(false)
        else if (proofThreadStatus != ProofThreadStatus.AtFullModel) {
          ensureFullModel
          if (currentModel.predConj.positiveLitsAsSet contains a)
            Left(true)
          else if (currentModel.predConj.negativeLitsAsSet contains a)
            Left(false)
          else
            Right(a)
        } else
          Right(a)
      }
      case _ => {
        // more complex check by reducing the expression via the model
        ensureFullModel
        val intF = toInternalNoAxioms(f, currentOrder)

        if (currentModel == null) {
          Right(intF)
        } else {
          val reduced =
            ReduceWithConjunction(currentModel, currentOrder,
                                  reducerSettings)(intF)

          if (reduced.isTrue)
            Left(true)
          else if (reduced.isFalse)
            Left(false)
          else
            Right(reduced)
        }
      }
    }
  }
  
  //////////////////////////////////////////////////////////////////////////////
  
  /**
   * Execute a computation within a local scope. After leaving the scope,
   * assertions and declarations done in the meantime will disappear.
   */
  def scope[A](comp: => A) : A = {
    push
    try {
      comp
    } finally {
      if (getStatusHelp(false) == ProverStatus.Running) {
        // then something bad happened, and we are in an inconsistent state
        shutDownHelp
      } else {
        pop
      }
    }
  }
  
  /**
   * Execute a computation within a local scope. After leaving the scope,
   * assertions and declarations done in the meantime will disappear.
   * This method has the
   * option to temporarily forget all asserted formulas, or
   * temporarily reset the options <code>setConstructProofs,
   * setMostGeneralConstraints, makeExistential, makeUniversal</code>.
   */
  def scope[A](resetFormulas : Boolean = false,
               resetOptions : Boolean = false)
              (comp: => A) : A = {
    pushEmptyFrame(resetFormulas, resetOptions)
    try {
      comp
    } finally {
      if (getStatusHelp(false) == ProverStatus.Running) {
        // then something bad happened, and we are in an inconsistent state
        shutDownHelp
      } else {
        pop
      }
    }
  }
  
  /**
   * Add a new frame to the assertion stack.
   */
  def push : Unit = {
    doDumpSMT {
      println("(push 1)")
    }
    doDumpScala {
      println
      println("scope {")
    }

    pushHelp
  }
  
  private def pushHelp : Unit = {
    // process pending formulae, to avoid processing them again after a pop
    flushTodo
    initProver
    apiStack.pushAPIFrame
  }

  /**
   * Add a new frame to the assertion stack. This method has the
   * option to temporarily forget all asserted formulas, or
   * temporarily reset the options <code>setConstructProofs,
   * setMostGeneralConstraints, makeExistential, makeUniversal</code>.
   */
  def pushEmptyFrame(resetFormulas : Boolean = false,
                     resetOptions : Boolean = false) : Unit =
    if (!resetFormulas && !resetOptions) {
      push
    } else {
      doDumpSMT {
        println("(push 1) ; pushEmptyFrame(resetFormulas = " + resetFormulas +
                ", resetOptions = " + resetOptions + ")")
      }
      doDumpScala {
        println
        println("scope(resetFormulas = " + resetFormulas +
                ", resetOptions = " + resetOptions + ") {")
      }

      pushHelp

      if (resetFormulas) {
        resetFormulasHelp
        // only keep asserted axioms
        formulaeInProver =
          formulaeInProver filter { case (_, n) => n == INTERNAL_AXIOM_PART_NR }
      }

      if (resetOptions) {
        resetOptionsHelp
      }
    }
  
  /**
   * Pop the top-most frame from the assertion stack.
   */
  def pop : Unit = {
    doDumpSMT {
      println("(pop 1)")
    }
    doDumpScala {
      println("} // pop scope")
      println
    }

    popHelp
  }

  private def popHelp : Unit = {
    //-BEGIN-ASSERTION-/////////////////////////////////////////////////////////
    Debug.assertPre(AC, getStatusHelp(false) != ProverStatus.Running)
    //-END-ASSERTION-///////////////////////////////////////////////////////////
    apiStack.popAPIFrame
    formulaeTodo           = false
    rawFormulaeTodo        = LazyConjunction.FALSE
    proofThreadStatus      = ProofThreadStatus.Init
    currentModel           = null
    lastPartialModel       = null
    currentConstraint      = null
    currentCertificate     = null
    currentSimpCertificate = null
    decoderDataCache.clear
  }
  
  //////////////////////////////////////////////////////////////////////////////

  private def flushTodo : Unit = {
    val (transTodo, axioms) = (formulaeTodo, functionEnc.axioms) match {
      case (IBoolLit(false), IBoolLit(true)) =>
        (Conjunction.FALSE, Conjunction.FALSE)
      case _ => toInternal(formulaeTodo)
    }
    formulaeTodo = false

    checkQuantifierOccurrences(transTodo)

    if (!transTodo.isFalse || !rawFormulaeTodo.isFalse) {
      implicit val o = currentOrder
      val completeFor =
        (rawFormulaeTodo | LazyConjunction(transTodo)).toConjunction

      rawFormulaeTodo = LazyConjunction.FALSE
      val reducedFor =
        ReduceWithConjunction(Conjunction.TRUE, currentOrder, reducerSettings)(
                              completeFor)
      addToProver(reducedFor, FormulaKind.Input)
    }

    if (!axioms.isFalse)
      addToProver(axioms, FormulaKind.FunctionAxiom)
  }

  private def checkQuantifierOccurrences(c : Formula) : Unit =
    if (!matchedTotalFunctions &&
//        (Conjunction.collectQuantifiers(c) contains Quantifier.EX)
        (IterativeClauseMatcher.matchedPredicatesRec(Conjunction.conj(c, order),
             Param.PREDICATE_MATCH_CONFIG(goalSettings)) exists {
           p => (functionEnc.predTranslation get p) match {
             case Some(f) =>
               // as a convention, all theory functions are considered
               // to be total
               !f.partial || TheoryRegistry.lookupSymbol(f).isDefined
             case None =>
               false
           }
         }))
      matchedTotalFunctions = true

  private def addToProver(formula : Conjunction,
                          kind : FormulaKind.Value) : Unit = {
    val (formula2, incomp) = Incompleteness.track {
      kind match {
        case FormulaKind.Input | FormulaKind.FunctionAxiom =>
          convertQuantifiers(Theory.preprocess(formula,
                                               theories,
                                               currentOrder))
        case FormulaKind.TheoryAxiom =>
          formula
      }
    }

    if (incomp)
      ignoredQuantifiers = true

    val partitionNum =
      kind match {
        case FormulaKind.Input => currentPartitionNum
        case _                 => INTERNAL_AXIOM_PART_NR
      }

    var relevantFormulas = false

    if (!formula2.isFalse)
      formulaeInProver.put(formula2, partitionNum) match {
        case None =>
          relevantFormulas = true
        case Some(oldNum) =>
          // the prover already knew about the formula
          formulaeInProver.put(formula2, oldNum)
      }

    if (!relevantFormulas)
      return

    proofThreadStatus match {
      case ProofThreadStatus.Init =>
        // nothing
      case ProofThreadStatus.AtPartialModel | ProofThreadStatus.AtFullModel =>
        if (kind == FormulaKind.Input && (currentOrder eq currentProver.order)){
          // then we should be able to add this formula to the running prover
          proverCmd put AddFormulaCommand(formula2)
        } else {
          restartProofThread
        }
    }
      
    if (!needExhaustiveProver &&
        !(IterativeClauseMatcher.isMatchableRec(formula2,
            Param.PREDICATE_MATCH_CONFIG(goalSettings)) &&
          Seqs.disjoint(formula2.constants, existentialConstants))) {
      currentProver = null
      needExhaustiveProver = true
    }

    if (currentProver != null)
      currentProver = currentProver.conclude(formula2, currentOrder)
  }
  
  private def resetModel = {
    currentModel           = null
    lastPartialModel       = null
    currentConstraint      = null
    currentCertificate     = null
    currentSimpCertificate = null
    lastStatus             = ProverStatus.Unknown
    decoderDataCache.clear
  }
  
  private def addFormula(f : IFormula) : Unit = {
    doDumpSMT {
      f match {
        case INot(g) => {
          print("(assert ")
          SMTLineariser(g)
          println(")")
        }
        case f => {
          print("(assert (not ")
          SMTLineariser(f)
          println("))")
        }
      }
    }
    addFormulaHelp(f)
  }

  private def addFormulaHelp(f : IFormula) : Unit = {
    resetModel
    theoryCollector(f)
    formulaeTodo = formulaeTodo | f
    addTheoryAxioms
  }

  private def addFormula(f : LazyConjunction) : Unit = {
    doDumpSMT {
      println("; adding internal formula: " + f)
    }
    resetModel

    // check whether further theories have to be loaded for the asserted
    // raw formulae
    // TODO: this should be done in a more intelligent way, to try and
    // make the TermOrders match up in more cases
    theoryCollector(f.order)

    addFormulaHelp(f)
    addTheoryAxioms
  }

  private def addFormulaHelp(f : LazyConjunction) : Unit = {
    implicit val o = currentOrder
    rawFormulaeTodo = rawFormulaeTodo | f
  }

  /**
   * In some cases, convert universal quantifiers to existential ones.
   * At the moment, this is in particular necessary when constructing
   * proof for interpolation.
   */
  private def convertQuantifiers(c : Conjunction) : Conjunction =
    if (constructProofs) {
      val withoutQuans =
        IterativeClauseMatcher.convertQuantifiers(
          c, Param.PREDICATE_MATCH_CONFIG(goalSettings))
      if (!ignoredQuantifiers && !(withoutQuans eq c)) {
        warn("ignoring some quantifiers due to interpolation")
        ignoredQuantifiers = true
      }
      withoutQuans
    } else {
      c
    }

  private def toSignature(order : TermOrder) =
    Signature(Set(),
              existentialConstants,
              order.orderedConstants -- existentialConstants,
              predicateMatchConfig,
              order,
              theoryCollector.theories)

  private def toInternalNoAxioms(f : IFormula,
                                 order : TermOrder) : Conjunction = {
    val sig = toSignature(order)
    val (fors, _, newSig) =
      Preprocessing(INamedPart(FormulaPart, f), List(), sig, preprocSettings,
                    functionEnc)
    functionEnc.clearAxioms

    //-BEGIN-ASSERTION-/////////////////////////////////////////////////////////
    Debug.assertInt(AC, order == newSig.order &&
                        !(fors exists { case INamedPart(FormulaPart, _) => false
                                        case _ => true }),
                    "Unexpected new symbols or axioms. This might be due " +
                    "to theories not yet loaded in SimpleAPI, consider " +
                    "adding them explicitly using addTheory(...)")
    //-END-ASSERTION-///////////////////////////////////////////////////////////

    val formula = 
      Conjunction.conj(InputAbsy2Internal(
        IExpression.or(for (INamedPart(FormulaPart, f) <- fors.iterator)
                       yield f), order), order)
    formula
  }

  private def toInternal(f : IFormula) : (Conjunction, Conjunction) = {
    val sig = toSignature(currentOrder)
    val (fors, _, newSig) =
      Preprocessing(INamedPart(FormulaPart, f), List(), sig,
                    preprocSettings, functionEnc)
    functionEnc.clearAxioms

    //-BEGIN-ASSERTION-/////////////////////////////////////////////////////////
    Debug.assertInt(AC, currentOrder == newSig.order)
    //-END-ASSERTION-///////////////////////////////////////////////////////////

    val formula = 
      Conjunction.conj(InputAbsy2Internal(
        IExpression.or(for (INamedPart(FormulaPart, f) <- fors.iterator)
                       yield f), currentOrder), currentOrder)
    val axioms = 
      Conjunction.conj(InputAbsy2Internal(
        IExpression.or(for (INamedPart(n, f) <- fors.iterator;
                            if PartName.predefNamesSet contains n)
                       yield f), currentOrder), currentOrder)
    (formula, axioms)
  }
  
  private def checkNewTheories : Seq[Conjunction] =
    if (theoryCollector.newTheories.isEmpty) {
      List()
    } else {
      // add type theory if any of the added theories uses sorted symbols
      if (!(theories contains TypeTheory) &&
          (theoryCollector.newTheories exists {
             t => t.predicates exists (_.isInstanceOf[SortedPredicate])
           })) {
        addTypeTheory
        return checkNewTheories
      }

      val theoryAxioms =
        for (t <- theoryCollector.newTheories) yield {
          currentOrder = t extend currentOrder
          //-BEGIN-ASSERTION-///////////////////////////////////////////////////
          Debug.assertInt(AC, (currentOrder isSortingOf t.axioms) &&
                              (currentOrder isSortingOf t.totalityAxioms))
          //-END-ASSERTION-/////////////////////////////////////////////////////
  
          functionEnc addTheory t
  
          functionalPreds      = functionalPreds ++ t.functionalPredicates
          predicateMatchConfig = predicateMatchConfig ++ t.predicateMatchConfig
  
          for (plugin <- t.plugin)
            theoryPlugin = PluginSequence(theoryPlugin.toSeq ++ List(plugin))
  
          Conjunction.negate(t.axioms, currentOrder)
        }

      theoryCollector.reset
      proverRecreationNecessary

      theoryAxioms
    }

  private val randomDataSource = randomSeed match {
    case None => NonRandomDataSource
    case Some(s) => new SeededRandomDataSource(s)
  }

  private def goalSettings = {
    var gs = GoalSettings.DEFAULT
//    gs = Param.CONSTRAINT_SIMPLIFIER.set(gs, determineSimplifier(settings))
//    gs = Param.SYMBOL_WEIGHTS.set(gs, SymbolWeights.normSymbolFrequencies(formulas, 1000))

    gs = Param.SYMBOL_WEIGHTS.set(gs, new SymbolWeights {
      def apply(c : IExpression.ConstantTerm) : Int = 0
      def apply(p : IExpression.Predicate) : Int = 0
      def abbrevWeight(p : IExpression.Predicate) : Option[Int] =
        (abbrevPredicates get p) match {
          case Some((w, _)) => Some(abbrevPredicates.size - w - 1)
          case None => None
        }
    })

    gs = Param.ABBREV_LABELS.set(gs, abbrevPredicates mapValues (_._2))

    gs = Param.PROOF_CONSTRUCTION.set(gs, constructProofs)

    // currently done for all predicates encoding functions; should this be
    // restricted? -> definitely theory functions should not be included here!
//    gs = Param.GARBAGE_COLLECTED_FUNCTIONS.set(gs, functionalPreds)

    gs = Param.FUNCTIONAL_PREDICATES.set(gs, functionalPreds)
    gs = Param.PREDICATE_MATCH_CONFIG.set(gs, predicateMatchConfig)
    gs = Param.SINGLE_INSTANTIATION_PREDICATES.set(gs,
           (for (t <- theories.iterator;
                 p <- t.singleInstantiationPredicates.iterator) yield p).toSet)
    gs = Param.THEORY_PLUGIN.set(gs, theoryPlugin)
    gs = Param.RANDOM_DATA_SOURCE.set(gs, randomDataSource)
    gs = Param.REDUCER_SETTINGS.set(gs, reducerSettings)
    gs = Param.LOG_LEVEL.set(gs, logging)
    gs
  }

  private def reducerSettings = {
    var rs = ReducerSettings.DEFAULT
    rs = Param.FUNCTIONAL_PREDICATES.set(rs, functionalPreds)
    rs = Param.REDUCER_PLUGIN.set(
         rs, SeqReducerPluginFactory(for (t <- theories) yield t.reducerPlugin))
    rs
  }

  // TODO: correct setting even if Theories are used?
  private def preprocSettings = basicPreprocSettings
/*
    Param.TRIGGER_GENERATOR_CONSIDERED_FUNCTIONS.set(
            basicPreprocSettings,
            (for (f <- functionEnc.relations.keysIterator;
                  if ((TheoryRegistry lookupSymbol f) match {
                        case Some(t) => t.triggerRelevantFunctions contains f
                        case None => true
                      }))
             yield f).toSet)
*/

  private def exhaustiveProverGoalSettings = {
    var gs = goalSettings
    val gcedFunctions =
      (for (p <- functionalPreds.iterator;
            if (TheoryRegistry lookupSymbol p).isEmpty)
       yield p).toSet
    gs = Param.GARBAGE_COLLECTED_FUNCTIONS.set(gs, gcedFunctions)
    gs
  }

  private var currentModel           : Conjunction = _
  private var lastPartialModel       : PartialModel = null
  private var currentConstraint      : Conjunction = _
  private var currentCertificate     : Certificate = _
  private var currentSimpCertificate : Certificate = _
  private var formulaeTodo           : IFormula = false
  private var rawFormulaeTodo        : LazyConjunction = LazyConjunction.FALSE

  private def proverRecreationNecessary = {
    currentProver = null
    resetModel
    restartProofThread
  }

  private def initProver =
    if (!needExhaustiveProver && currentProver == null)
      currentProver = (ModelSearchProver emptyIncProver goalSettings)
                          .conclude(formulaeInProver.unzip._1, currentOrder)
  
  private def restartProofThread =
    (proofThreadStatus = ProofThreadStatus.Init)
  
  //////////////////////////////////////////////////////////////////////////////
  //
  // Prover thread, for the hard work
  
  private val proverRes = new SyncVar[ProverResult]
  private val proverCmd = new SyncVar[ProverCommand]
  
  private var proofThreadStatus : ProofThreadStatus.Value = _

  private val proofThreadRunnable =
    new ProofThreadRunnable(proverCmd, proverRes, enableAssert, logging)
  private val proofThread =
    new Thread(proofThreadRunnable)

  // the prover thread is not supposed to keep the whole system running
  proofThread setDaemon true
  proofThread.start

  //////////////////////////////////////////////////////////////////////////////

  reset

}<|MERGE_RESOLUTION|>--- conflicted
+++ resolved
@@ -318,11 +318,7 @@
                          tightFunctionScopes : Boolean,
                          genTotalityAxioms   : Boolean,
                          randomSeed          : Option[Int],
-<<<<<<< HEAD
                          logging             : Set[Param.LOG_FLAG]) {
-=======
-                         logging             : Set[Param.LOG_FLAG] = Set()) {
->>>>>>> 55b0daee
 
   import SimpleAPI._
   import ProofThreadRunnable._
