/**
 * This file is part of Princess, a theorem prover for Presburger
 * arithmetic with uninterpreted predicates.
 * <http://www.philipp.ruemmer.org/princess.shtml>
 *
 * Copyright (C) 2012-2023 Philipp Ruemmer <ph_r@gmx.net>
 *               2023      Amanda Stjerna <amanda.stjerna@it.uu.se>
 *
 * Redistribution and use in source and binary forms, with or without
 * modification, are permitted provided that the following conditions are met:
 * 
 * * Redistributions of source code must retain the above copyright notice, this
 *   list of conditions and the following disclaimer.
 * 
 * * Redistributions in binary form must reproduce the above copyright notice,
 *   this list of conditions and the following disclaimer in the documentation
 *   and/or other materials provided with the distribution.
 * 
 * * Neither the name of the authors nor the names of their
 *   contributors may be used to endorse or promote products derived from
 *   this software without specific prior written permission.
 * 
 * THIS SOFTWARE IS PROVIDED BY THE COPYRIGHT HOLDERS AND CONTRIBUTORS "AS IS"
 * AND ANY EXPRESS OR IMPLIED WARRANTIES, INCLUDING, BUT NOT LIMITED TO, THE
 * IMPLIED WARRANTIES OF MERCHANTABILITY AND FITNESS FOR A PARTICULAR PURPOSE ARE
 * DISCLAIMED. IN NO EVENT SHALL THE COPYRIGHT HOLDER OR CONTRIBUTORS BE LIABLE
 * FOR ANY DIRECT, INDIRECT, INCIDENTAL, SPECIAL, EXEMPLARY, OR CONSEQUENTIAL
 * DAMAGES (INCLUDING, BUT NOT LIMITED TO, PROCUREMENT OF SUBSTITUTE GOODS OR
 * SERVICES; LOSS OF USE, DATA, OR PROFITS; OR BUSINESS INTERRUPTION) HOWEVER
 * CAUSED AND ON ANY THEORY OF LIABILITY, WHETHER IN CONTRACT, STRICT LIABILITY,
 * OR TORT (INCLUDING NEGLIGENCE OR OTHERWISE) ARISING IN ANY WAY OUT OF THE USE
 * OF THIS SOFTWARE, EVEN IF ADVISED OF THE POSSIBILITY OF SUCH DAMAGE.
 */

package ap.api

import ap._
import ap.basetypes.{IdealInt, Tree}
import ap.interpolants.{InterpolationContext, Interpolator, ProofSimplifier}
import ap.parameters._
import ap.parser.IExpression.Sort
import ap.parser._
<<<<<<< HEAD
import ap.parameters.{PreprocessingSettings, GoalSettings, ParserSettings,
                      ReducerSettings, Param, GlobalSettings}
import ap.terfor.{TermOrder, Formula}
import ap.terfor.TerForConvenience
import ap.proof.{ModelSearchProver, ExhaustiveProver}
import ap.proof.goal.{SymbolWeights, FormulaTask}
import ap.proof.certificates.{Certificate, LemmaBase, CertFormula}
=======
import ap.proof.certificates.{CertFormula, Certificate}
import ap.proof.goal.SymbolWeights
import ap.proof.theoryPlugins.{Plugin, PluginSequence}
>>>>>>> adc37262
import ap.proof.tree.{NonRandomDataSource, SeededRandomDataSource}
import ap.proof.{ExhaustiveProver, ModelSearchProver}
import ap.terfor.conjunctions._
import ap.terfor.equations.ReduceWithEqs
import ap.terfor.preds.{Atom, ReduceWithPredLits}
import ap.terfor.substitutions.ConstantSubst
import ap.terfor.{Formula, TerForConvenience, TermOrder}
import ap.theories._
import ap.types._
import ap.util.{Debug, Seqs, Timeout}

import java.io.File
import java.util.concurrent.{LinkedBlockingQueue, TimeUnit}
import scala.collection.mutable.{ArrayBuffer, LinkedHashMap,
                                 HashMap => MHashMap, HashSet => MHashSet}

object SimpleAPI {
  
  private val AC = Debug.AC_SIMPLE_API

  val version = CmdlMain.version

  private val SMTDumpBasename = "smt-queries-"
  private val ScalaDumpBasename = "princess-queries-"

  private def warn(msg : String) : Unit = {
    //-BEGIN-ASSERTION-/////////////////////////////////////////////////////////
    Debug.assertInt(AC, {
      Console.err.println("Warning: " + msg)
      true
    })
    //-END-ASSERTION-///////////////////////////////////////////////////////////
  }

  /**
   * Create a new prover. Note that the prover has to be shut down explicitly
   * by calling the method <code>SimpleAPI.shutDown</code> after use.
   */
  def apply(enableAssert        : Boolean             = false,
            sanitiseNames       : Boolean             = true,
            dumpSMT             : Boolean             = false,
            smtDumpBasename     : String              = SMTDumpBasename,
            dumpScala           : Boolean             = false,
            scalaDumpBasename   : String              = ScalaDumpBasename,
            dumpDirectory       : File                = null,
            tightFunctionScopes : Boolean             = true,
            genTotalityAxioms   : Boolean             = false,
            randomSeed          : Option[Int]         = Some(1234567),
            otherSettings       : GlobalSettings      = GlobalSettings.DEFAULT)
                                : SimpleAPI =
    new SimpleAPI (enableAssert,
                   sanitiseNames,
                   if (dumpSMT) Some(smtDumpBasename) else None,
                   if (dumpScala) Some(scalaDumpBasename) else None,
                   dumpDirectory,
                   tightFunctionScopes,
                   genTotalityAxioms,
                   randomSeed,
                   otherSettings)

  def spawn : SimpleAPI = apply()

  def spawnNoSanitise : SimpleAPI = apply(sanitiseNames = false)

  def spawnWithAssertions : SimpleAPI = apply(enableAssert = true)

  def spawnWithAssertionsNoSanitise : SimpleAPI =
    apply(sanitiseNames = false, enableAssert = true)

  def spawnWithLog : SimpleAPI = apply(dumpSMT = true)

  def spawnWithLog(basename : String) : SimpleAPI =
    apply(dumpSMT = true, smtDumpBasename = basename)

  def spawnWithLog(basename : String,
                   directory : File) : SimpleAPI =
    apply(dumpSMT = true,
          smtDumpBasename = basename,
          dumpDirectory = directory)

  def spawnWithLogNoSanitise(basename : String,
                             directory : File) : SimpleAPI =
    apply(dumpSMT = true, smtDumpBasename = basename,
          dumpDirectory = directory, sanitiseNames = false)

  def spawnWithAssertionsLogNoSanitise(basename : String,
                                       directory : File) : SimpleAPI =
    apply(dumpSMT = true, smtDumpBasename = basename,
          dumpDirectory = directory, sanitiseNames = false,
          enableAssert = true)

  def spawnWithScalaLog : SimpleAPI = apply(dumpScala = true)

  def spawnWithScalaLogNoSanitise(basename : String) : SimpleAPI =
    apply(dumpScala = true, scalaDumpBasename = basename,
          sanitiseNames = false)
  
  /**
   * Run the given function with a fresh prover, and shut down the prover
   * afterwards.
   */
  def withProver[A](f : SimpleAPI => A) : A = {
    val p = apply()
    try {
      f(p)
    } finally {
      p.shutDown
    }
  }
  
  /**
   * Run the given function with a fresh prover, and shut down the prover
   * afterwards.
   */
  def withProver[A](enableAssert        : Boolean             = false,
                    sanitiseNames       : Boolean             = true,
                    dumpSMT             : Boolean             = false,
                    smtDumpBasename     : String              = SMTDumpBasename,
                    dumpScala           : Boolean             = false,
                    scalaDumpBasename   : String              = ScalaDumpBasename,
                    dumpDirectory       : File                = null,
                    tightFunctionScopes : Boolean             = true,
                    genTotalityAxioms   : Boolean             = false,
                    randomSeed          : Option[Int]         = Some(1234567),
                    otherSettings       : GlobalSettings      = GlobalSettings.DEFAULT)
                   (f : SimpleAPI => A) : A = {
    val p = apply(enableAssert, sanitiseNames,
                  dumpSMT, smtDumpBasename,
                  dumpScala, scalaDumpBasename, dumpDirectory,
                  tightFunctionScopes, genTotalityAxioms,
                  randomSeed, otherSettings)
    try {
      f(p)
    } finally {
      p.shutDown
    }
  }
  
  /**
   * Pretty-print a formula or term.
   */
  def pp(f : IExpression) : String =
    DialogUtil asString { PrincessLineariser printExpression f }
  
  /**
   * Pretty-print a formula or term in SMT-LIB format.
   */
  def smtPP(f : IExpression) : String = SMTLineariser asString f
  
  //////////////////////////////////////////////////////////////////////////////
  
  object ProverStatus extends Enumeration {
    /**
     * Status reported if only assertions are used.
     */
    val Sat, Unsat = Value
    /**
     * Status reported if assertions and conclusions are used.
     */
    val Invalid, Valid = Value
    /**
     * Proof search found a dead end: a situation where no
     * further rules are applicable, but it is not possible
     * to say anything definite about satisfiability of the
     * problem (e.g., because of quantifiers).
     */
    val Inconclusive = Value
    /**
     * Status of the given problem is unknown; this is usually
     * because satisfiability/validity has not been checked yet,
     * or because a timeout occurred.
     */
    val Unknown = Value
    val Running, Error, OutOfMemory = Value
  }

  class SimpleAPIException(msg : String) extends Exception(msg)

  class SimpleAPIForwardedException(cause : Throwable)
        extends SimpleAPIException("Internal exception: " + cause) {
    initCause(cause)
  }

  object TimeoutException
         extends SimpleAPIException("Timeout during ap.SimpleAPI call")
  object NoModelException
         extends SimpleAPIException("No full model is available")

  //////////////////////////////////////////////////////////////////////////////

  object FunctionalityMode extends Enumeration {
    /**
     * Full reasoning about functionality of a function.
     * An explicit axiom of the form <code>f(x, y) & f(x, z) -> y = z</code>
     * is introduced.
     */
    val Full = Value
    /**
     * Congruence reasoning for function applications with
     * identical arguments, but no unification in case function arguments
     * do not exactly match up.
     */
    val NoUnification = Value
    /**
     * No functionality reasoning for a function; the function
     * behaves like an arbitrary relation.
     */
    val None = Value
  }

  //////////////////////////////////////////////////////////////////////////////

  private object ProofThreadStatus extends Enumeration {
    val
      ToBeRestarted,      // initial status
      Initialized,        // proof thread has already been running,
                          //   but not to termination
      AtPartialModel,     // proof thread has stopped at a partial model
      AtFullModel = Value // proof thread has stopped at a full model
  }

  private val badStringChar = """[^a-zA-Z_\d']""".r
  
  private def sanitiseHelp(s : String) : String =
    badStringChar.replaceAllIn(s, (m : scala.util.matching.Regex.Match) =>
                                       ('a' + (m.toString()(0) % 26)).toChar.toString)

  private val FormulaPart = new PartName ("formula")

  //////////////////////////////////////////////////////////////////////////////

  private object AbbrevVariableVisitor
          extends ContextAwareVisitor[Set[IFunction], IExpression] {
    def apply(t : ITerm, funs : Set[IFunction]) : ITerm =
      this.visit(t, Context(funs)).asInstanceOf[ITerm]
    def apply(t : IFormula, funs : Set[IFunction]) : IFormula =
      this.visit(t, Context(funs)).asInstanceOf[IFormula]
    def postVisit(t : IExpression, ctxt : Context[Set[IFunction]],
                  subres : Seq[IExpression]) = t match {
      case IFunApp(f, _) if (ctxt.a contains f) =>
        IFunApp(f, List(IVariable(ctxt.binders.size)))
      case t =>
        t update subres
    }
  }

  //////////////////////////////////////////////////////////////////////////////

  protected[api] val COMMON_PART_NR         = -1
  private        val INTERNAL_AXIOM_PART_NR = -10

  //////////////////////////////////////////////////////////////////////////////

  private object FormulaKind extends Enumeration {
    val Input, FunctionAxiom, TheoryAxiom = Value
  }
  
}

/**
 * API that simplifies the use of the prover; this tries to collect various
 * functionality in one place, and provides an imperative API similar to the
 * SMT-LIB command language.
 */
class SimpleAPI private (enableAssert        : Boolean,
                         sanitiseNames       : Boolean,
                         dumpSMT             : Option[String],
                         dumpScala           : Option[String],
                         dumpDirectory       : File,
                         tightFunctionScopes : Boolean,
                         genTotalityAxioms   : Boolean,
                         randomSeed          : Option[Int],
                         otherSettings       : GlobalSettings) {

  import ProofThreadRunnable._
  import SimpleAPI._

  private val apiStack = new APIStack

  import apiStack._

// Don't change assertion status of this thread,
// which would have unwanted side-effects
//    Debug enableAllAssertions enableAssert

  private def sanitise(s : String) : String =
    if (sanitiseNames) sanitiseHelp(s) else s

  private val getFunctionNames = new PartialFunction[IFunction, String] {
    def isDefinedAt(f : IFunction) =
      (TheoryRegistry lookupSymbol f).isDefined
    def apply(f : IFunction) = (TheoryRegistry lookupSymbol f) match {
      case Some(t : SimpleArray) => f match {
        case t.select => "select"
        case t.store => "store"
      }
      case Some(t : MulTheory) => f match {
        case t.mul => "mult"
      }
      case _ => f.name
    }
  }

  private val dumpSMTStream = dumpSMT match {
    case Some(basename) => {
      val dumpSMTFile =
        java.io.File.createTempFile(basename, ".smt2", dumpDirectory)
      new java.io.FileOutputStream(dumpSMTFile)
    }
    case None => null
  }
  
  private def doDumpSMT(comp : => Unit) =
    if (dumpSMT.isDefined) Console.withOut(dumpSMTStream) {
      comp
    }
  
  private val dumpScalaStream = dumpScala match {
    case Some(basename) => {
      val dumpScalaFile =
        java.io.File.createTempFile(basename, ".scala", dumpDirectory)
      new java.io.FileOutputStream(dumpScalaFile)
    }
    case None => null
  }
  
  private def doDumpScala(comp : => Unit) =
    if (dumpScala.isDefined) Console.withOut(dumpScalaStream) {
      comp
    }
  
  private var dumpScalaNum = 0

  private def getScalaNum = {
    val res = dumpScalaNum
    dumpScalaNum = dumpScalaNum + 1
    res
  }

  def shutDown : Unit = {
    shutDownHelp
    doDumpSMT {
      println("(exit)")
    }
    doDumpScala {
      closeAllScopes
      println("}} // withProver")
    }
  }

  private def shutDownHelp : Unit = {
    proofThreadRunnable.stopProofTask

    // make sure that no prover command is queued at the moment;
    // repeatedly calling <code>shutDown</code> would otherwise
    // hang
    proverCmd.clear()
    proverCmd put ShutdownCommand
  }

  doDumpScala {
    println("import ap._")
    println("import ap.parser._")
    println("import ap.basetypes.IdealInt")
    println
    println("SimpleAPI.withProver(tightFunctionScopes = " +
                                    tightFunctionScopes + ", " +
                                  "genTotalityAxioms = " +
                                    genTotalityAxioms + ") { p =>")
    println("import p._")
    println("import IExpression._")
    println("{")
    println
  }
  
  private val basicPreprocSettings = {
    val ps = otherSettings.toPreprocessingSettings
    Param.TRIGGER_GENERATION.set(
    Param.TIGHT_FUNCTION_SCOPES.set(ps, tightFunctionScopes),
                                 Param.TriggerGenerationOptions.All)
  }

  private def closeAllScopes = {
    for (_ <- 0 until apiStack.frameNum)
      println("} // pop scope")
    println
  }

  def reset = {
    doDumpSMT {
      println("(reset)")
      println("(set-logic ALL)")
    }
    doDumpScala {
      closeAllScopes
      println("reset")
      println("}")
      println("{")
    }
    
    //-BEGIN-ASSERTION-/////////////////////////////////////////////////////////
    Debug.assertPre(AC, getStatusHelp(false) != ProverStatus.Running)
    //-END-ASSERTION-///////////////////////////////////////////////////////////

    apiStack.clearStack
    apiStack.resetAPIConfig

    resetFormulasHelp
    resetOptionsHelp

    functionEnc =
      new FunctionEncoder(Param.TIGHT_FUNCTION_SCOPES(basicPreprocSettings),
                          genTotalityAxioms)
  }

  private def resetFormulasHelp = {
    apiStack.resetAPIFormulas
    lastPartialModel       = null
    currentModel           = null
    formulaeTodo           = false
    currentConstraint      = null
    currentCertificate     = null
    currentSimpCertificate = null
    proofThreadStatus      = ProofThreadStatus.ToBeRestarted
    decoderDataCache.clear
  }

  private def resetOptionsHelp = {
    apiStack.resetAPIOptions
  }

  private var currentDeadline : Option[Long] = None

  /**
   * Run a block of commands for at most <code>millis</code> milli-seconds.
   * After this, calls to <code>???</code>, <code>checkSat(true)</code>,
   * <code>nextModel(true)</code>, <code>getStatus(true)</code>,
   * <code>eval</code>, <code>evalPartial</code>, <code>partialModel</code>
   * will throw a <code>TimeoutException</code>.
   */
  def withTimeout[A](millis : Long)(comp : => A) = {
    val oldDeadline = currentDeadline
    currentDeadline = Some(System.currentTimeMillis + millis)
    try {
      comp
    } finally {
      currentDeadline = oldDeadline
    }
  }

  private def checkTimeout = currentDeadline match {
    case Some(deadline) =>
      if (System.currentTimeMillis > deadline)
        throw TimeoutException
    case None =>
      // nothing
  }

  //////////////////////////////////////////////////////////////////////////////
  //
  // Working with the vocabulary

  /**
   * Create a new uninterpreted sort of infinite cardinality.
   *
   * TODO: logging
   */
  def createInfUninterpretedSort(name : String) =
    Sort.createInfUninterpretedSort(name)
  
  /**
   * Create a new uninterpreted sort of finite or infinite cardinality.
   *
   * TODO: logging
   */
  def createUninterpretedSort(name : String) = {
    val res = Sort.createUninterpretedSort(name)
    addTheory(res.theory)
    res
  }

  /**
   * Create an algebraic data-type.
   *
   * TODO: logging
   */
  def createADT(sortNames : Seq[String],
                ctorSignatures : Seq[(String, ADT.CtorSignature)],
                measure : ADT.TermMeasure.Value =
                  ADT.TermMeasure.RelDepth) : ADT = {
    val res = new ADT(sortNames, ctorSignatures, measure)
    addTheory(res)
    res
  }

  /**
   * Create a new symbolic constant.
   */
  def createConstant(rawName : String) : ITerm =
    createConstant(rawName, Sort.Integer)

  /**
   * Create a new symbolic constant with given sort.
   */
  def createConstant(rawName : String, sort : Sort) : ITerm = {
    import IExpression._
    createConstantRaw(rawName, sort)
  }

  /**
   * Create a new symbolic constant with predefined name.
   */
  def createConstant : ITerm =
    createConstant("c" + currentOrder.orderedConstants.size)
  
  /**
   * Create a new symbolic constant with predefined name and given sort.
   */
  def createConstant(sort : Sort) : ITerm =
    createConstant("c" + currentOrder.orderedConstants.size, sort)
  
  /**
   * Create <code>num</code> new symbolic constants with predefined name.
   */
  def createConstants(num : Int) : IndexedSeq[ITerm] = {
    val start = currentOrder.orderedConstants.size
    createConstants("c", start until (start + num))
  }

  /**
   * Create <code>num</code> new symbolic constants with predefined name and
   * given sort.
   */
  def createConstants(num : Int, sort : Sort) : IndexedSeq[ITerm] = {
    val start = currentOrder.orderedConstants.size
    createConstants("c", start until (start + num), sort)
  }

  /**
   * Create a sequence of new symbolic constants, with name starting with the
   * given prefix.
   */
  def createConstants(prefix : String, nums : Range) : IndexedSeq[ITerm] =
    createConstants(prefix, nums, Sort.Integer)

  /**
   * Create a sequence of new symbolic constants, with name starting with the
   * given prefix and the given sort.
   */
  def createConstants(prefix : String, nums : Range,
                      sort : Sort) : IndexedSeq[ITerm] =
    for (c <- createConstantsRaw(prefix, nums, sort)) yield IConstant(c)

  /**
   * Create a new symbolic constant, without directly turning it into an
   * <code>ITerm</code>. This method is
   * only useful when working with formulae in the internal prover format.
   */
  def createConstantRaw(rawName : String) : IExpression.ConstantTerm =
    createConstantRaw(rawName, "createConstant", Sort.Integer)

  /**
   * Create a new symbolic constant, without directly turning it into an
   * <code>ITerm</code>. This method is
   * only useful when working with formulae in the internal prover format.
   */
  def createConstantRaw(rawName : String,
                        sort : Sort) : IExpression.ConstantTerm =
    createConstantRaw(rawName, "createConstant", sort)

  private def createConstantRaw(rawName : String,
                                scalaCmd : String,
                                sort : Sort) : IExpression.ConstantTerm = {
    restartProofThread
    resetModel

    val name = sanitise(rawName)
    val c = sort newConstant name
    currentOrder = currentOrder extend c

    addTypeTheoryIfNeeded(sort)
    dumpCreateConstant(c, rawName, scalaCmd, sort)
    
    c
  }

  private def dumpCreateConstant(c : IExpression.ConstantTerm,
                                 rawName : String,
                                 scalaCmd : String,
                                 sort : Sort) : Unit = {
    import IExpression._

    doDumpSMT {
      val (smtType, optConstr) = SMTLineariser sort2SMTType sort
      print("(declare-fun " + SMTLineariser.quoteIdentifier(c.name) + " () ")
      SMTLineariser printSMTType smtType
      println(")")
      
      for (constr <- optConstr) {
        print("(assert ")
        SMTLineariser(constr(i(c)))
        println(")")
      }
    }
    
    doDumpScala {
      print("val " + c.name + " = " + scalaCmd + "(\"" + rawName + "\"")
      if (sort != Sort.Integer) {
        print(", ")
        PrettyScalaLineariser printSort sort
      }
      println(")")
    }
  }

  /**
   * Create a sequence of new symbolic constants, without directly turning
   * them into an <code>ITerm</code>. This method is
   * only useful when working with formulae in the internal prover format.
   */
  def createConstantsRaw(prefix : String, nums : Range)
                        : IndexedSeq[IExpression.ConstantTerm] =
    createConstantsRaw(prefix, nums, "createConstant", Sort.Integer)

  /**
   * Create a sequence of new symbolic constants, without directly turning
   * them into an <code>ITerm</code>. This method is
   * only useful when working with formulae in the internal prover format.
   */
  def createConstantsRaw(prefix : String, nums : Range, sort : Sort)
                        : IndexedSeq[IExpression.ConstantTerm] =
    createConstantsRaw(prefix, nums, "createConstant", sort)

  private def createConstantsRaw(prefix : String,
                                 nums : Range,
                                 scalaCmd : String,
                                 sort : Sort)
                                : IndexedSeq[IExpression.ConstantTerm] = {
    val cs = (for (i <- nums)
              yield {
                val c = sort newConstant (prefix + i)
                dumpCreateConstant(c, c.name, scalaCmd, sort)
                c
              }).toIndexedSeq

    restartProofThread
    resetModel

    currentOrder = currentOrder extend cs
    addTypeTheoryIfNeeded(sort)

    cs
  }

  /**
   * Create a new symbolic constant that is implicitly existentially quantified.
   */
  def createExistentialConstant(rawName : String) : ITerm =
    createExistentialConstant(rawName, Sort.Integer)
  
  /**
   * Create a new symbolic constant with given sort that is implicitly
   * existentially quantified.
   */
  def createExistentialConstant(rawName : String, sort : Sort) : ITerm = {
    import IExpression._
    doDumpSMT {
      println("; (create-existential " + rawName + ")")
    }
    val c = createConstantRaw(rawName, "createExistentialConstant", sort)
    existentialConstants = existentialConstants + c
    c
  }
  
  /**
   * Create a new symbolic constant with predefined name that is implicitly
   * existentially quantified.
   */
  def createExistentialConstant : ITerm =
    createExistentialConstant(Sort.Integer)
  
  /**
   * Create a new symbolic constant with predefined name and given sort
   * that is implicitly existentially quantified.
   */
  def createExistentialConstant(sort : Sort) : ITerm =
    createExistentialConstant("X" + currentOrder.orderedConstants.size, sort)
  
  /**
   * Create <code>num</code> new symbolic constant with predefined name that is
   * implicitly existentially quantified.
   */
  def createExistentialConstants(num : Int) : IndexedSeq[ITerm] =
    createExistentialConstants(num, Sort.Integer)

  /**
   * Create <code>num</code> new symbolic constant with predefined name that is
   * implicitly existentially quantified.
   */
  def createExistentialConstants(num : Int, sort : Sort) : IndexedSeq[ITerm] = {
    doDumpSMT {
      println("; (create-existential ...)")
    }
    val start = currentOrder.orderedConstants.size
    val cs = createConstantsRaw("X", start until (start + num),
                                "createExistentialConstant",
                                sort)
    existentialConstants = existentialConstants ++ cs
    for (c <- cs) yield IConstant(c)
  }

  /**
   * Make a given constant implicitly existentially quantified.
   */
  def makeExistential(constant : ITerm) : Unit = {
    doDumpSMT {
      println("; (make-existential " + constant + ")")
    }
    doDumpScala {
      println("makeExistential(" + constant + ")")
    }
    constant match {
      case IConstant(c) => existentialConstants = existentialConstants + c
      case _            => assert(false)
    }
  }

  /**
   * Make given constants implicitly existentially quantified.
   */
  def makeExistential(constants : Iterable[ITerm]) : Unit =
    for (c <- constants) makeExistential(c)

  /**
   * Make given constants implicitly existentially quantified.
   */
  def makeExistential(constants : Iterator[ITerm]) : Unit =
    for (c <- constants) makeExistential(c)

  /**
   * Make given constants implicitly existentially quantified.
   */
  def makeExistentialRaw(constants : Iterable[IExpression.ConstantTerm])
                        : Unit = {
    doDumpSMT {
      println("; (make-existential-raw " + (constants mkString ", ") + ")")
    }
    doDumpScala {
      println("makeExistentialRaw(List(" + (constants mkString ", ") + "))")
    }
    existentialConstants = existentialConstants ++ constants
  }

  /**
   * Make given constants implicitly existentially quantified.
   */
  def makeExistentialRaw(constants : Iterator[IExpression.ConstantTerm])
                       : Unit = {
    doDumpSMT {
      println("; (make-existential-raw ...)")
    }
    doDumpScala {
      println("// makeExistentialRaw(...)")
    }
    existentialConstants = existentialConstants ++ constants
  }

  /**
   * Make a given constant implicitly universally quantified.
   */
  def makeUniversal(constant : ITerm) : Unit = {
    doDumpSMT {
      println("; (make-universal " + constant + ")")
    }
    doDumpScala {
      println("makeUniversal(" + constant + ")")
    }
    constant match {
      case IConstant(c) => existentialConstants = existentialConstants - c
      case _            => assert(false)
    }
  }

  /**
   * Make given constants implicitly universally quantified.
   */
  def makeUniversal(constants : Iterable[ITerm]) : Unit =
    for (c <- constants) makeUniversal(c)

  /**
   * Make given constants implicitly universally quantified.
   */
  def makeUniversal(constants : Iterator[ITerm]) : Unit =
    for (c <- constants) makeUniversal(c)

  /**
   * Make given constants implicitly universally quantified.
   */
  def makeUniversalRaw(constants : Iterable[IExpression.ConstantTerm])
                      : Unit = {
    doDumpSMT {
      println("; (make-universal-raw " + (constants mkString ", ") + ")")
    }
    doDumpScala {
      println("makeUniversalRaw(List(" + (constants mkString ", ") + "))")
    }
    existentialConstants = existentialConstants -- constants
  }

  /**
   * Make given constants implicitly universally quantified.
   */
  def makeUniversalRaw(constants : Iterator[IExpression.ConstantTerm])
                      : Unit = {
    doDumpSMT {
      println("; (make-universal-raw ...)")
    }
    doDumpScala {
      println("// makeUniversalRaw(...)")
    }
    existentialConstants = existentialConstants -- constants
  }

  //////////////////////////////////////////////////////////////////////////////

  // TODO: are sorts handle correctly in addConstant, addFunction, addRelation,
  // addAbbrev?

  /**
   * Add an externally defined constant to the environment of this prover.
   */
  def addConstant(t : ITerm) : Unit = t match {
    case IConstant(c) => addConstantRaw(c)
    case t => addConstantsRaw(SymbolCollector constants t)
  }

  /**
   * Add a sequence of externally defined constants to the environment
   * of this prover.
   */
  def addConstants(ts : Iterable[ITerm]) : Unit =
    addConstantsRaw(for (t <- ts;
                         c <- t match {
                           case IConstant(c) => List(c)
                           case t => SymbolCollector constants t
                         }) yield c)

  /**
   * Add an externally defined constant to the environment of this prover.
   */
  def addConstantRaw(c : IExpression.ConstantTerm) : Unit = {
    doDumpScala {
      println("// addConstantRaw(" + c.name + ")")
    }
    val sort = SortedConstantTerm sortOf c
    dumpCreateConstant(c, c.name, "createConstant", sort)
    addTypeTheoryIfNeeded(sort)

    restartProofThread
    resetModel

    currentOrder = currentOrder extend c
  }

  /**
   * Add a sequence of externally defined constant to the environment of
   * this prover.
   */
  def addConstantsRaw(cs : Iterable[IExpression.ConstantTerm]) : Unit = {
    for (c <- cs) {
      doDumpScala {
        println("// addConstantRaw(" + c.name + ")")
      }
      val sort = SortedConstantTerm sortOf c
      dumpCreateConstant(c, c.name, "createConstant", sort)
      addTypeTheoryIfNeeded(sort)
    }

    restartProofThread
    resetModel

    currentOrder = currentOrder extend cs.toSeq
  }

  /**
   * Create a new Boolean variable (nullary predicate).
   */
  def createBooleanVariable(rawName : String) : IFormula = {
    val name = sanitise(rawName)

    doDumpSMT {
      println("(declare-fun " + SMTLineariser.quoteIdentifier(name) +
              " () Bool)")
    }
    doDumpScala {
      println("val " + name + " = " +
              "createBooleanVariable(\"" + rawName + "\")")
    }

    import IExpression._
    
    val p = new Predicate(name, 0)
    addRelationHelp(p)
    p()
  }

  /**
   * Add an externally defined relation to the environment
   * of this prover.
   */
  def addRelation(p : IExpression.Predicate) : Unit = {
    doDumpSMT {
      p match {
        case p : MonoSortedPredicate =>
          dumpSMTFunDecl(p.name, p.argSorts, SMTParser2InputAbsy.SMTBool)
        case _ =>
          dumpSMTFunDecl(p.name,
                         for (_ <- 0 until p.arity) yield Sort.Integer,
                         SMTParser2InputAbsy.SMTBool)
      }
    }
    doDumpScala {
      p match {
        case p : MonoSortedPredicate =>
          println(
            "val " + p.name +
            " = createRelation(\"" + p.name + "\", List(" +
            (p.argSorts map
               (PrettyScalaLineariser sort2String _)).mkString(", ") +
            "))")
        case _ =>
          println("val " + p.name + " = " +
                  "createRelation(\"" + p.name + "\", " + p.arity + ")")
      }
    }
    addRelationHelp(p)
  }

  private def addRelationHelp(p : IExpression.Predicate) : Unit = {
    restartProofThread
    resetModel
    currentOrder = currentOrder extendPred p
  }

  /**
   * Add a sequence of externally defined relations to the environment
   * of this prover.
   */
  def addRelations(ps : Iterable[IExpression.Predicate]) : Unit = {
    doDumpSMT {
      for (p <- ps)
        println("(declare-fun " + SMTLineariser.quoteIdentifier(p.name) + " (" +
            (for (_ <- 0 until p.arity) yield "Int").mkString(" ") + ") Bool)")
    }
    doDumpScala {
      for (p <- ps)
        println("val " + p.name + " = " +
                "createRelation(\"" + p.name + "\", " + p.arity + ")")
    }
    addRelationsHelp(ps)
  }

  private def addRelationsHelp(ps : Iterable[IExpression.Predicate]) : Unit = {
    currentOrder = currentOrder extendPred ps.toSeq
    restartProofThread
  }

  /**
   * Create a new Boolean variable (nullary predicate) with predefined name.
   */
  def createBooleanVariable : IFormula =
    createBooleanVariable("p" + currentOrder.orderedPredicates.size)

  /**
   * Create <code>num</code> new Boolean variable (nullary predicate) with
   * predefined name.
   */
  def createBooleanVariables(num : Int) : IndexedSeq[IFormula] = {
    import IExpression._
    val startInd = currentOrder.orderedPredicates.size
    val ps = (for (i <- 0 until num)
              yield {
                doDumpSMT {
                  println("(declare-fun " + ("p" + (startInd + i)) + " () Bool)")
                }
                doDumpScala {
                  println("val " + ("p" + (startInd + i)) +
                          " = " + "createBooleanVariable(\"" +
                          ("p" + (startInd + i)) + "\")")
                }
                new Predicate ("p" + (startInd + i), 0)
              }).toIndexedSeq
    addRelationsHelp(ps)
    for (p <- ps) yield p()
  }

  /**
   * Add an externally defined boolean variable to the environment
   * of this prover.
   */
  def addBooleanVariable(f : IFormula) : Unit = f match {
    case IAtom(p, _) => {
      doDumpSMT {
        println("(declare-fun " + SMTLineariser.quoteIdentifier(p.name) +
                " () Bool)")
      }
      doDumpScala {
        println("val " + p.name + " = " +
                "createBooleanVariable(\"" + p.name + "\") " +
                "// addBooleanVariable(" + p.name + ")")
      }

      addRelationHelp(p)
    }

    case f =>
      addRelations(SymbolCollector nullaryPredicates f)
  }

  /**
   * Add a sequence of externally defined boolean variables to the environment
   * of this prover.
   */
  def addBooleanVariables(fs : Iterable[IFormula]) : Unit =
    addRelations(for (f <- fs;
                      p <- f match {
                        case IAtom(p, _) => List(p)
                        case f => SymbolCollector nullaryPredicates f
                      }) yield p)

  //////////////////////////////////////////////////////////////////////////////

  /**
   * Create a new uninterpreted function with fixed arity.
   */
  def createFunction(rawName : String, arity : Int) : IFunction =
    createFunction(rawName, arity, FunctionalityMode.Full)

  /**
   * Create a new uninterpreted function with fixed arity,
   * and chose to which degree functionality axioms should be
   * generated.
   */
  def createFunction(rawName : String, arity : Int,
                     functionalityMode : FunctionalityMode.Value)
                    : IFunction =
    createFunction(rawName,
                   for (_ <- 0 until arity) yield Sort.Integer,
                   Sort.Integer,
                   false,
                   functionalityMode)

  /**
   * Create a new uninterpreted function with given sorts,
   * and chose whether the function is partial, and to which degree
   * functionality axioms should be generated.
   */
  def createFunction(rawName : String,
                     argSorts : Seq[Sort],
                     resSort : Sort,
                     partial : Boolean = false,
                     functionalityMode : FunctionalityMode.Value =
                       FunctionalityMode.Full)
                    : IFunction = {
    val f = createFunctionHelp(rawName, argSorts, resSort,
                               partial, functionalityMode)
    createFunctionScalaDump(f, rawName, argSorts, resSort, functionalityMode)
    createFunctionSMTDump(f, argSorts, resSort)
    f
  }

  private def printPartiality(partial : Boolean) =
    if (partial) ", partial = true" else ""

  private def printFunctionalityMode(m : FunctionalityMode.Value) =
    m match {
      case FunctionalityMode.Full => ""
      case m => ", functionalityMode = FunctionalityMode." + m
    }

  private def createFunctionHelp(rawName : String, arity : Int,
                                 functionalityMode : FunctionalityMode.Value)
                                : IFunction = {
    val name = sanitise(rawName)
    val f = new IFunction(name, arity, false,
                          functionalityMode != FunctionalityMode.Full)
    addFunctionHelp(f, functionalityMode)
    f
  }

  private def createFunctionHelp(rawName : String,
                                 argSorts : Seq[Sort], resSort : Sort,
                                 partial : Boolean,
                                 functionalityMode : FunctionalityMode.Value)
                                : IFunction = {
    val name = sanitise(rawName)
    val f = MonoSortedIFunction(name, argSorts, resSort, partial,
                                functionalityMode != FunctionalityMode.Full)
    addTypeTheoryIfNeeded(f)
    
    addFunctionHelp(f, functionalityMode)
    f
  }

  private def createFunctionScalaDump(f : IFunction,
                                      rawName : String,
                                      argSorts : Seq[Sort],
                                      resSort : Sort,
                                      functionalityMode
                                      : FunctionalityMode.Value) = doDumpScala {
      println(
        "val " + f.name +
        " = createFunction(\"" + rawName + "\", List(" +
        (argSorts map (PrettyScalaLineariser sort2String _)).mkString(", ") +
        "), " + (PrettyScalaLineariser sort2String resSort) +
        printPartiality(f.partial) +
        printFunctionalityMode(functionalityMode) + ")")
  }

  private def createFunctionSMTDump(f : IFunction,
                                    argSorts : Seq[Sort],
                                    resSort : Sort) = doDumpSMT {
    val (smtType, optConstr) = SMTLineariser sort2SMTType resSort
    dumpSMTFunDecl(f.name, argSorts, smtType)
    
    for (constr <- optConstr) {
      import IExpression._
      
      val args = for ((s, n) <- argSorts.zipWithIndex)
                 yield (s newConstant ("x!" + n))
      print("(assert (forall (")
      print((for ((s, n) <- argSorts.iterator.zipWithIndex)
             yield ("(x!" + n + " " +
                    SMTLineariser.sort2SMTString(s) + ")")) mkString " ")
      print(") ")
      SMTLineariser(constr(IFunApp(f, args)))
      println("))")
    }
  }

  private def dumpSMTFunDecl(name : String,
                             argSorts : Seq[Sort],
                             resType : SMTParser2InputAbsy.SMTType) = {
    print("(declare-fun " + SMTLineariser.quoteIdentifier(name) + " (" +
        (for (s <- argSorts)
         yield SMTLineariser.sort2SMTString(s)).mkString(" ") + ") ")
    SMTLineariser printSMTType resType
    println(")")
  }

  //////////////////////////////////////////////////////////////////////////////

  /**
   * Add an externally defined function to the environment of this prover.
   */
  def addFunction(f : IFunction) : Unit =
    addFunction(f, FunctionalityMode.Full)

  /**
   * Add an externally defined function to the environment of this prover.
   */
  def addFunction(f : IFunction,
                  functionalityMode : FunctionalityMode.Value) : Unit = {
    doDumpScala {
      println("// addFunction(" + f.name +
              printFunctionalityMode(functionalityMode) + ")")
      f match {
        case f : MonoSortedIFunction =>
          createFunctionScalaDump(f, f.name, f.argSorts, f.resSort,
                                  functionalityMode)
        case _ =>
          createFunctionScalaDump(f, f.name,
                                  for (_ <- 0 until f.arity) yield Sort.Integer,
                                  Sort.Integer,
                                  functionalityMode)
      }
    }
    doDumpSMT {
      f match {
        case f : MonoSortedIFunction =>
          createFunctionSMTDump(f, f.argSorts, f.resSort)
        case _ =>
          createFunctionSMTDump(f,
                                for (_ <- 0 until f.arity) yield Sort.Integer,
                                Sort.Integer)
      }
    }
    addFunctionHelp(f, functionalityMode)
  }

  /**
   * Add an externally defined function to the environment of this prover.
   */
  def addFunction(f : IExpression.BooleanFunApplier) : Unit =
    addFunction(f.fun, FunctionalityMode.Full)

  /**
   * Add an externally defined function to the environment of this prover.
   */
  def addFunction(f : IExpression.BooleanFunApplier,
                  functionalityMode : FunctionalityMode.Value) : Unit = {
    val fun = f.fun
    doDumpScala {
      println("val " + fun.name +
              " = createBooleanFunction(" + fun.name + ", " + fun.arity +
              printFunctionalityMode(functionalityMode) + ")" +
              "// addFunction(" + fun.name +
              printFunctionalityMode(functionalityMode) + ")")
    }
    doDumpSMT {
      println("(declare-fun " + SMTLineariser.quoteIdentifier(fun.name) + " (" +
          (for (_ <- 0 until fun.arity) yield "Int").mkString(" ") + ") Int)")
    }
    addFunctionHelp(fun, functionalityMode)
  }

  private def addFunctionHelp(f : IFunction,
                              functionalityMode : FunctionalityMode.Value)
                             : Unit = {
    //-BEGIN-ASSERTION-/////////////////////////////////////////////////////////
    Debug.assertPre(SimpleAPI.AC,
                    f.relational ==
                      (functionalityMode != FunctionalityMode.Full))
    //-END-ASSERTION-///////////////////////////////////////////////////////////

    // make sure that the function encoder knows about the function
    val (_, newOrder) =
      functionEnc.apply(IFunApp(f, List.fill(f.arity)(0)) === 0, currentOrder)
    if (functionalityMode != FunctionalityMode.None)
      functionalPreds = functionalPreds + functionEnc.relations(f)
    currentOrder = newOrder
    proverRecreationNecessary
  }

  /**
   * Create a new uninterpreted Boolean-valued function with fixed arity.
   * Booleans values are encoded into integers,
   * mapping <code>true</code> to <code>0</code> and <code>false</code>
   * to <code>1</code>.<br>
   * In contrast to predicates (generated using <code>createRelation</code>),
   * Boolean functions can be used within triggers.
   */
  def createBooleanFunction(rawName : String, arity : Int)
                           : IExpression.BooleanFunApplier =
    createBooleanFunction(rawName, arity, FunctionalityMode.Full)

  /**
   * Create a new uninterpreted Boolean-valued function with fixed arity.
   * Booleans values are encoded into integers,
   * mapping <code>true</code> to <code>0</code> and <code>false</code>
   * to <code>1</code>.<br>
   * In contrast to predicates (generated using <code>createRelation</code>),
   * Boolean functions can be used within triggers.
   */
  def createBooleanFunction(rawName : String,
                            arity : Int,
                            functionalityMode : FunctionalityMode.Value)
                           : IExpression.BooleanFunApplier =
    createBooleanFunction(rawName,
                          for (_ <- 0 until arity) yield Sort.Integer,
                          false,
                          functionalityMode)
  
  /**
   * Create a new uninterpreted Boolean-valued function with given arguments.
   * Booleans values are encoded into integers,
   * mapping <code>true</code> to <code>0</code> and <code>false</code>
   * to <code>1</code>.<br>
   * In contrast to predicates (generated using <code>createRelation</code>),
   * Boolean functions can be used within triggers.
   */
  def createBooleanFunction(rawName : String,
                            argSorts : Seq[Sort],
                            partial : Boolean = false,
                            functionalityMode : FunctionalityMode.Value =
                              FunctionalityMode.Full)
                           : IExpression.BooleanFunApplier =
    new IExpression.BooleanFunApplier({
      doDumpScala {
        println("// createBooleanFunction(...)")
      }
      createFunction(rawName, argSorts, Sort.MultipleValueBool,
                     partial, functionalityMode)
    })
  
  /**
   * Create a new uninterpreted predicate with fixed arity.<br>
   * Predicates are more low-level than Boolean functions, and
   * cannot be used within triggers.
   */
  def createRelation(rawName : String, arity : Int) = {
    import IExpression._
    
    val name = sanitise(rawName)
    val r = new Predicate(name, arity)
    addRelation(r)
    r
  }

  /**
   * Create a new uninterpreted predicate with the given arguments.<br>
   * Predicates are more low-level than Boolean functions, and
   * cannot be used within triggers.
   */
  def createRelation(rawName : String, argSorts : Seq[Sort]) = {
    val name = sanitise(rawName)
    val r = MonoSortedPredicate(name, argSorts)
    addRelation(r)
    r
  }

  //////////////////////////////////////////////////////////////////////////////

  /**
   * Introduce and return a function representing the given term <code>t</code>.
   * This method can be used to represent dag-like terms (which might grow
   * exponentially when expanded to a tree) concisely. Abbreviations can also
   * speed up handling of large numbers of queries with big terms, since the
   * abbreviated terms are only translated once to internal datastructures.
   */
  def abbrev(t : ITerm) : ITerm = {
    val rawName = "abbrev_" + currentOrder.orderedPredicates.size
    abbrev(t, rawName)
  }
  
  /**
   * Introduce and return a function representing the given term <code>t</code>.
   * This method can be used to represent dag-like terms (which might grow
   * exponentially when expanded to a tree) concisely. Abbreviations can also
   * speed up handling of large numbers of queries with big terms, since the
   * abbreviated terms are only translated once to internal datastructures.
   */
  def abbrev(t : ITerm, rawName : String) : ITerm = {
    val name = sanitise(rawName)
    abbrevLog(t, rawName, name)

    //-BEGIN-ASSERTION-/////////////////////////////////////////////////////////
    // Currently only supported for terms without free variables
    Debug.assertPre(SimpleAPI.AC,
                    !ContainsSymbol(t,
                      (x:IExpression) => x.isInstanceOf[IVariable]))
    //-END-ASSERTION-///////////////////////////////////////////////////////////

    abbrevHelp(createFunctionHelp(name, List(Sort.Integer), Sort sortOf t,
                                  true, FunctionalityMode.NoUnification), t)
  }

  private def abbrevHelp(a : IFunction, t : ITerm) = {
    abbrevFunctions = abbrevFunctions + a

    import IExpression._
    // ensure that nested application of abbreviations are contained in
    // the definition and do not escape, using the AbbrevVariableVisitor
    withPartitionNumber(INTERNAL_AXIOM_PART_NR) {
      addFormulaHelp(
        !all(all(trig((a(v(0)) === v(1)) ==>
                      (v(1) === AbbrevVariableVisitor(t, abbrevFunctions)),
                 a(v(0))))))
    }
    a(0)
  }

  private def abbrevLog(t : ITerm, rawName : String, name : String) = {
    doDumpScala {
      print("val IFunApp(" + name + ", _) = abbrev(")
      PrettyScalaLineariser(getFunctionNames)(t)
      println(", \"" + rawName + "\")")
    }
    doDumpSMT {
      print("(define-fun " +
            SMTLineariser.quoteIdentifier(name) + " ((abbrev_arg Int)) Int ")
      SMTLineariser(t)
      println(")")
    }
  }

  /**
   * Add an abbreviation introduced in a different <code>SimpleAPI</code>
   * instance.
   */
  def addAbbrev(abbrevTerm : ITerm, fullTerm : ITerm) : ITerm = {
    doDumpScala {
      println("// addAbbrev")
    }
    doDumpSMT {
      println("; addAbbrev")
    }

    val IFunApp(a, _) = abbrevTerm
    abbrevLog(fullTerm, a.name, a.name)
    addFunctionHelp(a, FunctionalityMode.NoUnification)
    abbrevHelp(a, fullTerm)
  }
  
  /**
   * Introduce and return a function representing the given formula <code>f</code>.
   * This method can be used to represent dag-like formulas (which might grow
   * exponentially when expanded to a tree) concisely. Abbreviations can also
   * speed up handling of large numbers of queries with big expressions, since the
   * abbreviated formulas are only translated once to internal datastructures.
   */
  def abbrev(f : IFormula) : IFormula = {
    val rawName = "abbrev_" + currentOrder.orderedPredicates.size
    abbrev(f, rawName)
  }
  
  /**
   * Introduce and return a function representing the given formula <code>f</code>.
   * This method can be used to represent dag-like formulas (which might grow
   * exponentially when expanded to a tree) concisely. Abbreviations can also
   * speed up handling of large numbers of queries with big expressions, since the
   * abbreviated formulas are only translated once to internal datastructures.
   */
  def abbrev(f : IFormula, rawName : String) : IFormula = {
    val name = sanitise(rawName)
    abbrevLog(f, rawName, name)

    //-BEGIN-ASSERTION-/////////////////////////////////////////////////////////
    // Currently only supported for formulas without free variables
    Debug.assertPre(SimpleAPI.AC,
                    !ContainsSymbol(f, (x:IExpression) => x.isInstanceOf[IVariable]))
    //-END-ASSERTION-///////////////////////////////////////////////////////////

    import IExpression._
    
    val p = new Predicate(name, 0)
    addRelationHelp(p)
    abbrevHelp(p, f)
  }

  private def abbrevHelp(a : IExpression.Predicate, f : IFormula) = {
    import IExpression._

    val defLabel = new Predicate(a.name + "_def", 0)
    addRelationHelp(defLabel)

    abbrevPredicates =
      abbrevPredicates + (a -> ((abbrevPredicates.size, defLabel)))

    val aAtom = a()
    val defAtom = defLabel()

    withPartitionNumber(INTERNAL_AXIOM_PART_NR) {
      addFormulaHelp((aAtom | defAtom | containFunctionApplications(f)) &
                     (!aAtom | !defAtom | containFunctionApplications(!f)))
    }
    aAtom
  }
  
  private def abbrevLog(f : IFormula, rawName : String, name : String) = {
    doDumpScala {
      print("val " + name + " = abbrev(")
      PrettyScalaLineariser(getFunctionNames)(f)
      println(", \"" + rawName + "\")")
    }
    doDumpSMT {
      print("(define-fun " +
            SMTLineariser.quoteIdentifier(name) +
            " () Bool ")
      SMTLineariser(f)
      println(")")
    }
  }

  /**
   * Add an abbreviation introduced in a different <code>SimpleAPI</code>
   * instance.
   */
  def addAbbrev(abbrevFor : IFormula, fullFor : IFormula) : IFormula = {
    doDumpScala {
      println("// addAbbrev")
    }
    doDumpSMT {
      println("; addAbbrev")
    }

    val IAtom(a, _) = abbrevFor
    abbrevLog(fullFor, a.name, a.name)
    addRelationHelp(a)
    abbrevHelp(a, fullFor)
  }

  /**
   * Abbreviate (large) shared sub-expressions. This method
   * avoids the worst-case exponential blow-up resulting from
   * expressions with nested shared sub-expressions.
   */
  def abbrevSharedExpressions(t : IExpression) : IExpression =
    abbrevSharedExpressions(t, 500)

  /**
   * Abbreviate (large) shared sub-expressions. This method
   * avoids the worst-case exponential blow-up resulting from
   * expressions with nested shared sub-expressions.
   */
  def abbrevSharedExpressions(t : IExpression,
                              sizeThreshold : Int) : IExpression =
    SubExprAbbreviator(t, { s =>
      if (s.isInstanceOf[IFormula] &&
          SizeVisitor(s) > sizeThreshold &&
          (ContainsSymbol isClosed s))
        abbrev(s.asInstanceOf[IFormula])
      else
        s
    })

  /**
   * Abbreviate (large) shared sub-expressions. This method
   * avoids the worst-case exponential blow-up resulting from
   * expressions with nested shared sub-expressions. This method
   * also returns a map with the created abbreviations.
   */
  def abbrevSharedExpressionsWithMap(t : IExpression, sizeThreshold : Int)
                              : (IExpression, Map[IExpression, IExpression]) = {
    val abbrevs = new ArrayBuffer[(IExpression, IExpression)]

    val res = SubExprAbbreviator(t, { s =>
      if (s.isInstanceOf[IFormula] &&
          SizeVisitor(s) > sizeThreshold &&
          (ContainsSymbol isClosed s)) {
        val a = abbrev(s.asInstanceOf[IFormula])
        abbrevs += ((a, s))
        a
      } else {
        s
      }
    })

    (res, abbrevs.toMap)
  }

  /**
   * Abbreviate (large) shared sub-expressions. This method
   * avoids the worst-case exponential blow-up resulting from
   * expressions with nested shared sub-expressions.
   */
  def abbrevSharedExpressions(t : ITerm) : ITerm =
    abbrevSharedExpressions(t.asInstanceOf[IExpression]).asInstanceOf[ITerm]
  
  /**
   * Abbreviate (large) shared sub-expressions. This method
   * avoids the worst-case exponential blow-up resulting from
   * expressions with nested shared sub-expressions.
   */
  def abbrevSharedExpressions(t : IFormula) : IFormula =
    abbrevSharedExpressions(t.asInstanceOf[IExpression]).asInstanceOf[IFormula]
  
  /**
   * Abbreviate (large) shared sub-expressions. This method
   * avoids the worst-case exponential blow-up resulting from
   * expressions with nested shared sub-expressions.
   */
  def abbrevSharedExpressions(t : ITerm,
                              sizeThreshold : Int) : ITerm =
    abbrevSharedExpressions(t.asInstanceOf[IExpression],
                            sizeThreshold).asInstanceOf[ITerm]

  /**
   * Abbreviate (large) shared sub-expressions. This method
   * avoids the worst-case exponential blow-up resulting from
   * expressions with nested shared sub-expressions.
   */
  def abbrevSharedExpressions(t : IFormula,
                              sizeThreshold : Int) : IFormula =
    abbrevSharedExpressions(t.asInstanceOf[IExpression],
                            sizeThreshold).asInstanceOf[IFormula]
  
  //////////////////////////////////////////////////////////////////////////////

  /**
   * Export the current <code>TermOrder</code> of the prover. This method is
   * only useful when working with formulae in the internal prover format.
   */
  def order = currentOrder
  
  /**
   * The theories currectly loaded in this prover.
   */
  def theories : Seq[Theory] = theoryCollector.theories

  /**
   * Convert a formula in input syntax to the internal prover format.
   */
  def asConjunction(f : IFormula) : Conjunction = {
    // flush to make sure that no old axioms are left in the
    // function encoder
    flushTodo
    ReduceWithConjunction(Conjunction.TRUE, currentOrder, reducerSettings)(
      toInternalNoAxioms(f, currentOrder))
  }

  /**
   * Create a reducer with the current settings.
   */
  def reduce : ReduceWithConjunction = reduceWithFormula(Conjunction.TRUE)

  /**
   * Create a reducer with the current settings, reducing with
   * <code>c</code> as assumptions.
   */
  def reduceWithFormula(c : Conjunction) : ReduceWithConjunction = {
    flushTodo
    ReduceWithConjunction(c, currentOrder, reducerSettings)
  }

  /**
   * Convert a formula from the internal prover format to input syntax.
   */
  def asIFormula(c : Conjunction) : IFormula =
    postprocessing.processFormula(c)

  private def postprocessing =
    // TODO: cache?
    new Postprocessing (toSignature(currentOrder), functionEnc.predTranslation)

  private def processInterpolant(c : Conjunction) : IFormula =
    postprocessing.processInterpolant(c)
  private def processModel(c : Conjunction) : IFormula =
    postprocessing.processModel(c)
  private def processConstraint(c : Conjunction) : IFormula =
    postprocessing.processConstraint(c)

  /**
   * Pretty-print a formula or term.
   */
  def pp(f : IExpression) : String = SimpleAPI.pp(f)

  /**
   * Pretty-print a formula or term in SMT-LIB format.
   */
  def smtPP(f : IExpression) : String = SimpleAPI.smtPP(f)
  
  //////////////////////////////////////////////////////////////////////////////

  /**
   * Create a map with all declared symbols known to this prover.
   */
  def getSymbolMap : scala.collection.Map[String, AnyRef] = {
    val map = new MHashMap[String, AnyRef]
    for (c <- currentOrder.orderedConstants)
      map.put(c.name, c)
    for ((f, _) <- functionEnc.relations)
      map.put(f.name, f)
    for (p <- currentOrder.orderedPredicates)
      if (!(map contains p.name))
        map.put(p.name, p)
    map
  }

  private val parserSettings = otherSettings.toParserSettings

  /**
   * Execute an SMT-LIB script. Symbols declared in the script will
   * be added to the prover; however, if the prover already knows about
   * symbols with the same name, they will be reused.
   */
  def execSMTLIB(input : java.io.Reader) : Unit = {
    val parser = SMTParser2InputAbsy(parserSettings, this)
    parser.processIncrementally(input, Int.MaxValue, Int.MaxValue, false)
  }

  /**
   * Extract the assertions in an SMT-LIB script.
   * Symbols declared in the script will
   * be added to the prover; however, if the prover already knows about
   * symbols with the same name, they will be reused.
   */
  def extractSMTLIBAssertions(input : java.io.Reader) : Seq[IFormula] = {
    val parser = SMTParser2InputAbsy(parserSettings, this)
    parser.extractAssertions(input)
  }

  /**
   * Extract assertions and declared symbols in an SMT-LIB script.
   * Symbols declared in the script will be added to the prover;
   * however, if the prover already knows about symbols with the same
   * name, they will be reused. If option <code>fullyInline</code> is
   * set, let-definitions and defined functions will be inlined in the
   * extracted formulas.
   */
  def extractSMTLIBAssertionsSymbols(input : java.io.Reader,
                                     fullyInline : Boolean = false)
             : (Seq[IFormula],
                Map[IFunction,                SMTParser2InputAbsy.SMTFunctionType],
                Map[IExpression.ConstantTerm, SMTParser2InputAbsy.SMTType],
                Map[IExpression.Predicate,    SMTParser2InputAbsy.SMTFunctionType]) = {
    val parser = SMTParser2InputAbsy(parserSettings, this)
    if (fullyInline) {
      val options =
        "(set-option :inline-size-limit " + Int.MaxValue + ")" +
        "(set-option :inline-let true)" +
        "(set-option :inline-definitions true)"
      val reader =
        new java.io.StringReader(options)
      parser.extractAssertions(reader)
    }
    val res = parser.extractAssertions(input)
    (res, parser.functionTypeMap, parser.constantTypeMap, parser.predicateTypeMap)
  }

  //////////////////////////////////////////////////////////////////////////////

  /**
   * The current theory used for non-linear problems.
   */
  def mulTheory : MulTheory = ap.theories.GroebnerMultiplication

  /**
   * Generate the product of the given terms. Depending on the arguments,
   * either Presburger multiplication with a constant, or the non-linear
   * operator <code>mulTheory.mul</code> will be chosen.
   */
  def mult(t1 : ITerm, t2 : ITerm) : ITerm = mulTheory.mult(t1, t2)

  /**
   * Convert a term to a rich term, offering operations
   * <code>mul, div, mod</code>, etc., for non-linear arithmetic.
   */
  implicit def convert2RichMulTerm(term : ITerm) =
    mulTheory.convert2RichMulTerm(term)

  //////////////////////////////////////////////////////////////////////////////

  // TODO: probably those functions should be removed, point to ExtArray

  /**
   * <code>select</code> function of the theory of arrays.
   * @deprecated
   */
  def selectFun(arity : Int) : IFunction = SimpleArray(arity).select
  
  /**
   * <code>store</code> function of the theory of arrays.
   * @deprecated
   */
  def storeFun(arity : Int) : IFunction = SimpleArray(arity).store
  
  /**
   * Generate a <code>select</code> expression in the theory of arrays.
   * @deprecated
   */
  def select(args : ITerm*) : ITerm = IFunApp(selectFun(args.size - 1), args)

  /**
   * Generate a <code>store</code> expression in the theory of arrays.
   * @deprecated
   */
  def store(args : ITerm*) : ITerm = IFunApp(storeFun(args.size - 2), args)

  /**
   * Return the value of an array as a map
   * @deprecated
   */
  def arrayAsMap(t : IdealInt, arity : Int) : Map[Seq[IdealInt], IdealInt] =
    SimpleArray(arity).asMap(t)(decoderContext)

  //////////////////////////////////////////////////////////////////////////////

  /**
   * Add an assertion to the prover: assume that the given formula is true
   */
  def !!(assertion : IFormula) : Unit =
    addAssertion(assertion)

  /**
   * Add an assertion to the prover: assume that the given formula is true
   */
  def addAssertion(assertion : IFormula) : Unit = {
    doDumpScala {
      print("!! (")
      PrettyScalaLineariser(getFunctionNames)(assertion)
      println(")")
    }
    addFormula(!assertion)
  }
  
  /**
   * Add an assertion to the prover: assume that the given formula is true
   */
  def addAssertion(assertion : Formula) : Unit = {
    doDumpScala {
      println("// addAssertion(" + assertion + ")")
    }
    checkQuantifierOccurrences(assertion, true)
    addFormula(!LazyConjunction(assertion)(currentOrder))
  }
    
  /**
   * Add a conclusion to the prover: assume that the given formula is false.
   * Adding conclusions will switch the prover to "validity" mode; from this
   * point on, the prover answers with the status <code>Valid/Invalid</code>
   * instead of <code>Unsat/Sat</code>.
   */
  def ??(conc : IFormula) : Unit =
    addConclusion(conc)

  /**
   * Add a conclusion to the prover: assume that the given formula is false.
   * Adding conclusions will switch the prover to "validity" mode; from this
   * point on, the prover answers with the status <code>Valid/Invalid</code>
   * instead of <code>Unsat/Sat</code>.
   */
  def addConclusion(conc : IFormula) : Unit = {
    doDumpScala {
      print("?? (")
      PrettyScalaLineariser(getFunctionNames)(conc)
      println(")")
    }
    validityMode = true
    addFormula(conc)
  }
  
  /**
   * Add a conclusion to the prover: assume that the given formula is false.
   * Adding conclusions will switch the prover to "validity" mode; from this
   * point on, the prover answers with the status <code>Valid/Invalid</code>
   * instead of <code>Unsat/Sat</code>.
   */
  def addConclusion(conc : Formula) : Unit = {
    validityMode = true
    doDumpScala {
      println("// addConclusion(" + conc + ")")
    }
    checkQuantifierOccurrences(conc, false)
    addFormula(LazyConjunction(conc)(currentOrder))
  }
  
  /**
   * Determine the status of the formulae asserted up to this point. This
   * call is blocking, but will not run the prover repeatedly if nothing
   * has changed since the last check.
   */
  def ??? = {
    doDumpSMT {
      println("(check-sat)")
    }
    doDumpScala {
      println("println(\"" + getScalaNum + ": \" + ???)")
    }
    checkTimeout

    if (evaluatorWorking)
      throw new SimpleAPIException(
        "Cannot use SimpleAPI for other purposes while an Evaluator is " +
          "attached. Complete model was not shut down?")

    getStatusHelp(true) match {
      case ProverStatus.Unknown => checkSatHelp(true, true)
      case res => res
    }
  }
  
  /**
   * Check satisfiability of the currently asserted formulae. Will block until
   * completion if <code>block</code> argument is true, otherwise return
   * immediately.
   */
  def checkSat(block : Boolean) : ProverStatus.Value = {
    doDumpSMT {
      println("(check-sat)")
    }
    doDumpScala {
      print("println(\"" + getScalaNum + ": \" + checkSat(true))")
      if (!block)
        print(" // checkSat(" + block + ")")
      println
    }

    if (block)
      checkTimeout

    checkSatHelp(block, true)
  }

  protected[api] def needsExhaustiveProver : Boolean =
    needExhaustiveProver

  private def checkSatHelp(block : Boolean,
                           allowShortCut : Boolean) : ProverStatus.Value=
    getStatusHelp(false) match {
      case ProverStatus.Unknown => {
        //-BEGIN-ASSERTION-/////////////////////////////////////////////////////
        Debug.assertInt(SimpleAPI.AC, proverRes.isEmpty)
        //-END-ASSERTION-///////////////////////////////////////////////////////
    
        flushTodo
        initProver
    
        proofThreadStatus match {

          case ProofThreadStatus.AtPartialModel |
               ProofThreadStatus.AtFullModel    |
               ProofThreadStatus.Initialized     if constructProofs => {
            restartProofThread // mark that we are running again
            lastStatus = ProverStatus.Running

            // Restart, but keep lemmas that have been derived previously
            proverCmd put CheckSatCommand(currentProver,
                                          needLemmaBase = true,
                                          reuseLemmaBase = true)
          }

          case ProofThreadStatus.AtPartialModel |
               ProofThreadStatus.AtFullModel   => {
            restartProofThread // mark that we are running again
            lastStatus = ProverStatus.Running

            // We can just add new formulas to the running proof thread,
            // without a complete restart
            proverCmd put RecheckCommand
          }

          case _ =>
            if (needExhaustiveProver) {
              if (constructProofs) {
                lastStatus = ProverStatus.Error
                throw new SimpleAPIException(
                  "Complicated quantifier scheme preventing interpolation. " +
                    "It might be necessary to manually add triggers, or to " +
                    "switch off proof construction and interpolation.")
              }

              startExhaustiveProver
            } else if (allowShortCut && !constructProofs &&
                       currentProver.isObviouslyValid) {
              // no need to actually run the prover
              lastStatus = getUnsatStatus
              return lastStatus
            } else if (allowShortCut &&
                       currentProver.isObviouslyUnprovable) {
              // no need to actually run the prover
              lastStatus = getSatStatus
              return lastStatus
            } else {
              // use a ModelCheckProver
              lastStatus = ProverStatus.Running
              proverCmd put CheckSatCommand(currentProver,
                                            constructProofs,
                                            reuseLemmaBase = false)
            }
            
        }
    
        getStatusWithDeadline(block)
      }
      
      case ProverStatus.Running =>
        throw new IllegalStateException(
          "checkSat not allowed, prover might already be running")
        
      case s => s
    }

  private def startExhaustiveProver = {
    val completeFor =
      if (formulaeInProver.size == 1)
        formulaeInProver.keysIterator.next
      else
        ReduceWithConjunction(Conjunction.TRUE, currentOrder, reducerSettings)(
              Conjunction.disj(formulaeInProver.keysIterator, currentOrder))

    // explicitly quantify all universal variables
    val uniConstants = completeFor.constants -- existentialConstants
    val closedFor = Conjunction.quantify(Quantifier.ALL,
                                         currentOrder sort uniConstants,
                                         completeFor, currentOrder)

    val closedExFor =
      TypeTheory.addExConstraints(closedFor, existentialConstants, order)

    lastStatus = ProverStatus.Running
    proverCmd put CheckValidityCommand(closedExFor,
                                       exhaustiveProverGoalSettings,
                                       mostGeneralConstraints)
  }

  /**
   * After a <code>Sat</code> result, continue searching for the next model.
   * In most ways, this method behaves exactly like <code>checkSat</code>.
   */
  def nextModel(block : Boolean) : ProverStatus.Value = {
    doDumpSMT {
      println("; (next-model)")
    }
    doDumpScala {
      print("println(\"" + getScalaNum + ": \" + nextModel(true))")
      if (!block)
        print(" // nextModel(" + block + ")")
      println
    }

    //-BEGIN-ASSERTION-/////////////////////////////////////////////////////////
    Debug.assertPre(AC,
                    Set(ProverStatus.Sat,
                        ProverStatus.Inconclusive) contains getStatusHelp(false))
    //-END-ASSERTION-///////////////////////////////////////////////////////////

    if (block)
      checkTimeout

    //-BEGIN-ASSERTION-/////////////////////////////////////////////////////////
    Debug.assertInt(SimpleAPI.AC, proverRes.isEmpty)
    //-END-ASSERTION-///////////////////////////////////////////////////////////
    
    lastStatus = ProverStatus.Running
    proverCmd put NextModelCommand
    getStatusWithDeadline(block)
  }

  private def getStatusWithDeadline(block : Boolean) : ProverStatus.Value =
    currentDeadline match {
      case Some(deadline) if (block) =>
        getStatusHelp(deadline - System.currentTimeMillis) match {
          case ProverStatus.Running => {
            stop
            throw TimeoutException
          }
          case s => s
        }
      case _ =>
        getStatusHelp(block)
    }

  /**
   * Query result of the last <code>checkSat</code> or <code>nextModel</code>
   * call. Will block until a result is available if <code>block</code>
   * argument is true, otherwise return immediately.
   */
  def getStatus(block : Boolean) : ProverStatus.Value = {
    doDumpScala {
      println("// getStatus(" + block + ")")
    }
    if (block)
      checkTimeout
    getStatusWithDeadline(block)
  }

  @inline
  private def getOrUpdateLastStatus(pollExpr: => ProverResult): ProverStatus.Value = {
    if (lastStatus == ProverStatus.Running) {
      Option(pollExpr).foreach(evalProverResult)
    }
    lastStatus
  }

  private def getStatusHelp(block : Boolean) : ProverStatus.Value =
    getOrUpdateLastStatus(if (block) proverRes.take() else proverRes.poll())

  private def getStatusHelp(timeout : Long) : ProverStatus.Value =
    getOrUpdateLastStatus(proverRes.poll(timeout, TimeUnit.MILLISECONDS))
    // Experiments (and convention) seems to suggest that polling for zero
    // or less time means "finish immediately".

  /**
   * Query result of the last <code>checkSat</code> or <code>nextModel</code>
   * call. Will block until a result is available, or until <code>timeout</code>
   * milli-seconds elapse.
   */
  def getStatus(timeout : Long) : ProverStatus.Value = {
    doDumpScala {
      println("// getStatus(" + timeout + ")")
    }
    getStatusHelp(timeout)
  }

  private def evalProverResult(pr : ProverResult) : Unit = pr match {
        case UnsatResult => {
          currentModel = Conjunction.TRUE
          currentConstraint = Conjunction.TRUE
          lastStatus = getUnsatStatus
        }
        case UnsatCertResult(cert) => {
          currentModel = Conjunction.TRUE
          currentConstraint = Conjunction.TRUE
          currentCertificate = cert
          currentSimpCertificate = null
          lastStatus = getUnsatStatus
        }
        case FoundConstraintResult(constraint, m) => {
          currentModel = m
          currentConstraint = constraint
          lastStatus = getUnsatStatus
        }
        case SatResult(m) => {
          currentModel = m
          lastStatus = getSatStatus
          proofThreadStatus = ProofThreadStatus.AtFullModel
        }
        case SatPartialResult(m) => {
          currentModel = m
          lastStatus = getSatStatus
          proofThreadStatus = ProofThreadStatus.AtPartialModel
        }
        case InvalidResult =>
          // no model is available in this case
          lastStatus = getSatStatus
        case StoppedResult => {
          lastStatus = ProverStatus.Unknown
          proofThreadStatus = ProofThreadStatus.Initialized
        }
        case OutOfMemoryResult =>
          lastStatus = ProverStatus.OutOfMemory
        case ExceptionResult(t) => {
          lastStatus = ProverStatus.Error
          throw new SimpleAPIForwardedException(t)
        }
        case _ =>
          lastStatus = ProverStatus.Error
  }

  //////////////////////////////////////////////////////////////////////////////

  private def getSatStatus : ProverStatus.Value =
    if (!ignoredQuantifiers &&
        theoriesAreSatComplete &&
        (genTotalityAxioms || !matchedTotalFunctions ||
         allFunctionsArePartial))
      getBasicSatStatus
    else
      ProverStatus.Inconclusive

  private def getUnsatStatus : ProverStatus.Value =
    if (validityMode) ProverStatus.Valid else ProverStatus.Unsat
  
  private def getSatSoundnessConfig : Theory.SatSoundnessConfig.Value =
    if (needExhaustiveProver || matchedTotalFunctions)
      Theory.SatSoundnessConfig.General
    else if (formulaeInProver.keysIterator forall (_.predicates.isEmpty))
      Theory.SatSoundnessConfig.Elementary
    else
      Theory.SatSoundnessConfig.Existential

  private def theoriesAreSatComplete =
    theories.isEmpty || {
      val config = getSatSoundnessConfig
      theories forall (_.isSoundForSat(theories, config))
    }

  private def getBasicSatStatus : ProverStatus.Value =
    if (validityMode) ProverStatus.Invalid else ProverStatus.Sat

  private def allFunctionsArePartial : Boolean =
    (formulaeInProver.keysIterator forall { f => f.predicates forall {
       p => (functionEnc.predTranslation get p) match {
               case Some(f) => f.partial
               case None => true
             }
     }}) &&
    (theories forall { t => t.functions forall (_.partial) })

  //////////////////////////////////////////////////////////////////////////////

  /**
   * Stop a running prover. If the prover had already terminated, give same
   * result as <code>getResult</code>, otherwise <code>Unknown</code>.
   */
  def stop : ProverStatus.Value = stop(true)

  /**
   * Stop a running prover. If the prover had already terminated, give same
   * result as <code>getResult</code>, otherwise <code>Unknown</code>.
   * Will block until completion if <code>block</code> argument is true,
   * otherwise return immediately.
   */
  def stop(block : Boolean) : ProverStatus.Value = {
    doDumpScala {
      println("// stop(" + block + ")")
    }
    getStatusHelp(false) match {
      case ProverStatus.Running => {
        // proverCmd put StopCommand
        proofThreadRunnable.stopProofTask
        if (block) {
          val res = getStatusHelp(true)
          proofThreadRunnable.resetStopProofTask
          res
        } else {
          ProverStatus.Running
        }
      }
      case res =>
        res
    }
  }

  /**
   * For a stopped prover, make sure that all assumptions of the
   * depth-first search are undone.
   */
  def backtrackToL0 : Unit = {
    doDumpScala {
      println("// backtrackToL0")
    }
    getStatusHelp(false) match {
      case ProverStatus.Running =>
        throw new IllegalStateException(
          "backtrackToL0 can only be called after stopping prover")
      case ProverStatus.Unknown =>
        // nothing, have already backtracked
      case ProverStatus.Sat     | ProverStatus.Unsat |
           ProverStatus.Invalid | ProverStatus.Valid |
           ProverStatus.Inconclusive =>
        proofThreadStatus = ProofThreadStatus.Initialized
      case _ =>
        proofThreadStatus = ProofThreadStatus.ToBeRestarted
    }
  }

  //////////////////////////////////////////////////////////////////////////////

  /**
   * Add subsequent formulae to partition <code>num</code>.
   * Index <code>-1</code> represents formulae belonging to all partitions
   * (e.g., theory axioms).
   */
  def setPartitionNumber(num : Int) : Unit = {
    doDumpSMT {
      println("; setPartitionNumber(" + num + ")")
    }
    doDumpScala {
      println("setPartitionNumber(" + num + ")")
    }
    setPartitionNumberHelp(num)
  }

  private def setPartitionNumberHelp(num : Int) : Unit =
    if (currentPartitionNum != num) {
      flushTodo
      currentPartitionNum = num
    }

  /**
   * Execute the given code block with partition number set to
   * <code>num</code>.
   */
  def withPartitionNumber[A](num : Int)(comp : => A) : A = {
    val oldPartitionNum = currentPartitionNum
    setPartitionNumberHelp(num)
    try {
      comp
    } finally {
      setPartitionNumberHelp(oldPartitionNum)
    }
  }

  /**
   * Construct proofs in subsequent <code>checkSat</code> calls. Proofs are
   * needed for extract interpolants.
   */
  def setConstructProofs(b : Boolean) : Unit = if (constructProofs != b) {
    doDumpSMT {
      println("; setConstructProofs(" + b + ")")
    }
    doDumpScala {
      println("setConstructProofs(" + b + ")")
    }
    constructProofs = b
    proverRecreationNecessary
  }

  /**
   * After receiving the result
   * <code>ProverStatus.Unsat</code> or <code>ProverStates.Valid</code>,
   * produce an (unsimplified) certificate.
   */
  def getCertificate : Certificate = {
    doDumpSMT {
      println("(get-proof)")
    }
    doDumpScala {
      println("println(\"" + getScalaNum + ": \" + getCertificate")
    }

    //-BEGIN-ASSERTION-/////////////////////////////////////////////////////////
    Debug.assertPre(AC,
                    (Set(ProverStatus.Unsat,
                         ProverStatus.Valid) contains getStatusHelp(false)))
    //-END-ASSERTION-///////////////////////////////////////////////////////////

    currentCertificate
  }

  /**
   * After receiving the result
   * <code>ProverStatus.Unsat</code> or <code>ProverStates.Valid</code>,
   * produce a certificate in textual/readable format.
   */
  def certificateAsString(partNames : Map[Int, PartName],
                          format : Param.InputFormat.Value) : String = {
    doDumpSMT {
      println("(get-proof)")
    }
    doDumpScala {
      println(
        "println(\"" + getScalaNum +
                 ": \" + certificateAsString(ap.parameters.Param.InputFormat." +
                 format + ")")
    }

    //-BEGIN-ASSERTION-/////////////////////////////////////////////////////////
    Debug.assertPre(AC,
                    (Set(ProverStatus.Unsat,
                         ProverStatus.Valid) contains getStatusHelp(false)))
    //-END-ASSERTION-///////////////////////////////////////////////////////////

    val formulaParts = new MHashMap[PartName, Conjunction]
    for (((f, n), num) <- formulaeInProver.iterator.zipWithIndex) {
      val name = (partNames get n) match {
        case Some(name) =>
          if (formulaParts contains name)
            new PartName ("" + name + "_" + num)
          else
            name
        case None if n == INTERNAL_AXIOM_PART_NR =>
          new PartName ("axioms_" + num)
        case None if n == COMMON_PART_NR =>
          new PartName ("input_" + num)
        case None if (n < 0 && !(formulaParts contains PartName.NO_NAME)) =>
          PartName.NO_NAME
        case _ =>
          new PartName ("#" + n + "_" + num)
      }

      formulaParts.put(name, f)
    }

    DialogUtil asString {
      CmdlMain.doPrintTextCertificate(currentCertificate,
                                      formulaParts.toMap,
                                      functionEnc.predTranslation.toMap,
                                      format)
    }
  }

  /**
   * After receiving the result
   * <code>ProverStatus.Unsat</code> or <code>ProverStates.Valid</code>,
   * produce a core of assertions/conclusions that are already
   * unsatisfiable or valid. This requires proof construction to be enabled
   * (<code>setConstructProofs(true)</code>), otherwise the set of all
   * assertions/conclusions is returned.
   */
  def getUnsatCore : Set[Int] = {
    doDumpSMT {
      println("(get-unsat-core)")
    }
    doDumpScala {
      println("println(\"" + getScalaNum + ": \" + getUnsatCore)")
    }
    if (currentCertificate == null) {
      warn("call setConstructProofs(true) for more precise unsatisfiable cores")
      formulaeInProver.values.toSet
    } else {
      val res = new MHashSet[Int]
      val af = currentCertificate.assumedFormulas
      for ((f, n) <- formulaeInProver)
        if (!(res contains n) && (af contains CertFormula(f.negate)))
          res += n
      res.toSet
    }
  }

  //-BEGIN-ASSERTION-///////////////////////////////////////////////////////////
  // some functions used to verify interpolants
  private lazy val assertionProver = new ExhaustiveProver(true, GoalSettings.DEFAULT)
  private def interpolantImpIsValid(f : Conjunction) : Boolean = {
    implicit val o = f.order
    val closedF = Conjunction.quantify(Quantifier.ALL, o sort f.constants, f, o)
    val reducedF = ReduceWithConjunction(Conjunction.TRUE, f.order)(closedF)
    Timeout.withTimeoutMillis(60000) {
      assertionProver(reducedF, f.order).closingConstraint.isTrue
    } {
      // if a timeout occurs, we assume that the formula was valid ...
      warn("could not fully verify correctness of interpolant due to timeout")
      true
    }
  }
  //-END-ASSERTION-/////////////////////////////////////////////////////////////

  /**
   * Compute an inductive sequence of interpolants, for the given
   * partitioning of the input problem.
   */
  def getInterpolants(partitions : Seq[Set[Int]],
                      maxQETime : Long = Long.MaxValue) : Seq[IFormula] = {
    doDumpSMT {
//      println("; (get-interpolants)")
      println("; getInterpolants(List(" + (
        for (s <- partitions.iterator)
        yield ("Set(" + s.mkString(", ") + ")")).mkString(", ") + "))")
    }
    doDumpScala {
      println("println(\"" + getScalaNum + ": \" + getInterpolants(List(" + (
        for (s <- partitions.iterator)
        yield ("Set(" + s.mkString(", ") + ")")).mkString(", ") + ")))")
    }

    //-BEGIN-ASSERTION-/////////////////////////////////////////////////////////
    Debug.assertPre(AC,
                    (Set(ProverStatus.Unsat,
                         ProverStatus.Valid) contains getStatusHelp(false)) &&
                    currentCertificate != null && {
                      val allNames = (for (s <- partitions.iterator;
                                           n <- s.iterator) yield n).toSet
                      formulaeInProver forall {
                        case (_, n) => n < 0 || (allNames contains n)
                      }
                    })
    //-END-ASSERTION-///////////////////////////////////////////////////////////
  
    if (currentSimpCertificate == null)
      currentSimpCertificate = ProofSimplifier(currentCertificate)

    val commonFors =
      for ((f, n) <- formulaeInProver; if (n < 0)) yield f

    val interpolants =
      Debug.withDisabledAssertions(
            Set(Debug.AC_INTERPOLATION_IMPLICATION_CHECKS)) {
        for (i <- 1 to (partitions.size - 1)) yield {
          val leftNums = (partitions take i).flatten.toSet
      
          val leftFors =   for ((f, n) <- formulaeInProver;
                                if (n >= 0 && (leftNums contains n))) yield f
          val rightFors =  for ((f, n) <- formulaeInProver;
                                if (n >= 0 && !(leftNums contains n))) yield f

          val iContext =
            InterpolationContext(leftFors, rightFors, commonFors, currentOrder)
          Timeout.withTimeoutMillis(maxQETime) {
            Interpolator(currentSimpCertificate, iContext, true,
                         reducerSettings)
          } {
            Interpolator(currentSimpCertificate, iContext, false,
                         reducerSettings)
          }
        }
      }

    //-BEGIN-ASSERTION-/////////////////////////////////////////////////////////
    // the following assertions are quite expensive; in case of theories,
    // they might also fail, because quantifier elimination or the
    // reducer could rely on further unspecified theory axioms (TODO)
    Debug.assertPostFast(Debug.AC_INTERPOLATION_IMPLICATION_CHECKS,
      ((List(Conjunction.TRUE) ++ interpolants ++ List(Conjunction.FALSE))
          .sliding(2) zip partitions.iterator) forall {
        case (Seq(left, right), names) => {
          val withTheories =
            currentSimpCertificate.assumedFormulas exists {
              f => PresburgerTools.containsTheories(f.toFormula) }
          if (withTheories) {
            true
          } else {
            val transitionFors =
              for ((f, n) <- formulaeInProver;
                   if (n < 0 || (names contains n))) yield f.negate
            val theoryAxioms =
              currentSimpCertificate.theoryAxioms map (_.toConj)
            val condition =
              Conjunction.implies(Conjunction.conj(
                                   transitionFors ++ theoryAxioms ++ List(left),
                                   currentOrder),
                                  right, currentOrder)
            interpolantImpIsValid(condition)
          }
        }
      })
    //-END-ASSERTION-///////////////////////////////////////////////////////////

    interpolants map processInterpolant
  }

  /**
   * compute a tree interpolant for the given specification.
   * Interpolants might contain quantifiers, which cannot always
   * be eliminated efficiently; the provided timeout (milliseconds) specifies
   * how long it is attempted to eliminated quantifiers in each interpolant. If
   * QE fails, interpolants with quantifiers are returned instead.
   */
  def getTreeInterpolant(partitions : Tree[Set[Int]],
                         maxQETime : Long = Long.MaxValue) : Tree[IFormula] = {
    doDumpSMT {
//      println("; (get-tree-interpolant)")
      println("; getTreeInterpolant(" +
          partitions +
        ")")
    }
    doDumpScala {
      println("println(\"" + getScalaNum + ": \" + getTreeInterpolant(" +
          partitions +
        "))")
    }

    //-BEGIN-ASSERTION-/////////////////////////////////////////////////////////
    Debug.assertPre(AC,
                    (Set(ProverStatus.Unsat,
                         ProverStatus.Valid) contains getStatusHelp(false)) &&
                    currentCertificate != null && {
                      val allNames = (for (s <- partitions.iterator;
                                           n <- s.iterator) yield n).toSet
                      formulaeInProver forall {
                        case (_, n) => n < 0 || (allNames contains n)
                      }
                    })
    //-END-ASSERTION-///////////////////////////////////////////////////////////

    if (currentSimpCertificate == null)
      currentSimpCertificate = ProofSimplifier(currentCertificate)

    val commonFors =
      for ((f, n) <- formulaeInProver; if (n < 0)) yield f

    def computeInts(names : Tree[Set[Int]],
                    intKnown : Option[(Conjunction, IFormula)])
                   : Tree[(Conjunction, IFormula)] = {
      val thisInt =
        if (intKnown.isDefined) {
          intKnown.get
        } else {
          val subNames =
            (for (s <- names.iterator; n <- s.iterator) yield n).toSet

          val leftFors =   for ((f, n) <- formulaeInProver;
                                if (n >= 0 && (subNames contains n))) yield f
          val rightFors =  for ((f, n) <- formulaeInProver;
                                if (n >= 0 && !(subNames contains n))) yield f

          val iContext =
            InterpolationContext(leftFors, rightFors, commonFors, currentOrder)

          val rawInt =
            Timeout.withTimeoutMillis(maxQETime) {
              Interpolator(currentSimpCertificate, iContext, true,
                           reducerSettings)
            } {
              Interpolator(currentSimpCertificate, iContext, false,
                           reducerSettings)
            }

          (rawInt, processInterpolant(rawInt))
        }

      if (thisInt._1.isTrue) {
        // interpolants in the whole subtree can be assumed to be true
        for (_ <- names) yield thisInt
      } else {
        val rootNames = names.d
        val kI =
          if (names.children.size == 1 &&
              (rootNames.isEmpty ||
               (formulaeInProver forall {
                  case (f, n) =>
                    !(n >= 0 && (rootNames contains n)) || f.isFalse
                })))
            Some(thisInt)
          else
            None
        Tree(thisInt, for (s <- names.children) yield computeInts(s, kI))
      }
    }

    val (rawInterpolants, interpolants) =
      Debug.withDisabledAssertions(
            Set(Debug.AC_INTERPOLATION_IMPLICATION_CHECKS)) {
        Tree((Conjunction.FALSE, IBoolLit(false)),
             for (n <- partitions.children) yield computeInts(n, None)).unzip
      }

    //-BEGIN-ASSERTION-/////////////////////////////////////////////////////////
    // the following assertions are quite expensive; in case of theories,
    // they might also fail, because quantifier elimination or the
    // reducer could rely on further unspecified theory axioms (TODO)
    def verifyInts(names : Tree[Set[Int]],
                   ints : Tree[Conjunction]) : Boolean = {
      val transitionFors =
        for ((f, n) <- formulaeInProver;
             if (n < 0 || (names.d contains n))) yield f.negate
      val subInts = for (c <- ints.children) yield c.d
      val theoryAxioms = currentSimpCertificate.theoryAxioms map (_.toConj)
      val condition =
        Conjunction.implies(Conjunction.conj(
                              transitionFors ++ theoryAxioms ++ subInts,
                              currentOrder),
                            ints.d, currentOrder)
      interpolantImpIsValid(condition) &&
      ((names.children.iterator zip ints.children.iterator) forall {
         case (n, c) => verifyInts(n, c)
       })
    }
    val withTheories =
      currentSimpCertificate.assumedFormulas exists {
        f => PresburgerTools.containsTheories(f.toFormula) }
    if (!withTheories)
      Debug.assertPostFast(Debug.AC_INTERPOLATION_IMPLICATION_CHECKS,
                           verifyInts(partitions, rawInterpolants))
    //-END-ASSERTION-///////////////////////////////////////////////////////////

    interpolants
  }
  
  //////////////////////////////////////////////////////////////////////////////

  /**
   * Install a theory plugin in the prover.
   */
  def setupTheoryPlugin(plugin : Plugin) : Unit = {
    doDumpSMT {
      println("; (setup-theory-plugin)")
    }
    doDumpScala {
      println("// setupTheoryPlugin")
    }

    theoryPlugin = PluginSequence(theoryPlugin.toSeq ++ List(plugin))
    proverRecreationNecessary
  }

  //////////////////////////////////////////////////////////////////////////////

  /**
   * Add a new theory to the prover. Normally, calling this function is not
   * necessary, since theories in asserted formulae will be detected
   * automatically.
   */
  def addTheory(newTheory : Theory) : Unit =
    addTheories(List(newTheory))

  /**
   * Add new theories to the prover. Normally, calling this function is not
   * necessary, since theories in asserted formulae will be detected
   * automatically.
   */
  def addTheories(newTheories : Seq[Theory]) : Unit = {
    doDumpSMT {
      println("; (add-theories " + (newTheories mkString " ") + ")")
    }
    doDumpScala {
      println("// addTheories(List(" + (newTheories mkString ", ") + "))")
    }
    for (t <- newTheories)
      theoryCollector addTheory t
    addTheoryAxioms
  }
  
  private def addTheoryAxioms = {
    val theoryAxioms = checkNewTheories
    if (!theoryAxioms.isEmpty) {
      // directly add the axioms to the prover, to avoid
      // further processing

      for (f <- theoryAxioms)
        addToProver(f, FormulaKind.TheoryAxiom)

/*
      val oldPartitionNum = currentPartitionNum
      setPartitionNumberHelp(-1)
      for (f <- theoryAxioms)
        addFormulaHelp(LazyConjunction(f)(currentOrder))
      setPartitionNumberHelp(oldPartitionNum)
*/
    }
  }

  /**
   * Add all theories to the prover that occur in the given order.
   */
  def addTheoriesFor(order : TermOrder) : Unit = {
    theoryCollector(order)
    addTheoryAxioms
  }

  private def addTypeTheoryIfNeeded(sorts : Iterable[Sort]) : Unit =
    if (!(theoryCollector includes TypeTheory) &&
        (sorts exists (_ != Sort.Integer)))
      addTypeTheory

  private def addTypeTheoryIfNeeded(f : IFunction) : Unit =
    if (f.isInstanceOf[SortedIFunction])
      addTypeTheory

  private def addTypeTheoryIfNeeded(sort : Sort) : Unit =
    if (sort != Sort.Integer)
      addTypeTheory

  private def addTypeTheory : Unit = {
    theoryCollector addTheoryFront TypeTheory
    // type theory does not add axioms, so calling addTheoryAxioms is not
    // necessary
  }

  //////////////////////////////////////////////////////////////////////////////
  
  /**
   * In subsequent <code>checkSat</code> calls for problems with existential
   * constants, infer the most general constraint on existential constants
   * satisfying the problem. NB: If this option is used wrongly, it might
   * lead to non-termination of the prover.
   */
  def setMostGeneralConstraints(b : Boolean) : Unit = {
    doDumpSMT {
      println("; (set-most-general-constraints " + b + ")")
    }
    doDumpScala {
      println("setMostGeneralConstraints(" + b + ")")
    }
    mostGeneralConstraints = b
  }

  /**
   * After receiving the result
   * <code>ProverStatus.Unsat</code> or <code>ProverStates.Valid</code>
   * for a problem that contains existential constants, return a (satisfiable)
   * constraint over the existential constants that describes satisfying
   * assignments of the existential constants.
   */
  def getConstraint : IFormula = getConstraintFull()
  
  /**
   * After receiving the result
   * <code>ProverStatus.Unsat</code> or <code>ProverStates.Valid</code>
   * for a problem that contains existential constants, return a (satisfiable)
   * constraint over the existential constants that describes satisfying
   * assignments of the existential constants.
   */
  def getConstraintFull(negate   : Boolean = false,
                        minimise : Boolean = false) : IFormula = {
    doDumpSMT {
      println("; (get-constraint " + negate + " " + minimise + ")")
    }
    doDumpScala {
      println("println(\"" + getScalaNum + ": \" + getConstraintFull(" +
                negate + ", " + minimise + ")")
    }

    //-BEGIN-ASSERTION-/////////////////////////////////////////////////////////
    Debug.assertPre(AC, Set(ProverStatus.Unsat,
                            ProverStatus.Valid) contains getStatusHelp(false))
    //-END-ASSERTION-///////////////////////////////////////////////////////////

    if (needExhaustiveProver) {
      val c =
        if (negate)
          Conjunction.negate(currentConstraint, currentOrder)
        else
          currentConstraint
      val d =
        if (minimise)
          PresburgerTools.minimiseFormula(c)
        else
          c
      processConstraint(d)
    } else {
      IBoolLit(!negate)
    }
  }

  /**
   * After receiving the result <code>ProverStatus.Unsat</code> or
   * <code>ProverStates.Valid</code> for a problem that contains
   * existential constants, return the negation of a (satisfiable)
   * constraint over the existential constants that describes
   * satisfying assignments of the existential constants.
   */
  def getNegatedConstraint : IFormula =
    getConstraintFull(negate = true)

  /**
   * After receiving the result
   * <code>ProverStatus.Unsat</code> or <code>ProverStates.Valid</code>
   * for a problem that contains existential constants, return a (satisfiable)
   * constraint over the existential constants that describes satisfying
   * assignments of the existential constants.
   * The produced constraint is simplified and minimised.
   */
  def getMinimisedConstraint : IFormula =
    getConstraintFull(minimise = true)

  /**
   * After receiving the result
   * <code>ProverStatus.Unsat</code> or <code>ProverStates.Valid</code>
   * for a problem that contains existential constants, return a (satisfiable)
   * constraint over the existential constants that describes satisfying
   * assignments of the existential constants.
   */
  def getConstraintRaw : Conjunction = {
    doDumpSMT {
      println("; (get-constraint-raw)")
    }
    doDumpScala {
      println("println(\"" + getScalaNum + ": \" + getConstraintRaw)")
    }

    //-BEGIN-ASSERTION-/////////////////////////////////////////////////////////
    Debug.assertPre(AC, Set(ProverStatus.Unsat,
                            ProverStatus.Valid) contains getStatusHelp(false))
    //-END-ASSERTION-///////////////////////////////////////////////////////////
    
    if (needExhaustiveProver)
      currentConstraint
    else
      Conjunction.TRUE
  }

  /**
   * Project a formula to a given set of constants; all other constants
   * are removed by quantifying them universally.
   */
  def projectAll(f : IFormula, toConsts : Iterable[ITerm]) : IFormula = {
    //-BEGIN-ASSERTION-/////////////////////////////////////////////////////////
    Debug.assertInt(SimpleAPI.AC, ContainsSymbol isClosed f)
    //-END-ASSERTION-///////////////////////////////////////////////////////////

    if (ContainsSymbol isPresburgerBV f)
      scope(resetFormulas = true, resetOptions = true) {
        makeExistential(toConsts)
        setMostGeneralConstraints(true)
        ?? (f)
        ??? match {
          case ProverStatus.Valid =>
            getConstraintFull(minimise = true)
          case ProverStatus.Invalid =>
            IBoolLit(false)
          case ProverStatus.Inconclusive =>
            throw new SimpleAPIException(
              "Could not project formula, possibly because of theories")
        }
    } else {
      // formula that we cannot project at the moment
      val toConstsSet =
        (for (IConstant(c) <- toConsts.iterator) yield c).toSet
      val otherConsts =
        (SymbolCollector constantsSorted f) filterNot toConstsSet
      IExpression.quanConsts(Quantifier.ALL, otherConsts, f)
    }
  }
  
  /**
   * Project a formula to a given set of constants; all other constants
   * are removed by quantifying them existentially.
   */
  def projectEx(f : IFormula, toConsts : Iterable[ITerm]) : IFormula = {
    //-BEGIN-ASSERTION-/////////////////////////////////////////////////////////
    Debug.assertInt(SimpleAPI.AC, ContainsSymbol isClosed f)
    //-END-ASSERTION-///////////////////////////////////////////////////////////

    if (ContainsSymbol isPresburgerBV f)
      scope(resetFormulas = true, resetOptions = true) {
        makeExistential(toConsts)
        setMostGeneralConstraints(true)
        ?? (~f)
        ??? match {
          case ProverStatus.Valid =>
            getConstraintFull(negate = true, minimise = true)
          case ProverStatus.Invalid =>
            IBoolLit(true)
          case ProverStatus.Inconclusive =>
            throw new SimpleAPIException(
              "Could not project formula, possibly because of theories")
        }
    } else {
      // formula that we cannot project at the moment
      val toConstsSet =
        (for (IConstant(c) <- toConsts.iterator) yield c).toSet
      val otherConsts =
        (SymbolCollector constantsSorted f) filterNot toConstsSet
      IExpression.quanConsts(Quantifier.EX, otherConsts, f)
    }
  }
  
  /**
   * Simplify a formula by eliminating quantifiers.
   */
  def simplify(f : IFormula) : IFormula = scope {
    import IExpression._

    // Need to replace free variables in the formula with constants
    val variables = SymbolCollector variables f

    val maxInd =
      if (variables.isEmpty)
        -1
      else
        (for (IVariable(ind) <- variables) yield ind).max

    val sorts = Array.fill[Sort](maxInd + 1)(Sort.Integer)

    for (ISortedVariable(ind, s) <- variables)
      sorts(ind) = s

    val constants = (for (s <- sorts) yield createConstant("X", s)).toList
    val substF    = VariableSubstVisitor(f, (constants, 0))

    // New start the actual simplification

    val simpF =
    if (!(ContainsSymbol isPresburgerBVWithPreds substF)) {
      // Formula that we cannot fully simplify at the moment;
      // just run the heuristic simplifier

      theoryCollector(substF)
      addTheoryAxioms
      processInterpolant(asConjunction(substF))

    } else if ((ContainsSymbol isPresburgerBV substF) &&
               (ContainsSymbol isClosed substF)) {
      // Simplest case, pure Presburger or bit-vector formula

      val consts =
        for (c <- SymbolCollector constantsSorted substF) yield IConstant(c)

      if (!(QuantifierCollectingVisitor(substF) contains
              IExpression.Quantifier.ALL))
        projectEx(substF, consts)
      else
        projectAll(substF, consts)

    } else {

      // Replace remaining predicates in the formula with new constants
      val replacedAtoms = new MHashMap[IAtom, ConstantTerm]

      object AtomAbstractingVisitor
             extends CollectingVisitor[Unit, IExpression] {
        override def preVisit(t : IExpression,
                              arg : Unit) : PreVisitResult = t match {
          case a@IAtom(p, _) if !(TheoryRegistry lookupSymbol p).isDefined => {
            val c = replacedAtoms.getOrElseUpdate(a, createConstantRaw("Y"))
            ShortCutResult(eqZero(c))
          }
          case t =>
            KeepArg
        }
        def postVisit(t : IExpression, arg : Unit,
                      subres : Seq[IExpression]) : IExpression = t update subres
      }

      val substF2 =
        AtomAbstractingVisitor.visit(substF, ()).asInstanceOf[IFormula]

      val allConsts =
        for (c <- SymbolCollector constantsSorted substF2) yield IConstant(c)

      val res =
        if (!(QuantifierCollectingVisitor(substF2) contains
                IExpression.Quantifier.ALL))
          projectEx(substF2, allConsts)
        else
          projectAll(substF2, allConsts)

      // substitute back predicates
      val backSubst =
        (for ((f, c) <- replacedAtoms.iterator) yield (c -> ite(f, 0, 1))).toMap
      SimplifyingConstantSubstVisitor(res, backSubst)
    }

    // substitute back variables

    val backSubst2 =
      (for ((IConstant(c), n) <- constants.iterator.zipWithIndex)
       yield (c, IVariable(n, sorts(n)))).toMap
    ConstantSubstVisitor(simpF, backSubst2)
  }
  
  //////////////////////////////////////////////////////////////////////////////

  private def ensurePartialModel =
    if (currentModel == null && !needExhaustiveProver) {
      // then we have to completely re-run the prover
      lastStatus = ProverStatus.Unknown
      checkSatHelp(true, false)
    }

  private def ensureFullModel = if (!needExhaustiveProver) {
    ensurePartialModel
    while (proofThreadStatus != ProofThreadStatus.AtFullModel) {
      //-BEGIN-ASSERTION-///////////////////////////////////////////////////////
      Debug.assertInt(SimpleAPI.AC, proverRes.isEmpty)
      //-END-ASSERTION-/////////////////////////////////////////////////////////

      // let's get a complete model
      lastStatus = ProverStatus.Running
      proofThreadStatus = ProofThreadStatus.ToBeRestarted
      proverCmd put DeriveFullModelCommand
      getStatusWithDeadline(true) match {
        case ProverStatus.Error =>
          throw new SimpleAPIException(
            "Error while building full model")
        case ProverStatus.OutOfMemory =>
          throw new SimpleAPIException(
            "Out-of-memory error while building full model")
        case _ =>
          // nothing
      }
    }
  }

  /**
   * Produce a partial model, i.e., a (usually) partial interpretation
   * of constants, functions, and predicates. This method can be
   * called in two situations:
   * <ul>
   *    <li> after receiving the result
   * <code>ProverStatus.Sat</code> or <code>ProverStates.Invalid</code>
   * or <code>ProverStatus.Inconclusive</code>, or</li>
   * <li> after receiving
   * the result
   * <code>ProverStatus.Unsat</code> or <code>ProverStates.Valid</code>
   * for a problem that contains existential constants. In this case the
   * model only assigns existential constants.
   * </li>
   * </ul>
   */
  def partialModel : PartialModel = {
    doDumpSMT {
      println("; (partial-model)")
    }
    doDumpScala {
      println("println(\"" + getScalaNum + ": \" + partialModel)")
    }

    if (lastPartialModel != null) {
      lastPartialModel
    } else {
      import IExpression._
  
      setupTermEval
  
      //-BEGIN-ASSERTION-///////////////////////////////////////////////////////
      Debug.assertInt(SimpleAPI.AC,
                      currentModel.arithConj.negativeEqs.isTrue &&
                      currentModel.arithConj.inEqs.isTrue &&
                      currentModel.negatedConjs.isEmpty)
      //-END-ASSERTION-/////////////////////////////////////////////////////////

      val interpretation = new LinkedHashMap[IExpression, IExpression]

      implicit val context = decoderContext

      def toTerm(n : IdealInt, s : Sort) : ITerm = (s asTerm n) getOrElse n

//      val TypeTheory.DecoderData(ctorTerms) =
//        decoderContext getDataFor TypeTheory

      // nullary constructor terms can be added to the interpretation
      // (other terms should be part of the model returned by the prover)
//      for (((num, _), t@IFunApp(ctor, Seq())) <- ctorTerms)
//        interpretation.put(t, IntValue(num))
  
      for (l <- currentModel.arithConj.positiveEqs) {
        //-BEGIN-ASSERTION-/////////////////////////////////////////////////////
        Debug.assertInt(SimpleAPI.AC,
                        l.constants.size == 1 && l.variables.isEmpty &&
                        l.leadingCoeff.isOne)
        //-END-ASSERTION-///////////////////////////////////////////////////////
        val c = l.leadingTerm.asInstanceOf[ConstantTerm]
        val sort = Sort sortOf c
        interpretation.put(IConstant(c), toTerm(-l.constant, sort))
      }

      def getArgTerms(a : Atom) : Seq[ITerm] = {
        val argValues =
          (for (l <- a.iterator) yield {
             //-BEGIN-ASSERTION-////////////////////////////////////////////////
             Debug.assertInt(SimpleAPI.AC,
                             l.constants.isEmpty && l.variables.isEmpty)
             //-END-ASSERTION-//////////////////////////////////////////////////
             l.constant
           }).toIndexedSeq

        val argSorts =
          SortedPredicate argumentSorts a

        for ((num, sort) <- argValues zip argSorts) yield toTerm(num, sort)
      }

      for (a <- currentModel.predConj.positiveLits) {
        val argTerms = getArgTerms(a)

        (functionEnc.predTranslation get a.pred) match {
          case Some(f) =>
            interpretation.put(IFunApp(f, argTerms.init), argTerms.last)
          case None =>
            interpretation.put(IAtom(a.pred, argTerms),
                               IBoolLit(true))
        }
      }
  
      for (a <- currentModel.predConj.negativeLits)
        if (!(functionEnc.predTranslation contains a.pred)) {
          val argTerms = getArgTerms(a)
          interpretation.put(IAtom(a.pred, argTerms), IBoolLit(false))
        }

      lastPartialModel = new PartialModel (interpretation)
      lastPartialModel
    }
  }

  /**
   * Produce a partial model, i.e., a (usually) partial interpretation
   * of constants, functions, and predicates. This method can be
   * called in two situations:
   * <ul>
   *    <li> after receiving the result
   * <code>ProverStatus.Sat</code> or <code>ProverStates.Invalid</code>
   * or <code>ProverStatus.Inconclusive</code>, or</li>
   * <li> after receiving
   * the result
   * <code>ProverStatus.Unsat</code> or <code>ProverStates.Valid</code>
   * for a problem that contains existential constants. In this case the
   * model only assigns existential constants.
   * </li>
   * </ul>
   */
  def partialModelAsFormula : IFormula = {
    doDumpSMT {
      println("; (partial-model-as-formula)")
    }
    doDumpScala {
      println("println(\"" + getScalaNum + ": \" + partialModelAsFormula)")
    }

    // TODO: cache results?
    setupTermEval
    
    //-BEGIN-ASSERTION-/////////////////////////////////////////////////////////
    Debug.assertInt(SimpleAPI.AC,
                    currentModel.arithConj.negativeEqs.isTrue &&
                    currentModel.arithConj.inEqs.isTrue &&
                    currentModel.negatedConjs.isEmpty)
    //-END-ASSERTION-///////////////////////////////////////////////////////////

    processModel(currentModel)
  }

  //////////////////////////////////////////////////////////////////////////////

  /**
   * Decoding data needed (and implicitly read) by theories; this will
   * access the current model to extract the relevant decoding data.
   */
  val decoderContext = new Theory.DecoderContext {
    def getDataFor(t : Theory) : Theory.TheoryDecoderData =
      decoderDataCache.getOrElseUpdate(t, {
        setupTermEval
        (t generateDecoderData currentModel).get
      })
  }

  private val decoderDataCache = new MHashMap[Theory, Theory.TheoryDecoderData]

  //////////////////////////////////////////////////////////////////////////////

  /**
   * Produce a model, i.e., an interpretation of constants, functions,
   * and predicates. This method can be called in two situations after
   * receiving the result <code>ProverStatus.Sat</code> or
   * <code>ProverStates.Invalid</code> or
   * <code>ProverStatus.Inconclusive</code>. The evaluator
   * representing the model has to be shut down explicitly after use,
   * by calling its method <code>Evaluator.shutDown</code>.
   */
  def completeModel : Evaluator = new Evaluator(this)

  /**
   * Produce a model, i.e., an interpretation of constants, functions,
   * and predicates. This method can be called after receiving the
   * result <code>ProverStatus.Sat</code> or
   * <code>ProverStates.Invalid</code> or
   * <code>ProverStatus.Inconclusive</code>. This method will
   * automatically shut down the evaluator after executing the
   * <code>comp</code> function.
   */
  def withCompleteModel[A](comp : Evaluator => A) : A = {
    val evaluator = new Evaluator(this)
    try {
      comp(evaluator)
    } finally {
      evaluator.shutDown
    }
  }

  private var evaluatorWorking = false

  protected[api] def evaluatorStarted : Unit = {
    if (evaluatorWorking)
      throw new SimpleAPIException(
        "Cannot attach multiple evaluators to SimpleAPI simultaneously")
    evaluatorWorking = true
  }

  protected[api] def evaluatorStopped : Unit = {
    evaluatorWorking = false
  }

  //////////////////////////////////////////////////////////////////////////////

  /**
   * Evaluate the given term in the current model. This method can be
   * called in two situations:
   * <ul>
   *    <li> after receiving the result
   * <code>ProverStatus.Sat</code> or <code>ProverStates.Invalid</code>
   * or <code>ProverStatus.Inconclusive</code>,
   * which case the term is evaluated in the computed model, or</li>
   * <li> after receiving
   * the result
   * <code>ProverStatus.Unsat</code> or <code>ProverStates.Valid</code>
   * for a problem that contains existential constants. In this case the
   * queried term <code>t</code> may only consist of existential constants.
   * </li>
   * </ul>
   */
  def eval(t : ITerm) : IdealInt = {
    doDumpScala {
      print("println(\"" + getScalaNum + ": \" + eval(")
      PrettyScalaLineariser(getFunctionNames)(t)
      println("))")
    }
    evalHelp(t)
  }

  private def evalHelp(t : ITerm) : IdealInt = {
    t match {
      case IConstant(c) => evalHelp(c)
      
      case t if (currentOrder.orderedPredicates forall (_.arity == 0)) => {
        // we first try to reduce the expression, and then assume that all
        // unassigned constants have the value 0
        
        val (reduced, c, extendedOrder) = reduceTerm(t)
            
        val unassignedConsts = reduced.constants - c
        val finalReduced =
          if (unassignedConsts.isEmpty) {
            reduced
          } else {
            import TerForConvenience._
            implicit val o = extendedOrder
            // TODO: we need to do the same for Boolean variables?
            ReduceWithConjunction(unassignedConsts.toSeq === 0, extendedOrder)(
                                  reduced)
          }
        
        //-BEGIN-ASSERTION-/////////////////////////////////////////////////////
        Debug.assertInt(AC,
                        finalReduced.isLiteral &&
                        finalReduced.arithConj.positiveEqs.size == 1 &&
                        finalReduced.constants.size == 1)
        //-END-ASSERTION-///////////////////////////////////////////////////////
        
        -finalReduced.arithConj.positiveEqs.head.constant
      }
      
      case t => evalPartialHelp(t) getOrElse {
        // full check; we have to extend the model
      
        import TerForConvenience._
      
        getStatusHelp(false) match {
          
          //////////////////////////////////////////////////////////////////////

          case ProverStatus.Sat |
               ProverStatus.Invalid |
               ProverStatus.Inconclusive if (currentProver != null) => {
            // then we work with a countermodel of the constraints

            val p = new IExpression.Predicate("p", 1)
            implicit val extendedOrder = order extendPred p

            val pAssertion =
              ReduceWithConjunction(currentModel, extendedOrder, reducerSettings)(
                toInternalNoAxioms(!IAtom(p, List(t)), extendedOrder))
            val extendedProver =
              currentProver.assert(currentModel, extendedOrder)
                           .conclude(pAssertion, extendedOrder)

            (extendedProver checkValidity true) match {
              case Left(m) if (!m.isFalse) => {
                val pAtoms = m.predConj.positiveLitsWithPred(p)
                //-BEGIN-ASSERTION-/////////////////////////////////////////////
                Debug.assertInt(AC, pAtoms.size == 1 &&
                                    pAtoms.head.constants.isEmpty)
                //-END-ASSERTION-///////////////////////////////////////////////

                val pAtom = pAtoms.head
                val result = pAtom(0).constant
                currentModel = ReduceWithConjunction(conj(pAtom), extendedOrder)(m)
                lastPartialModel = null
              
                result
              }
              case _ =>
                throw new SimpleAPIException (
                            "Model extension failed. " +
                            "This is probably caused by badly chosen triggers, " +
                            "preventing complete application of axioms.")
            }
          }
        
          //////////////////////////////////////////////////////////////////////

          case ProverStatus.Unsat | ProverStatus.Valid if (currentModel != null) => {
            // then we work with a model of the existential constants 

            val c = new IExpression.ConstantTerm("c")
            implicit val extendedOrder = order extend c

            val cAssertion =
              ReduceWithConjunction(currentModel, extendedOrder, reducerSettings)(
                toInternalNoAxioms(IExpression.i(c) =/= t, extendedOrder))
            val extendedProver =
              (ModelSearchProver emptyIncProver goalSettings
                       ).assert(currentModel, extendedOrder)
                        .conclude(cAssertion, extendedOrder)

            (extendedProver checkValidity true) match {
              case Left(m) if (!m.isFalse) => {
                val reduced = ReduceWithEqs(m.arithConj.positiveEqs, extendedOrder)(l(c))
                //-BEGIN-ASSERTION-/////////////////////////////////////////////
                Debug.assertInt(AC, reduced.constants.isEmpty)
                //-END-ASSERTION-///////////////////////////////////////////////
                val result = reduced.constant
                currentModel = ConstantSubst(c, result, extendedOrder)(m)
                lastPartialModel = null
              
                result
              }
              case _ =>
                throw new SimpleAPIException (
                            "Model extension failed. " +
                            "This is probably caused by badly chosen triggers, " +
                            "preventing complete application of axioms.")
            }
          }
        
          //////////////////////////////////////////////////////////////////////

          case _ =>
            throw NoModelException
        }
      }
    }
  }
  
  /**
   * Evaluate the given term in the current model, returning <code>None</code>
   * in case the model does not completely determine the value of the term.
   * This method can be
   * called in two situations:
   * <ul>
   *    <li> after receiving the result
   * <code>ProverStatus.Sat</code> or <code>ProverStates.Invalid</code>
   * or <code>ProverStatus.Inconclusive</code>, or</li>
   * which case the term is evaluated in the computed model, or</li>
   * <li> after receiving
   * the result
   * <code>ProverStatus.Unsat</code> or <code>ProverStates.Valid</code>
   * for a problem that contains existential constants. In this case the
   * queried term <code>t</code> may only consist of existential constants.
   * </li>
   * </ul>
   */
  def evalPartial(t : ITerm) : Option[IdealInt] = {
    doDumpScala {
      print("println(\"" + getScalaNum + ": \" + evalPartial(")
      PrettyScalaLineariser(getFunctionNames)(t)
      println("))")
    }
    evalPartialHelp(t)
  }

  private def evalPartialHelp(t : ITerm) : Option[IdealInt] = t match {
    case IConstant(c) =>
      // faster check, find an equation that determines the value of c
      evalPartialHelp(c)
    
    case t => {
      // more complex check by reducing the expression via the model

      val (reduced, _, _) = reduceTerm(t)
        
      if (reduced.isLiteral &&
          reduced.arithConj.positiveEqs.size == 1 &&
          reduced.constants.size == 1)
        Some(-reduced.arithConj.positiveEqs.head.constant)
      else
        None
    }
  }

  /**
   * Reduce the expression <code>t === c</code>, for some fresh constant
   * <code>c</code>.
   */
  private def reduceTerm(t : ITerm)
                        : (Conjunction, IExpression.ConstantTerm, TermOrder) = {
        val existential = setupTermEval
        
        val c = new IExpression.ConstantTerm ("c")
        val extendedOrder = order extend c
        
        val reduced =
          ReduceWithConjunction(currentModel, extendedOrder, reducerSettings)(
                                toInternalNoAxioms(t === c, extendedOrder))

        //-BEGIN-ASSERTION-/////////////////////////////////////////////////////
        Debug.assertPre(AC, !existential || (
          // in the existential case, the queried term should only contain
          // existential constants
          (reduced.constants subsetOf (existentialConstants + c)) &&
          reduced.predicates.isEmpty
          ))
        //-END-ASSERTION-///////////////////////////////////////////////////////

        (reduced, c, extendedOrder)
  }
  
  private def setupTermEval = getStatusHelp(false) match {
    case ProverStatus.Sat |
         ProverStatus.Invalid |
         ProverStatus.Inconclusive if (currentProver != null) => {
      // then we work with a countermodel of the constraints
      doDumpSMT {
        println("; (get-value ...)")
      }
    
      ensureFullModel
      false
    }
      
    case ProverStatus.Unsat | ProverStatus.Valid if (currentModel != null) => {
      // the we work with a model of the existential constants 
      doDumpSMT {
        println("; (get-value for existential constants ...)")
      }
        
      true
    }
      
    case _ =>
      throw NoModelException
  }

  //////////////////////////////////////////////////////////////////////////////

  /**
   * Evaluate the given symbol in the current model, returning <code>None</code>
   * in case the model does not completely determine the value of the symbol.
   * This method can be
   * called in two situations:
   * <ul>
   *    <li> after receiving the result
   * <code>ProverStatus.Sat</code> or <code>ProverStates.Invalid</code>
   * or <code>ProverStatus.Inconclusive</code>, or</li>
   * which case the term is evaluated in the computed model, or</li>
   * <li> after receiving
   * the result
   * <code>ProverStatus.Unsat</code> or <code>ProverStates.Valid</code>
   * for a problem that contains existential constants. In this case the
   * queried term <code>t</code> may only consist of existential constants.
   * </li>
   * </ul>
   */
  def eval(c : IExpression.ConstantTerm) : IdealInt = {
    doDumpScala {
      println("println(\"" + getScalaNum + ": \" + eval(" + c + "))")
    }
    evalHelp(c)
  }

  private def evalHelp(c : IExpression.ConstantTerm) : IdealInt =
    evalPartialHelp(c) getOrElse {
      // then we have to extend the model
    
      if (!(currentOrder.orderedPredicates forall (_.arity == 0)) ||
          Sort.sortOf(c) != Sort.Integer) {
        // we assume 0 as default value, but have to store this value
        import TerForConvenience._
        implicit val o = order
        currentModel = currentModel & (c === 0)
        lastPartialModel = null
        decoderDataCache.clear
      }
      
      IdealInt.ZERO
    }
  
  /**
   * Evaluate the given symbol in the current model, returning <code>None</code>
   * in case the model does not completely determine the value of the symbol.
   * This method can be
   * called in two situations:
   * <ul>
   *    <li> after receiving the result
   * <code>ProverStatus.Sat</code> or <code>ProverStates.Invalid</code>
   * or <code>ProverStatus.Inconclusive</code>, or</li>
   * which case the term is evaluated in the computed model, or</li>
   * <li> after receiving
   * the result
   * <code>ProverStatus.Unsat</code> or <code>ProverStates.Valid</code>
   * for a problem that contains existential constants. In this case the
   * queried term <code>t</code> may only consist of existential constants.
   * </li>
   * </ul>
   */
  def evalPartial(c : IExpression.ConstantTerm) : Option[IdealInt] = {
    doDumpScala {
      print("println(\"" + getScalaNum + ": \" + evalPartial(" + c + "))")
    }
    evalPartialHelp(c)
  }

  private def evalPartialHelp(c : IExpression.ConstantTerm)
                             : Option[IdealInt] = {
    val existential = setupTermEval
    
    //-BEGIN-ASSERTION-/////////////////////////////////////////////////////////
    Debug.assertPre(AC, !existential || (existentialConstants contains c))
    //-END-ASSERTION-///////////////////////////////////////////////////////////

    // find an equation that determines the value of c
        
    for (lc <- currentModel.arithConj.positiveEqs.toMap get c)
    yield -lc.constant
  }

  //////////////////////////////////////////////////////////////////////////////

  /**
   * Evaluate the given term in the current model to a constructor term.
   * This method can be called after receiving the result
   * <code>ProverStatus.Sat</code> or <code>ProverStates.Invalid</code>
   * or <code>ProverStatus.Inconclusive</code>.
   */
  def evalToTerm(t : ITerm) : ITerm = {
    doDumpScala {
      print("println(\"" + getScalaNum + ": \" + evalToTerm(")
      PrettyScalaLineariser(getFunctionNames)(t)
      println("))")
    }
    val num = evalHelp(t)
    (Sort sortOf t).asTerm(num)(decoderContext) getOrElse IExpression.i(num)
  }

  /**
   * Evaluate the given term in the current model to a constructor term,
   * returning <code>None</code>
   * in case the model does not completely determine the value of the term.
   * This method can be called after receiving the result
   * <code>ProverStatus.Sat</code> or <code>ProverStates.Invalid</code>
   * or <code>ProverStatus.Inconclusive</code>.
   */
  def evalPartialAsTerm(t : ITerm) : Option[ITerm] = {
    doDumpScala {
      print("println(\"" + getScalaNum + ": \" + evalPartialAsTerm(")
      PrettyScalaLineariser(getFunctionNames)(t)
      println("))")
    }
    for (num <- evalPartialHelp(t)) yield {
      (Sort sortOf t).asTerm(num)(decoderContext) getOrElse IExpression.i(num)
    }
  }

  /**
   * Evaluate the given symbol in the current model to a constructor term.
   * This method can be called after receiving the result
   * <code>ProverStatus.Sat</code> or <code>ProverStates.Invalid</code>
   * or <code>ProverStatus.Inconclusive</code>.
   */
  def evalToTerm(c : IExpression.ConstantTerm) : ITerm = {
    doDumpScala {
      println("println(\"" + getScalaNum + ": \" + evalToTerm(" + c + "))")
    }
    val num = evalHelp(c)
    (Sort sortOf c).asTerm(num)(decoderContext) getOrElse IExpression.i(num)
  }

  /**
   * Evaluate the given symbol in the current model to a constructor term,
   * returning <code>None</code>
   * in case the model does not completely determine the value of the term.
   * This method can be called after receiving the result
   * <code>ProverStatus.Sat</code> or <code>ProverStates.Invalid</code>
   * or <code>ProverStatus.Inconclusive</code>.
   */
  def evalPartialAsTerm(c : IExpression.ConstantTerm) : Option[ITerm] = {
    doDumpScala {
      println("println(\"" + getScalaNum + ": \" + evalToTerm(" + c + "))")
    }
    for (num <- evalPartialHelp(c)) yield {
      (Sort sortOf c).asTerm(num)(decoderContext) getOrElse IExpression.i(num)
    }
  }

  //////////////////////////////////////////////////////////////////////////////

  /**
   * Evaluate the given formula in the current model.
   * This method can only be called after receiving the result
   * <code>ProverStatus.Sat</code> or <code>ProverStates.Invalid</code>
   * or <code>ProverStatus.Inconclusive</code>.
   */
  def eval(f : IFormula) : Boolean = {
    doDumpScala {
      print("println(\"" + getScalaNum + ": \" + eval(")
      PrettyScalaLineariser(getFunctionNames)(f)
      println("))")
    }

    evalPartialHelp(f) match {

      case Left(res) => res

      case Right(reducedF) => {
        // then we have to extend the model
  
        import TerForConvenience._

        if (needExhaustiveProver) {
          // then we have to re-run the prover to check whether the
          // given formula is consistent with our assertions

          if (!Seqs.disjoint(reducedF.predicates, functionalPreds))
            // to be on the safe side
            throw NoModelException

          pushHelp
          val res = try {
            if (currentModel != null)
              addFormula(!LazyConjunction(currentModel)(currentOrder))
            addFormula(!LazyConjunction(reducedF)(currentOrder))

            flushTodo
            startExhaustiveProver

            getStatusHelp(true) match {
              case ProverStatus.Sat | ProverStatus.Invalid =>
                // then we can assume that the queried formula holds in
                // the model
                true
              case ProverStatus.Unsat | ProverStatus.Valid =>
                false
              case _ =>
                throw NoModelException
            }
          } finally {
            popHelp
          }

          val modelComp =
            if (res) reducedF else reducedF.negate
          currentModel =
            if (currentModel == null)
              modelComp
            else
              Conjunction.conj(Array(currentModel, modelComp), currentOrder)

          res
        } else f match {
          case f if (currentOrder.orderedPredicates forall (_.arity == 0)) => {
            // then we can just set default values for all irreducible constants
            // and Boolean variables
  
            //-BEGIN-ASSERTION-/////////////////////////////////////////////////
            Debug.assertInt(AC, Seqs.disjoint(reducedF.constants,
                                              currentModel.constants))
            //-END-ASSERTION-///////////////////////////////////////////////////
  
            implicit val order =
              currentOrder
            val implicitAssumptions =
              (reducedF.constants.toSeq === 0) &
              conj(for (p <- reducedF.predicates.iterator)
                   yield Atom(p, List(), currentOrder))
            val reduced =
              ReduceWithConjunction(implicitAssumptions, currentOrder)(reducedF)
  
            //-BEGIN-ASSERTION-/////////////////////////////////////////////////
            Debug.assertInt(AC, reduced.isTrue || reduced.isFalse)
            //-END-ASSERTION-///////////////////////////////////////////////////
  
            reduced.isTrue
          }
          
          case IAtom(p, Seq())
            if (proofThreadStatus == ProofThreadStatus.AtPartialModel) => {
            // then we will just extend the partial model with a default value
          
            implicit val o = order
            val a = Atom(p, List(), o)
            currentModel = currentModel & a
            lastPartialModel = null
          
            true
          }
            
          case f => {
            val p = new IExpression.Predicate("p", 0)
            implicit val extendedOrder = order extendPred p
            val pAssertion =
              ReduceWithConjunction(currentModel, extendedOrder,
                                    reducerSettings)(
                toInternalNoAxioms(IAtom(p, Seq()) </> f, extendedOrder))
            val extendedProver =
              currentProver.assert(currentModel, extendedOrder)
                           .conclude(pAssertion, extendedOrder)
  
            (extendedProver checkValidity true) match {
              case Left(m) if (!m.isFalse) => {
                val (reduced, _) =
                  ReduceWithPredLits(m.predConj, Set(), extendedOrder)(p)
                //-BEGIN-ASSERTION-/////////////////////////////////////////////
                Debug.assertInt(AC, reduced.isTrue || reduced.isFalse)
                //-END-ASSERTION-///////////////////////////////////////////////
                val result = reduced.isTrue
                val pf : Conjunction = p
          
                currentModel = ReduceWithConjunction(if (result) pf else !pf,
                                                     extendedOrder)(m)
                lastPartialModel = null        
  
                result
              }
              case _ =>
                throw new SimpleAPIException (
                      "Model extension failed. " +
                      "This is probably caused by badly chosen triggers, " +
                      "preventing complete application of axioms.")
            }
          }
        }
      }
    }
  }

  /**
   * Evaluate the given formula in the current model, returning
   * <code>None</code> in case the model does not completely determine the
   * value of the formula.
   * This method can only be called after receiving the result
   * <code>ProverStatus.Sat</code> or <code>ProverStates.Invalid</code>
   * or <code>ProverStatus.Inconclusive</code>.
   */
  def evalPartial(f : IFormula) : Option[Boolean] = {
    doDumpScala {
      print("println(\"" + getScalaNum + ": \" + evalPartial(")
      PrettyScalaLineariser(getFunctionNames)(f)
      println("))")
    }

    evalPartialHelp(f) match {
      case Left(res) => Some(res)
      case Right(_) => None
    }
  }
  
  private def evalPartialHelp(f : IFormula) : Either[Boolean,Conjunction] = {
    import TerForConvenience._
    
    doDumpSMT {
      print("(get-value (")
      SMTLineariser(f)
      println("))")
    }
    
    //-BEGIN-ASSERTION-/////////////////////////////////////////////////////////
    Debug.assertPre(AC, Set(ProverStatus.Sat,
                            ProverStatus.Invalid,
                            ProverStatus.Inconclusive) contains getStatusHelp(false))
    //-END-ASSERTION-///////////////////////////////////////////////////////////
    
    f match {
      case IAtom(p, args) if (args forall (_.isInstanceOf[IIntLit])) => {
        ensurePartialModel
        val a = Atom(p, for (IIntLit(value) <- args)
                        yield l(value), currentOrder)

        if (currentModel == null)
          Right(a)
        else if (currentModel.predConj.positiveLitsAsSet contains a)
          Left(true)
        else if (currentModel.predConj.negativeLitsAsSet contains a)
          Left(false)
        else if (proofThreadStatus != ProofThreadStatus.AtFullModel) {
          ensureFullModel
          if (currentModel.predConj.positiveLitsAsSet contains a)
            Left(true)
          else if (currentModel.predConj.negativeLitsAsSet contains a)
            Left(false)
          else
            Right(a)
        } else
          Right(a)
      }
      case _ => {
        // more complex check by reducing the expression via the model
        ensureFullModel
        val intF = toInternalNoAxioms(f, currentOrder)

        if (currentModel == null) {
          Right(intF)
        } else {
          val reduced =
            ReduceWithConjunction(currentModel, currentOrder,
                                  reducerSettings)(intF)

          if (reduced.isTrue)
            Left(true)
          else if (reduced.isFalse)
            Left(false)
          else
            Right(reduced)
        }
      }
    }
  }
  
  //////////////////////////////////////////////////////////////////////////////
  
  /**
   * Execute a computation within a local scope. After leaving the scope,
   * assertions and declarations done in the meantime will disappear.
   */
  def scope[A](comp: => A) : A = {
    push
    try {
      comp
    } finally {
      if (getStatusHelp(false) == ProverStatus.Running) {
        // then something bad happened, and we are in an inconsistent state
        shutDownHelp
      } else {
        pop
      }
    }
  }
  
  /**
   * Execute a computation within a local scope. After leaving the scope,
   * assertions and declarations done in the meantime will disappear.
   * This method has the
   * option to temporarily forget all asserted formulas, or
   * temporarily reset the options <code>setConstructProofs,
   * setMostGeneralConstraints, makeExistential, makeUniversal</code>.
   */
  def scope[A](resetFormulas : Boolean = false,
               resetOptions : Boolean = false)
              (comp: => A) : A = {
    pushEmptyFrame(resetFormulas, resetOptions)
    try {
      comp
    } finally {
      if (getStatusHelp(false) == ProverStatus.Running) {
        // then something bad happened, and we are in an inconsistent state
        shutDownHelp
      } else {
        pop
      }
    }
  }
  
  /**
   * Add a new frame to the assertion stack.
   */
  def push : Unit = {
    doDumpSMT {
      println("(push 1)")
    }
    doDumpScala {
      println
      println("scope {")
    }

    pushHelp
  }
  
  private def pushHelp : Unit = {
    // process pending formulae, to avoid processing them again after a pop
    flushTodo
    initProver
    apiStack.pushAPIFrame
  }

  /**
   * Add a new frame to the assertion stack. This method has the
   * option to temporarily forget all asserted formulas, or
   * temporarily reset the options <code>setConstructProofs,
   * setMostGeneralConstraints, makeExistential, makeUniversal</code>.
   */
  def pushEmptyFrame(resetFormulas : Boolean = false,
                     resetOptions : Boolean = false) : Unit =
    if (!resetFormulas && !resetOptions) {
      push
    } else {
      doDumpSMT {
        println("(push 1) ; pushEmptyFrame(resetFormulas = " + resetFormulas +
                ", resetOptions = " + resetOptions + ")")
      }
      doDumpScala {
        println
        println("scope(resetFormulas = " + resetFormulas +
                ", resetOptions = " + resetOptions + ") {")
      }

      pushHelp

      if (resetFormulas) {
        resetFormulasHelp
        // only keep asserted axioms
        formulaeInProver =
          formulaeInProver filter { case (_, n) => n == INTERNAL_AXIOM_PART_NR }
      }

      if (resetOptions) {
        resetOptionsHelp
      }
    }
  
  /**
   * Pop the top-most frame from the assertion stack.
   */
  def pop : Unit = {
    doDumpSMT {
      println("(pop 1)")
    }
    doDumpScala {
      println("} // pop scope")
      println
    }

    popHelp
  }

  private def popHelp : Unit = {
    //-BEGIN-ASSERTION-/////////////////////////////////////////////////////////
    Debug.assertPre(AC, getStatusHelp(false) != ProverStatus.Running)
    //-END-ASSERTION-///////////////////////////////////////////////////////////
    apiStack.popAPIFrame
    formulaeTodo           = false
    rawFormulaeTodo        = LazyConjunction.FALSE
    proofThreadStatus      = ProofThreadStatus.ToBeRestarted
    currentModel           = null
    lastPartialModel       = null
    currentConstraint      = null
    currentCertificate     = null
    currentSimpCertificate = null
    decoderDataCache.clear
  }
  
  //////////////////////////////////////////////////////////////////////////////

  private def flushTodo : Unit = {
    val (transTodo, axioms) = (formulaeTodo, functionEnc.axioms) match {
      case (IBoolLit(false), IBoolLit(true)) =>
        (Conjunction.FALSE, Conjunction.FALSE)
      case _ => toInternal(formulaeTodo)
    }
    formulaeTodo = false

    checkQuantifierOccurrences(transTodo, false)

    if (!transTodo.isFalse || !rawFormulaeTodo.isFalse) {
      implicit val o = currentOrder
      val completeFor =
        (rawFormulaeTodo | LazyConjunction(transTodo)).toConjunction

      rawFormulaeTodo = LazyConjunction.FALSE
      val reducedFor =
        ReduceWithConjunction(Conjunction.TRUE, currentOrder, reducerSettings)(
                              completeFor)
      addToProver(reducedFor, FormulaKind.Input)
    }

    if (!axioms.isFalse)
      addToProver(axioms, FormulaKind.FunctionAxiom)
  }

  private def checkQuantifierOccurrences(c : Formula, negate : Boolean) : Unit =
    if (!matchedTotalFunctions) {
      //        (Conjunction.collectQuantifiers(c) contains Quantifier.EX)

      val formula =
        if (negate)
          Conjunction.negate(c, order)
        else
          Conjunction.conj(c, order)

      if (IterativeClauseMatcher.matchedPredicatesRec(
            formula, Param.PREDICATE_MATCH_CONFIG(goalSettings)) exists {
           p => (functionEnc.predTranslation get p) match {
             case Some(f) =>
               // as a convention, all theory functions are considered
               // to be total
               !f.partial || TheoryRegistry.lookupSymbol(f).isDefined
             case None =>
               false
           }
         })
      matchedTotalFunctions = true
    }

  private def addToProver(formula : Conjunction,
                          kind : FormulaKind.Value) : Unit = {
    val (formula2, incomp) = Incompleteness.track {
      kind match {
        case FormulaKind.Input | FormulaKind.FunctionAxiom =>
          convertQuantifiers(Theory.preprocess(formula,
                                               theories,
                                               currentOrder))
        case FormulaKind.TheoryAxiom =>
          formula
      }
    }

    if (incomp)
      ignoredQuantifiers = true

    val partitionNum =
      kind match {
        case FormulaKind.Input => currentPartitionNum
        case _                 => INTERNAL_AXIOM_PART_NR
      }

    var relevantFormulas = false

    if (!formula2.isFalse)
      formulaeInProver.put(formula2, partitionNum) match {
        case None =>
          relevantFormulas = true
        case Some(oldNum) =>
          // the prover already knew about the formula
          formulaeInProver.put(formula2, oldNum)
      }

    if (!relevantFormulas)
      return

    proofThreadStatus match {
      case ProofThreadStatus.ToBeRestarted | ProofThreadStatus.Initialized =>
        // nothing
      case ProofThreadStatus.AtPartialModel | ProofThreadStatus.AtFullModel =>
        if (kind == FormulaKind.Input && (currentOrder eq currentProver.order)){
          // then we should be able to add this formula to the running prover
          proverCmd put AddFormulaCommand(formula2)
        } else {
          restartProofThread
        }
    }
      
    if (!needExhaustiveProver &&
        !(IterativeClauseMatcher.isMatchableRec(formula2,
            Param.PREDICATE_MATCH_CONFIG(goalSettings)) &&
          Seqs.disjoint(formula2.constants, existentialConstants))) {
      currentProver = null
      needExhaustiveProver = true
    }

    if (currentProver != null)
      currentProver = currentProver.conclude(formula2, currentOrder)
  }
  
  private def resetModel = {
    currentModel           = null
    lastPartialModel       = null
    currentConstraint      = null
    currentCertificate     = null
    currentSimpCertificate = null
    lastStatus             = ProverStatus.Unknown
    decoderDataCache.clear
  }
  
  private def addFormula(f : IFormula) : Unit = {
    doDumpSMT {
      f match {
        case INot(g) => {
          print("(assert ")
          SMTLineariser(g)
          println(")")
        }
        case f => {
          print("(assert (not ")
          SMTLineariser(f)
          println("))")
        }
      }
    }
    addFormulaHelp(f)
  }

  private def addFormulaHelp(f : IFormula) : Unit = {
    resetModel
    theoryCollector(f)
    formulaeTodo = formulaeTodo | f
    addTheoryAxioms
  }

  private def addFormula(f : LazyConjunction) : Unit = {
    doDumpSMT {
      println("; adding internal formula: " + f)
    }
    resetModel

    // check whether further theories have to be loaded for the asserted
    // raw formulae
    // TODO: this should be done in a more intelligent way, to try and
    // make the TermOrders match up in more cases
    theoryCollector(f.order)

    addFormulaHelp(f)
    addTheoryAxioms
  }

  private def addFormulaHelp(f : LazyConjunction) : Unit = {
    implicit val o = currentOrder
    rawFormulaeTodo = rawFormulaeTodo | f
  }

  /**
   * In some cases, convert universal quantifiers to existential ones.
   * At the moment, this is in particular necessary when constructing
   * proof for interpolation.
   */
  private def convertQuantifiers(c : Conjunction) : Conjunction =
    if (constructProofs) {
      val withoutQuans =
        IterativeClauseMatcher.convertQuantifiers(
          c, Param.PREDICATE_MATCH_CONFIG(goalSettings))
      if (!ignoredQuantifiers && !(withoutQuans eq c)) {
        warn("ignoring some quantifiers due to interpolation")
        ignoredQuantifiers = true
      }
      withoutQuans
    } else {
      c
    }

  private def toSignature(order : TermOrder) =
    Signature(Set(),
              existentialConstants,
              order.orderedConstants -- existentialConstants,
              predicateMatchConfig,
              order,
              theoryCollector.theories)

  private def toInternalNoAxioms(f : IFormula,
                                 order : TermOrder) : Conjunction = {
    val sig = toSignature(order)
    val (fors, _, newSig) =
      Preprocessing(INamedPart(FormulaPart, f), List(), sig, preprocSettings,
                    functionEnc)
    functionEnc.clearAxioms

    //-BEGIN-ASSERTION-/////////////////////////////////////////////////////////
    Debug.assertInt(AC, order == newSig.order &&
                        !(fors exists { case INamedPart(FormulaPart, _) => false
                                        case _ => true }),
                    "Unexpected new symbols or axioms. This might be due " +
                    "to theories not yet loaded in SimpleAPI, consider " +
                    "adding them explicitly using addTheory(...)")
    //-END-ASSERTION-///////////////////////////////////////////////////////////

    val formula = 
      Conjunction.conj(InputAbsy2Internal(
        IExpression.or(for (INamedPart(FormulaPart, f) <- fors.iterator)
                       yield f), order), order)
    formula
  }

  private def toInternal(f : IFormula) : (Conjunction, Conjunction) = {
    val sig = toSignature(currentOrder)
    val (fors, _, newSig) =
      Preprocessing(INamedPart(FormulaPart, f), List(), sig,
                    preprocSettings, functionEnc)
    functionEnc.clearAxioms

    //-BEGIN-ASSERTION-/////////////////////////////////////////////////////////
    Debug.assertInt(AC, currentOrder == newSig.order)
    //-END-ASSERTION-///////////////////////////////////////////////////////////

    val formula = 
      Conjunction.conj(InputAbsy2Internal(
        IExpression.or(for (INamedPart(FormulaPart, f) <- fors.iterator)
                       yield f), currentOrder), currentOrder)
    val axioms = 
      Conjunction.conj(InputAbsy2Internal(
        IExpression.or(for (INamedPart(n, f) <- fors.iterator;
                            if PartName.predefNamesSet contains n)
                       yield f), currentOrder), currentOrder)
    (formula, axioms)
  }
  
  private def checkNewTheories : Seq[Conjunction] =
    if (theoryCollector.newTheories.isEmpty) {
      List()
    } else {
      // add type theory if any of the added theories uses sorted symbols
      if (!(theories contains TypeTheory) &&
          (theoryCollector.newTheories exists {
             t => t.predicates exists (_.isInstanceOf[SortedPredicate])
           })) {
        addTypeTheory
        return checkNewTheories
      }

      val theoryAxioms =
        for (t <- theoryCollector.newTheories) yield {
          currentOrder = t extend currentOrder
          //-BEGIN-ASSERTION-///////////////////////////////////////////////////
          Debug.assertInt(AC, (currentOrder isSortingOf t.axioms) &&
                              (currentOrder isSortingOf t.totalityAxioms))
          //-END-ASSERTION-/////////////////////////////////////////////////////
  
          functionEnc addTheory t
  
          functionalPreds      = functionalPreds ++ t.functionalPredicates
          predicateMatchConfig = predicateMatchConfig ++ t.predicateMatchConfig
  
          for (plugin <- t.plugin)
            theoryPlugin = PluginSequence(theoryPlugin.toSeq ++ List(plugin))
  
          Conjunction.negate(t.axioms, currentOrder)
        }

      theoryCollector.reset
      proverRecreationNecessary

      theoryAxioms
    }

  private val randomDataSource = randomSeed match {
    case None => NonRandomDataSource
    case Some(s) => new SeededRandomDataSource(s)
  }

  private def goalSettings = {
    var gs = otherSettings.toGoalSettings

//    gs = Param.CONSTRAINT_SIMPLIFIER.set(gs, determineSimplifier(settings))
//    gs = Param.SYMBOL_WEIGHTS.set(gs, SymbolWeights.normSymbolFrequencies(formulas, 1000))

    gs = Param.SYMBOL_WEIGHTS.set(gs, new SymbolWeights {
      def apply(c : IExpression.ConstantTerm) : Int = 0
      def apply(p : IExpression.Predicate) : Int = 0
      def abbrevWeight(p : IExpression.Predicate) : Option[Int] =
        (abbrevPredicates get p) match {
          case Some((w, _)) => Some(abbrevPredicates.size - w - 1)
          case None => None
        }
    })

    gs = Param.ABBREV_LABELS.set(gs, abbrevPredicates mapValues (_._2))

    gs = Param.PROOF_CONSTRUCTION.set(gs, constructProofs)

    // currently done for all predicates encoding functions; should this be
    // restricted? -> definitely theory functions should not be included here!
//    gs = Param.GARBAGE_COLLECTED_FUNCTIONS.set(gs, functionalPreds)

    gs = Param.FUNCTIONAL_PREDICATES.set(gs, functionalPreds)
    gs = Param.PREDICATE_MATCH_CONFIG.set(gs, predicateMatchConfig)
    gs = Param.SINGLE_INSTANTIATION_PREDICATES.set(gs,
           (for (t <- theories.iterator;
                 p <- t.singleInstantiationPredicates.iterator) yield p).toSet)
    gs = Param.THEORY_PLUGIN.set(gs, theoryPlugin)
    gs = Param.RANDOM_DATA_SOURCE.set(gs, randomDataSource)
    gs = Param.REDUCER_SETTINGS.set(gs, reducerSettings)
    gs
  }

  private def reducerSettings = {
    var rs = otherSettings.toReducerSettings
    rs = Param.FUNCTIONAL_PREDICATES.set(rs, functionalPreds)
    rs = Param.REDUCER_PLUGIN.set(
         rs, SeqReducerPluginFactory(for (t <- theories) yield t.reducerPlugin))
    rs
  }

  // TODO: correct setting even if Theories are used?
  private def preprocSettings = basicPreprocSettings
/*
    Param.TRIGGER_GENERATOR_CONSIDERED_FUNCTIONS.set(
            basicPreprocSettings,
            (for (f <- functionEnc.relations.keysIterator;
                  if ((TheoryRegistry lookupSymbol f) match {
                        case Some(t) => t.triggerRelevantFunctions contains f
                        case None => true
                      }))
             yield f).toSet)
*/

  private def exhaustiveProverGoalSettings = {
    var gs = goalSettings
    val gcedFunctions =
      (for (p <- functionalPreds.iterator;
            if (TheoryRegistry lookupSymbol p).isEmpty)
       yield p).toSet
    gs = Param.GARBAGE_COLLECTED_FUNCTIONS.set(gs, gcedFunctions)
    gs
  }

  private var currentModel           : Conjunction = _
  private var lastPartialModel       : PartialModel = null
  private var currentConstraint      : Conjunction = _
  private var currentCertificate     : Certificate = _
  private var currentSimpCertificate : Certificate = _
  private var formulaeTodo           : IFormula = false
  private var rawFormulaeTodo        : LazyConjunction = LazyConjunction.FALSE

  private def proverRecreationNecessary = {
    currentProver = null
    resetModel
    restartProofThread
  }

  private def initProver =
    if (!needExhaustiveProver && currentProver == null)
      currentProver = (ModelSearchProver emptyIncProver goalSettings)
                          .conclude(formulaeInProver.unzip._1, currentOrder)
  
  private def restartProofThread =
    (proofThreadStatus = ProofThreadStatus.ToBeRestarted)
  
  //////////////////////////////////////////////////////////////////////////////
  //
  // Prover thread, for the hard work
  
  private val proverRes = new LinkedBlockingQueue[ProverResult](1)
  private val proverCmd = new LinkedBlockingQueue[ProverCommand](1)
  
  private var proofThreadStatus : ProofThreadStatus.Value = _

  private val proofThreadRunnable =
    new ProofThreadRunnable(proverCmd, proverRes, enableAssert,
                            Param.LOG_LEVEL(otherSettings))
  private val proofThread =
    new Thread(proofThreadRunnable)

  // the prover thread is not supposed to keep the whole system running
  proofThread setDaemon true
  proofThread.start

  //////////////////////////////////////////////////////////////////////////////

  reset

}<|MERGE_RESOLUTION|>--- conflicted
+++ resolved
@@ -40,19 +40,11 @@
 import ap.parameters._
 import ap.parser.IExpression.Sort
 import ap.parser._
-<<<<<<< HEAD
-import ap.parameters.{PreprocessingSettings, GoalSettings, ParserSettings,
-                      ReducerSettings, Param, GlobalSettings}
-import ap.terfor.{TermOrder, Formula}
-import ap.terfor.TerForConvenience
-import ap.proof.{ModelSearchProver, ExhaustiveProver}
-import ap.proof.goal.{SymbolWeights, FormulaTask}
-import ap.proof.certificates.{Certificate, LemmaBase, CertFormula}
-=======
+import ap.theories.{Theory, TheoryCollector, TheoryRegistry,
+                    SimpleArray, MulTheory, Incompleteness, ADT}
 import ap.proof.certificates.{CertFormula, Certificate}
 import ap.proof.goal.SymbolWeights
 import ap.proof.theoryPlugins.{Plugin, PluginSequence}
->>>>>>> adc37262
 import ap.proof.tree.{NonRandomDataSource, SeededRandomDataSource}
 import ap.proof.{ExhaustiveProver, ModelSearchProver}
 import ap.terfor.conjunctions._
