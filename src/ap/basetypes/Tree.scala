--- conflicted
+++ resolved
@@ -85,13 +85,8 @@
     val todo = new Stack[Tree[D]]
     todo push Tree.this
     def hasNext = !todo.isEmpty
-<<<<<<< HEAD
     def next() = {
-      val Tree(data, children) = todo.pop
-=======
-    def next = {
       val Tree(data, children) = todo.pop()
->>>>>>> d5397226
       for (x <- children)
         todo push x
       data
