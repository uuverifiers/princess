/**
 * This file is part of Princess, a theorem prover for Presburger
 * arithmetic with uninterpreted predicates.
 * <http://www.philipp.ruemmer.org/princess.shtml>
 *
 * Copyright (C) 2010,2011 Philipp Ruemmer <ph_r@gmx.net>
 *                         Angelo Brillout <bangelo@inf.ethz.ch>
 *
 * Princess is free software: you can redistribute it and/or modify
 * it under the terms of the GNU General Public License as published by
 * the Free Software Foundation, either version 3 of the License, or
 * (at your option) any later version.
 *
 * Princess is distributed in the hope that it will be useful,
 * but WITHOUT ANY WARRANTY; without even the implied warranty of
 * MERCHANTABILITY or FITNESS FOR A PARTICULAR PURPOSE.  See the
 * GNU General Public License for more details.
 *
 * You should have received a copy of the GNU General Public License
 * along with Princess.  If not, see <http://www.gnu.org/licenses/>.
 */

package ap.interpolants

import scala.collection.mutable.ArrayBuffer

import ap.parser._
import ap.parser.IExpression._
import ap.terfor.{ConstantTerm, TermOrder}
import ap.terfor.conjunctions.Conjunction
import ap.terfor.preds.Predicate
import ap.Signature
import ap.util.{Debug, Seqs}

import StructuredPrograms._

abstract class ConcurrentProgram {
  // indexes of the variables used to record reads- and writes
  val READ = 0
  val WRITE = 1
  val READ_REC = 2
  val WRITE_REC = 3
  
  // local and global variables for pre- and post-states
  val lPreVars, gPreVars, lPostVars, gPostVars : Seq[ConstantTerm]

  val id : ConstantTerm
  
  val init, nBody, iBody : IFormula
  
  import NonInterferenceChecker.substitute
  
  def normalBody(concreteId : ConstantTerm,
		         lPre : Seq[ConstantTerm], gPre : Seq[ConstantTerm],
		         lPost : Seq[ConstantTerm], gPost : Seq[ConstantTerm])
                : IFormula =
    substitute(nBody,
               lPreVars ++ gPreVars ++ lPostVars ++ gPostVars ++ List(id),
               lPre     ++ gPre     ++ lPost     ++ gPost     ++ List(concreteId))
  
  def instrumentedBody(concreteId : ConstantTerm,
                       lPre : Seq[ConstantTerm], gPre : Seq[ConstantTerm],
                       lPost : Seq[ConstantTerm], gPost : Seq[ConstantTerm])
                      : IFormula =
    substitute(iBody,
               lPreVars ++ gPreVars ++ lPostVars ++ gPostVars ++ List(id),
               lPre     ++ gPre     ++ lPost     ++ gPost     ++ List(concreteId))
}

////////////////////////////////////////////////////////////////////////////////
/*
class ChunksOf4(voc : FrameworkVocabulary) extends ConcurrentProgram {
  import voc.{select, store, pair}
  
  val lVarNames = List("read", "write", "readRec", "writeRec", "i", "j")
  val gVarNames = List("A")
  
  val lPreVars = for (n <- lVarNames) yield new ConstantTerm(n)
  val gPreVars = for (n <- gVarNames) yield new ConstantTerm(n)
  val lPostVars = for (n <- lVarNames) yield new ConstantTerm(n + "'")
  val gPostVars = for (n <- gVarNames) yield new ConstantTerm(n + "'")

  val id = new ConstantTerm("id")
  
  val (init, nBody, iBody) = {
    val i = lPreVars(4)
    val j = lPreVars(5)
    val A = gPreVars(0)
    val ip = lPostVars(4)
    val jp = lPostVars(5)
    val Ap = gPostVars(0)

    val read = lPreVars(READ)
    val write = lPreVars(WRITE)
    val readRec = lPreVars(READ_REC)
    val writeRec = lPreVars(WRITE_REC)
    val readp = lPostVars(READ)
    val writep = lPostVars(WRITE)
    val readRecp = lPostVars(READ_REC)
    val writeRecp = lPostVars(WRITE_REC)

    (// Initial states
     (i === id * 4) & (j === 0),
     
     // Transition relation
     (i === ip) &
       ((j < 3) ==> (jp === j + 1)) &
       ((j === 3) ==> (jp === 0)) &
       (Ap === A),
       //(Ap === store(A, i+j, select(A, i+j) + select(A, i+jp))),
     
     // Instrumented transition relation
     (i === ip) &
       ((j < 3) ==> (jp === j + 1)) &
       ((j === 3) ==> (jp === 0)) &
       (Ap === A) &
       //(Ap === store(A, i+j, select(A, i+j) + select(A, i+jp))) &
       ((read === readp & readRec === readRecp) | 
        (readRecp === 1 & (readp === pair(A, i+j) | readp === pair(A, i+jp)))) &
       ((write === writep & writeRec === writeRecp) | 
        (writeRecp === 1 & writep === pair(A, i+j))))
  }
}

class ChunksOf4Array(voc : FrameworkVocabulary) extends ConcurrentProgram {
  import voc.{select, store, pair}
  
  val lVarNames = List("read", "write", "readRec", "writeRec", "i")
  val gVarNames = List("A", "B")
  
  val lPreVars = for (n <- lVarNames) yield new ConstantTerm(n)
  val gPreVars = for (n <- gVarNames) yield new ConstantTerm(n)
  val lPostVars = for (n <- lVarNames) yield new ConstantTerm(n + "'")
  val gPostVars = for (n <- gVarNames) yield new ConstantTerm(n + "'")

  val id = new ConstantTerm("id")
  
  val (init, nBody, iBody) = {
    val i = lPreVars(4)
    val A = gPreVars(0)
    val B = gPreVars(1)
    val ip = lPostVars(4)
    val Ap = gPostVars(0)
    val Bp = gPostVars(1)

    val read = lPreVars(READ)
    val write = lPreVars(WRITE)
    val readRec = lPreVars(READ_REC)
    val writeRec = lPreVars(WRITE_REC)
    val readp = lPostVars(READ)
    val writep = lPostVars(WRITE)
    val readRecp = lPostVars(READ_REC)
    val writeRecp = lPostVars(WRITE_REC)

    (// Initial states
     (i === id * 4) & (select(B, id) === 0),
     
     // Transition relation
     (i === ip) &
       ((select(B, id) < 3) ==> (Bp === store(B, id, select(B, id)+1))) &
       ((select(B, id) === 3) ==> (Bp === store(B, id, 0))) &
       (Ap === A),
       //(Ap === store(A, i+j, select(A, i+j) + select(A, i+jp))),
     
     // Instrumented transition relation
     (i === ip) &
       ((select(B, id) < 3) ==> (Bp === store(B, id, select(B, id)+1))) &
       ((select(B, id) === 3) ==> (Bp === store(B, id, 0))) &
       (Ap === A) &
       //(Ap === store(A, i+j, select(A, i+j) + select(A, i+jp))) &
       ((read === readp & readRec === readRecp) | 
        (readRecp === 1 & (readp === pair(0, i+select(B, id)) |
                           readp === pair(0, i+select(Bp, id)) |
                           readp === pair(1, id)
        ))) &
       ((write === writep & writeRec === writeRecp) | 
        (writeRecp === 1 & (writep === pair(0, i+select(B, id)) | writep === pair(1, id)))))
  }
}

////////////////////////////////////////////////////////////////////////////////

object NICheckerMain {
  def main(args: Array[String]) : Unit = {
    Debug.enableAllAssertions(false)
//    new NonInterferenceChecker((x) => new ChunksOf4(x))
    
    val id = new ConstantTerm("id")
    val i = new ConstantTerm("i")
    val j = new ConstantTerm("j")
    val t = new ConstantTerm("t")
    val A = new ConstantTerm("A")
    
    def prog(voc : FrameworkVocabulary) = {
      implicit val v = voc
      import voc.select
      (
        (i === id * 4) & (j === 0),
        (((Assumption(j < 3) + (t := j+1))) |
         ((Assumption(j === 3) + (t := 0)))) +
        (select(A, i+j) := select(A, i+j) + select(A, i+t)) +
        (j := t)
      )
    }
    
    new NonInterferenceChecker2(prog _, id, List(id, i, j, t), List(A))
  }
}
*/
////////////////////////////////////////////////////////////////////////////////

class SigTracker(var sig : Signature) {
  def addConst(c : ConstantTerm) : Unit =
	sig = new Signature(sig.universalConstants, sig.existentialConstants,
<<<<<<< HEAD
			            sig.nullaryFunctions + c, sig.order.extend(c, Set()),
			            sig.domainPredicates, sig.functionTypes)
=======
			            sig.nullaryFunctions + c, sig.order.extend(c))
>>>>>>> 34875148
  def cloneConst(c : ConstantTerm, suffix : String) : ConstantTerm = {
    val newC = new ConstantTerm (c.name + suffix)
    addConst(newC)
    newC
  }
  def addPred(p : Predicate) : Unit =
	sig = new Signature(sig.universalConstants, sig.existentialConstants,
<<<<<<< HEAD
			            sig.nullaryFunctions, sig.order extend p,
			            sig.domainPredicates, sig.functionTypes)
=======
			            sig.nullaryFunctions, sig.order extendPred p)
>>>>>>> 34875148
}

////////////////////////////////////////////////////////////////////////////////

object NonInterferenceChecker {

  def substitute(f : IFormula,
                 before : Seq[ConstantTerm],
                 after : Seq[ConstantTerm]) : IFormula = {
    val map = Map() ++ (for ((b, a) <- before.iterator zip after.iterator)
                          yield (b -> i(a)))
    ConstantSubstVisitor(f, map)
  }
  
  def substitute(f : IFormula,
                 before : ConstantTerm, after : ConstantTerm) : IFormula =
    ConstantSubstVisitor(f, Map() + (before -> i(after)))
  
  //////////////////////////////////////////////////////////////////////////////

  def addConst(c : ConstantTerm)(implicit st : SigTracker) : Unit = (st addConst c)

  def cloneConsts(c : ConstantTerm, suffix : String)
                 (implicit st : SigTracker) : ConstantTerm =
    st.cloneConst(c, suffix)

  def cloneConsts(cs : Seq[ConstantTerm],
                  suffix : String)
                 (implicit st : SigTracker) : Seq[ConstantTerm] =
    for (c <- cs) yield cloneConsts(c, suffix)
  

}

////////////////////////////////////////////////////////////////////////////////


object NonInterferenceChecker2 {
  private val AC = Debug.AC_MAIN

  type Renaming = Map[ConstantTerm, ConstantTerm]
  
  def addConst(c : ConstantTerm)(implicit st : SigTracker) : Unit = (st addConst c)

  def cloneConst(c : ConstantTerm, suffix : String)
                (implicit st : SigTracker) : ConstantTerm =
    st.cloneConst(c, suffix)

  def cloneConsts(r : Renaming, suffix : String)
                 (implicit st : SigTracker) : Renaming =
    r transform { case (_, c) => cloneConst(c, suffix) }
  
  def createRenaming(vars : Iterable[ConstantTerm], suffix : String)
                    (implicit st : SigTracker) : Renaming =
    Map() ++ (for (c <- vars.iterator) yield (c -> cloneConst(c, suffix)))
}


class NonInterferenceChecker2(progCtor : FrameworkVocabulary =>
                                             (IFormula, StructuredProgram),
                              id : ConstantTerm,
                              lVars : Seq[ConstantTerm], gVars : Seq[ConstantTerm])
      extends SoftwareInterpolationFramework {

  import NonInterferenceChecker2.{AC, Renaming, addConst, cloneConst,
                                  cloneConsts, createRenaming}
        
  implicit def voc = frameworkVocabulary
  import frameworkVocabulary.{select, store}

  val (init, program) = progCtor(frameworkVocabulary)

  //-BEGIN-ASSERTION-///////////////////////////////////////////////////////////
  Debug.assertCtor(AC,
                   Seqs.disjointSeq(Set() ++ lVars, gVars) &&
                   (lVars contains id) &&
                   !(assignedVars(program) contains id))
  //-END-ASSERTION-/////////////////////////////////////////////////////////////
  
  val gVarNums = Map() ++ (for ((c, i) <- gVars.iterator.zipWithIndex) yield (c -> i))
  
  val readRec = new ConstantTerm ("readRec")
  val read1 = new ConstantTerm ("read1")
  val read2 = new ConstantTerm ("read2")
  val writeRec = new ConstantTerm ("writeRec")
  val write1 = new ConstantTerm ("write1")
  val write2 = new ConstantTerm ("write2")
  
  val basicSig = {
    val st = new SigTracker(preludeSignature)
    st addConst read1
    st addConst read2
    st addConst write1
    st addConst write2
    st.sig
  }
  
  val allLVars = lVars
  val allGVars = gVars ++ List(readRec, writeRec)
  
  //////////////////////////////////////////////////////////////////////////////
  
  object SelectStoreCollector extends CollectingVisitor[Unit, Seq[ITerm]] {
	def postVisit(t : IExpression, arg : Unit,
                  subres : Seq[Seq[ITerm]]) : Seq[ITerm] =
      (for (l <- subres; t <- l) yield t) ++
      (t match {
         case t@IFunApp(`select`, Seq(IConstant(ar), _)) if (gVarNums contains ar) =>
           List(t)
         case t@IFunApp(`store`, Seq(IConstant(ar), _, _)) if (gVarNums contains ar) =>
           List(t)
         case _ =>
           List()
       })
  }
  
  def assignTrackers(accesses : Seq[ITerm], Op : IFunction,
                     tRec : ConstantTerm, t1 : ConstantTerm, t2 : ConstantTerm) =
    if (accesses exists { case IFunApp(Op, _) => true; case _ => false }) {
      val assFormula =
        connect(for (IFunApp(Op, Seq(IConstant(ar), ind, _*)) <- accesses.iterator)
                  yield (t1 === gVarNums(ar) & t2 === ind),
                IBinJunctor.Or)
      Skip | (Assumption((tRec === 0) & assFormula) + (i(tRec) := 1))
    } else {
      Skip
    }
  
  def checkTrackers(accesses : Seq[ITerm], Op : IFunction,
                    tRec : ConstantTerm, t1 : ConstantTerm, t2 : ConstantTerm) =
    if (accesses exists { case IFunApp(Op, _) => true; case _ => false }) {
      val assFormula =
        connect(for (IFunApp(Op, Seq(IConstant(ar), ind, _*)) <- accesses.iterator)
                  yield (!(t1 === gVarNums(ar) & t2 === ind)),
                IBinJunctor.And)
      Skip | (Assumption(tRec === 1) + Assertion(assFormula))
    } else {
      Skip
    }
  
  //////////////////////////////////////////////////////////////////////////////
  
  def assignReadWriteTrackers(prog : StructuredProgram) : StructuredProgram =
    prog match {
      case Skip => Skip
      
      case Assignment(_, rhs) => {
        val accesses = SelectStoreCollector.visit(rhs, {})
        assignTrackers(accesses, select, readRec, read1, read2) +
        assignTrackers(accesses, store, writeRec, write1, write2) +
        prog
      }
      
      case Assumption(formula) => {
        val accesses = SelectStoreCollector.visit(formula, {})
        assignTrackers(accesses, select, readRec, read1, read2) + prog
      }
      
      case Sequence(a, b) =>
        assignReadWriteTrackers(a) + assignReadWriteTrackers(b)
      
      case Choice(a, b) =>
        assignReadWriteTrackers(a) | assignReadWriteTrackers(b)
        
      case _ =>
        { assert(false); null }
    }
  
  def checkReadWriteTrackers(prog : StructuredProgram) : StructuredProgram =
    prog match {
      case Skip => Skip
      
      case Assignment(_, rhs) => {
        val accesses = SelectStoreCollector.visit(rhs, {})
        checkTrackers(accesses, select, writeRec, write1, write2) +
        checkTrackers(accesses, store, writeRec, write1, write2) +
        checkTrackers(accesses, store, readRec, read1, read2) +
        prog
      }
      
      case Assumption(formula) => {
        val accesses = SelectStoreCollector.visit(formula, {})
        checkTrackers(accesses, select, writeRec, write1, write2) + prog
      }
      
      case Sequence(a, b) =>
        checkReadWriteTrackers(a) + checkReadWriteTrackers(b)
      
      case Choice(a, b) =>
        checkReadWriteTrackers(a) | checkReadWriteTrackers(b)
        
      case _ =>
        { assert(false); null }
    }
  
  //////////////////////////////////////////////////////////////////////////////
  
  val trackingProgram = assignReadWriteTrackers(program)
  val checkingProgram = checkReadWriteTrackers(program)
  
  //////////////////////////////////////////////////////////////////////////////
  
  case class NIAssertion(globalState : Renaming,
                         localState1 : Renaming, localState2 : Renaming)
                        (implicit st : SigTracker) {
    
    val globalIntermediate = cloneConsts(globalState, "_check")
    
    val formula =
      (globalState(readRec) === 0 & globalState(writeRec) === 0) ===> (
        (wp(trackingProgram, globalState ++ localState1,
            (out:Renaming) =>
            (!equalStates(allGVars, out, globalIntermediate), out)) _1)
        |||
        (wp(checkingProgram, globalIntermediate ++ localState2, (true, _)) _1)
      )
  }

  case class NICheck(inv1 : IFormula, inv2 : IFormula)
                    (implicit st : SigTracker) {

    val globalState = createRenaming(allGVars, "0")
    val localState1 = createRenaming(allLVars, "_pre1")
    val localState2 = createRenaming(allLVars, "_pre2")

    val assertion = NIAssertion(globalState, localState1, localState2)
    
    val formula =
      ((localState1(id) =/= localState2(id)) &
       ConstantSubstVisitor.rename(inv1, globalState ++ localState1) &
       ConstantSubstVisitor.rename(inv2, globalState ++ localState2)) ==>
      assertion.formula
  }

  def programRelation(localPre : Renaming, globalPre : Renaming,
                      localPost : Renaming, globalPost : Renaming)
                     (implicit st : SigTracker) =
    wp(program,
       localPre ++ globalPre,
       (out:Renaming) =>
         (!(equalStates(allGVars, out, globalPost) &&&
            equalStates(allLVars, out, localPost)), out)) _1

  case class NIInterpolation(inv1 : IFormula, inv2 : IFormula,
                             path1 : Int, path2 : Int)
                            (implicit st : SigTracker) {
    val localStates1 = for (i <- List.range(0, path1 + 1))
                         yield createRenaming(allLVars, "1_" + i)
    val localStates2 = for (i <- List.range(0, path2 + 1))
                         yield createRenaming(allLVars, "2_" + i)

    val globalStates = for (i <- List.range(0, path1 + path2 + 1))
                         yield createRenaming(allGVars, "" + i)
    
    val rightParts = new PartName ("right")
    val leftParts  = new PartName ("left")
    val body = for (i <- List.range(0, path1)) yield new PartName ("body" + i)
    
    val assertion = NIAssertion(globalStates(path1 + path2),
                                localStates1(path1), localStates2(path2))
    
    val formula =
      INamedPart(leftParts,
                 ConstantSubstVisitor.rename(inv1,
                                             localStates1(0) ++ globalStates(0))) ===> (
        connect(for (i <- List.range(0, path1)) yield
                INamedPart(body(i),
                           programRelation(localStates1(i), globalStates(i),
                          		           localStates1(i+1), globalStates(i+1))),
                IBinJunctor.Or) |||
        INamedPart(rightParts,
                   ((localStates1(path1)(id) =/= localStates2(path2)(id)) &
                    ConstantSubstVisitor.rename(inv2,
                                                localStates2(0) ++ globalStates(path1))) ===>
                   connect(for (i <- List.range(0, path2)) yield
                           programRelation(localStates2(i), globalStates(path1 + i),
                         		           localStates2(i+1), globalStates(path1 + i+1)),
                           IBinJunctor.Or)) |||
        INamedPart(rightParts, assertion.formula)
      )
  }

  case class OwickiGriesCheck(inv1 : IFormula, inv2 : IFormula)
                             (implicit st : SigTracker) {

    val globalState = createRenaming(allGVars, "0")
    val localState1 = createRenaming(allLVars, "1")
    val localState2 = createRenaming(allLVars, "2")
    
    val formula =
      ((localState1(id) =/= localState2(id)) &
       ConstantSubstVisitor.rename(inv1, localState1 ++ globalState) &
       ConstantSubstVisitor.rename(inv2, localState2 ++ globalState)) ===>
       (wp(program, localState1 ++ globalState,
           (out:Renaming) =>
           (ConstantSubstVisitor.rename(inv2, out ++ localState2), out)) _1)
  }

  //////////////////////////////////////////////////////////////////////////////

  object InterferenceException extends
    Exception("Interference is possible")
  object OwickiGriesException extends
    Exception("Owicki-Gries conditions do not hold, don't know what to do")
                             
  class ModelChecker {
    var invariants = new ArrayBuffer[IFormula]
    
    invariants += init
    strengthenInvariants
    
    {
      implicit val st = new SigTracker(basicSig)
      for (c <- allLVars) addConst(c)
      for (c <- allGVars) addConst(c)
      
      val sig = st.sig
      val order = sig.order
      
      var cont = true
      while (cont) {
        invariants += true
        println("Extending path, new length: " + invariants.size)

        strengthenInvariants
        
        // check whether the generated invariants are inductive
        val prover =
          validityCheckProver.assert(toInternal(invariants.last, sig) _1, order)
        val prover2 =
          (prover /: (invariants.view take (invariants.size - 1))) {
            case (p, i) => p.conclude(toInternal(i, sig) _1, order)
          }

        (prover2 checkValidity false) match {
          case Left(Conjunction.FALSE) => cont = false
          case _ => // nothing
        }
      }
      
      println
      print("Checking Owicki-Gries conditions ... ")
      if (owickiGriesChecks) {
        println("passed")
      } else {
        println("failed")
        throw OwickiGriesException
      }
      
      println
      println("Verified non-interference!")
    }
    
    ////////////////////////////////////////////////////////////////////////////
    
    def invsImplyNI(invNum : Int) : Boolean = {
      print("  Checking NI: invariant " + (invariants.size-1) +
            " vs. invariant " + invNum + " ... ")

      implicit val st = new SigTracker(basicSig)
      val (internalVC, order) =
        toInternal(NICheck(invariants.last, invariants(invNum)).formula, st.sig)
      validityCheckProver.conclude(internalVC, order).checkValidity(false) match {
        case Left(Conjunction.FALSE) => {
          println("holds")
          true
        }
        case Left(model) => {
          println("failed")
          false
        }
        case _ => {assert(false); false}
      }
    }

    ////////////////////////////////////////////////////////////////////////////

    def strengthenInvariants(invGoal1 : Int, invGoal2 : Int,
                             path1 : Int, path2 : Int) : Boolean = {
      println("    Strengthen invariants on paths " + (invGoal1 - path1) + "-" + (invGoal1) +
              " vs " + (invGoal2 - path2) + "-" + (invGoal2))

      implicit val st = new SigTracker(basicSig)
      val inter = NIInterpolation(invariants(invGoal1 - path1),
                                  invariants(invGoal2 - path2),
                                  path1, path2)

      val (formulaParts, sig) = toNamedParts(inter.formula, st.sig)
      implicit val order = sig.order
      val partitions =
    	List(formulaParts(inter.leftParts) | formulaParts(inter body 0)) ++
    	(for (n <- inter.body.tail) yield formulaParts(n)) ++
    	List(formulaParts(inter.rightParts))

      genInterpolants(partitions, Conjunction.FALSE, order) match {
        case Right(interpolants) => {
          for ((interpolant, i) <- interpolants.zipWithIndex) {
            val substInterpolant =
              ConstantSubstVisitor.rename(toInputAbsyAndSimplify(interpolant),
                                          Map() ++
                                          (for ((c, d) <- inter.localStates1(i+1).iterator)
                                             yield (d -> c)) ++
                                          (for ((c, d) <- inter.globalStates(i+1).iterator)
                                             yield (d -> c)))
            val in = invGoal1 - path1 + i + 1
                  
            println("      -> Invariant " + in + " &= " + substInterpolant)
            invariants(in) = invariants(in) &&& substInterpolant
          }
          true
        }

        case Left(model) => {
              // nothing
          println("    Potential interference")
          false
        }
      }
    }
    
    ////////////////////////////////////////////////////////////////////////////
    
    def strengthenInvariants : Unit = for (invNum <- 0 until invariants.size) {
      // check whether the current invariant pair is strong enough to imply
      // non-interference
      
      if (!invsImplyNI(invNum)) {
        // detected interference, the invariants have to be strengthened
        var path1 = 0
        var path2 = 0
          
        var established = false
        var parity = false
          
        while (!established &&
               (path1 < invariants.size - 1 || path2 < invNum)) {
          if (path2 < invNum && parity)
            path2 = path2 + 1
          else
            path1 = path1 + 1
          parity = !parity

          if (strengthenInvariants(invariants.size - 1, invNum, path1, path2))
            established = true
        }

        if (!established) {
          println("Strengthening failed, interference is possible")
          println("Computing error trace ...")
          
          implicit val st = new SigTracker(basicSig)
          val inter = NIInterpolation(invariants(0), invariants(0),
                                      invariants.size - 1, invNum)
          println(inter.formula)
          val (internalVC, order) = toInternal(inter.formula, st.sig)
          validityCheckProver.conclude(internalVC, order).checkValidity(true) match {
            case Left(model) => println(model)
            case _ => assert(false)
          }

          throw InterferenceException
        }
        
        assert(invsImplyNI(invNum)) // not expected to hold in general
      }
      
    }
    
    ////////////////////////////////////////////////////////////////////////////
    
    def owickiGriesChecks : Boolean =
      (0 until (invariants.size-1)) forall ((invNum1 : Int) =>
      (invNum1 until (invariants.size-1)) forall ((invNum2 : Int) => {
        
        implicit val st = new SigTracker(basicSig)
        val check = OwickiGriesCheck(invariants(invNum1), invariants(invNum2))
        val (internalVC, order) = toInternal(check.formula, st.sig)
        
        validityCheckProver.conclude(internalVC, order).checkValidity(false) match {
          case Left(Conjunction.FALSE) => true
          case _ => false
        }
      }))
  }
  
  new ModelChecker
}


////////////////////////////////////////////////////////////////////////////////


class NonInterferenceChecker(progCtor : FrameworkVocabulary => ConcurrentProgram)
      extends SoftwareInterpolationFramework {

  val program = progCtor(frameworkVocabulary)

  import NonInterferenceChecker.{substitute, addConst, cloneConsts}
  import program.{READ, WRITE, READ_REC, WRITE_REC,
                  lPreVars, gPreVars, lPostVars, gPostVars, id,
                  init, normalBody, instrumentedBody}
  
  def instantiatePreVars(f : IFormula,
                         concreteId : ConstantTerm,
                         lPre : Seq[ConstantTerm], gPre : Seq[ConstantTerm]) =
    substitute(f,
               lPreVars ++ gPreVars ++ List(id),
               lPre     ++ gPre     ++ List(concreteId))
  
  //////////////////////////////////////////////////////////////////////////////

  case class NIAssertion(id1 : ConstantTerm, id2 : ConstantTerm,
                         globalState : Seq[ConstantTerm],
                         localState1 : Seq[ConstantTerm], localState2 : Seq[ConstantTerm])
                        (implicit st : SigTracker) {
    val localPost1 = cloneConsts(lPreVars, "_check_1")
    val localPost2 = cloneConsts(lPreVars, "_check_2")
    
    val globalS1 = cloneConsts(gPreVars, "_check_1")
    val globalS2 = cloneConsts(gPreVars, "_check_2")

    val formula =
      ((localState1(READ_REC) === 0 & localState1(WRITE_REC) === 0) &
       instrumentedBody(id1, localState1, globalState, localPost1, globalS1) &
       (localState2(READ_REC) === 0 & localState2(WRITE_REC) === 0) &
       instrumentedBody(id2, localState2, globalS1, localPost2, globalS2)) ==>
      (((localPost1(READ_REC) === 1 & localPost2(WRITE_REC) === 1) ==>
        (localPost1(READ) =/= localPost2(WRITE))) &
       ((localPost1(WRITE_REC) === 1 & localPost2(WRITE_REC) === 1) ==>
        (localPost1(WRITE) =/= localPost2(WRITE))))
  }
  
  case class NICheck(inv1 : IFormula, inv2 : IFormula)(implicit st : SigTracker) {
    
	val id1 = cloneConsts(id, "1")
    val id2 = cloneConsts(id, "2")
    val globalState = cloneConsts(gPreVars, "0")
    val localState1 = cloneConsts(lPreVars, "_pre1")
    val localState2 = cloneConsts(lPreVars, "_pre2")

    val assertion = NIAssertion(id1, id2, globalState, localState1, localState2)
    
    val formula =
      ((id1 =/= id2) &
       instantiatePreVars(inv1, id1, localState1, globalState) &
       instantiatePreVars(inv2, id2, localState2, globalState)) ==>
      assertion.formula
  }

  case class NIInterpolation(inv1 : IFormula, inv2 : IFormula,
                             path1 : Int, path2 : Int)
                            (implicit st : SigTracker) {
	val id1 = cloneConsts(id, "1")
    val id2 = cloneConsts(id, "2")

    val localStates1 = for (i <- List.range(0, path1 + 1))
                         yield cloneConsts(lPreVars, "1_" + i)
    val localStates2 = for (i <- List.range(0, path2 + 1))
                         yield cloneConsts(lPreVars, "2_" + i)

    val globalStates = for (i <- List.range(0, path1 + path2 + 1))
                         yield cloneConsts(gPreVars, "" + i)
    
    val rightParts = new PartName ("right")
    val leftParts  = new PartName ("left")
    val body = for (i <- List.range(0, path1)) yield new PartName ("body" + i)
    
    val assertion = NIAssertion(id1, id2,
                                globalStates(path1 + path2),
                                localStates1(path1), localStates2(path2))
    
    val formula =
      (INamedPart(leftParts,
                  instantiatePreVars(inv1, id1, localStates1(0), globalStates(0))) &
       connect(for (i <- List.range(0, path1)) yield
               INamedPart(body(i),
                          normalBody(id1, localStates1(i), globalStates(i),
                        		     localStates1(i+1), globalStates(i+1))),
               IBinJunctor.And) &
       INamedPart(rightParts,
                  (id1 =/= id2) &
                  instantiatePreVars(inv2, id2, localStates2(0), globalStates(path1)) &
                  connect(for (i <- List.range(0, path2)) yield
                          normalBody(id2, localStates2(i), globalStates(path1 + i),
                        		     localStates2(i+1), globalStates(path1 + i+1)),
                          IBinJunctor.And))
      ) ==>
      INamedPart(rightParts, assertion.formula)
  }

  case class OwickiGriesCheck(inv1 : IFormula, inv2 : IFormula)
                             (implicit st : SigTracker) {
	val id1 = cloneConsts(id, "1")
    val id2 = cloneConsts(id, "2")

    val globalState0 = cloneConsts(gPreVars, "0")
    val globalState1 = cloneConsts(gPreVars, "1")
    val localState1_0 = cloneConsts(lPreVars, "1_0")
    val localState1_1 = cloneConsts(lPreVars, "1_1")
    val localState2 = cloneConsts(lPreVars, "2")
    
    val formula =
      ((id1 =/= id2) &
       instantiatePreVars(inv1, id1, localState1_0, globalState0) &
       instantiatePreVars(inv2, id2, localState2, globalState0) &
       normalBody(id1, localState1_0, globalState0, localState1_1, globalState1)) ==>
      instantiatePreVars(inv2, id2, localState2, globalState1)
  }

  //////////////////////////////////////////////////////////////////////////////

  object InterferenceException extends
    Exception("Interference is possible")
  object OwickiGriesException extends
    Exception("Owicki-Gries conditions do not hold, don't know what to do")
                             
  class ModelChecker {
    var invariants = new ArrayBuffer[IFormula]
    
    invariants += init
    strengthenInvariants
    
    {
      implicit val st = new SigTracker(preludeSignature)
      addConst(id)
      for (c <- lPreVars) addConst(c)
      for (c <- gPreVars) addConst(c)
      
      val sig = st.sig
      val order = sig.order
      
      var cont = true
      while (cont) {
        invariants += true
        println("Extending path, new length: " + invariants.size)

        strengthenInvariants
        
        // check whether the generated invariants are inductive
        val prover =
          validityCheckProver.assert(toInternal(invariants.last, sig) _1, order)
        val prover2 =
          (prover /: (invariants.view take (invariants.size - 1))) {
            case (p, i) => p.conclude(toInternal(i, sig) _1, order)
          }

        (prover2 checkValidity false) match {
          case Left(Conjunction.FALSE) => cont = false
          case _ => // nothing
        }
      }
      
      println
      print("Checking Owicki-Gries conditions ... ")
      if (owickiGriesChecks) {
        println("passed")
      } else {
        println("failed")
        throw OwickiGriesException
      }
      
      println
      println("Verified non-interference!")
    }
    
    ////////////////////////////////////////////////////////////////////////////
    
    def invsImplyNI(invNum : Int) : Boolean = {
      print("  Checking NI: invariant " + (invariants.size-1) +
            " vs. invariant " + invNum + " ... ")
        
      implicit val st = new SigTracker(preludeSignature)
      val (internalVC, order) =
        toInternal(NICheck(invariants.last, invariants(invNum)).formula, st.sig)
      validityCheckProver.conclude(internalVC, order).checkValidity(false) match {
        case Left(Conjunction.FALSE) => {
          println("holds")
          true
        }
        case Left(model) => {
          println("failed")
          false
        }
        case _ => {assert(false); false}
      }
    }

    ////////////////////////////////////////////////////////////////////////////

    def strengthenInvariants(invGoal1 : Int, invGoal2 : Int,
                             path1 : Int, path2 : Int) : Boolean = {
      println("    Strengthen invariants on paths " + (invGoal1 - path1) + "-" + (invGoal1) +
              " vs " + (invGoal2 - path2) + "-" + (invGoal2))

      implicit val st = new SigTracker(preludeSignature)
      val inter = NIInterpolation(invariants(invGoal1 - path1),
                                  invariants(invGoal2 - path2),
                                  path1, path2)

      val (formulaParts, sig) = toNamedParts(inter.formula, st.sig)
      implicit val order = sig.order
      val partitions =
    	List(formulaParts(inter.leftParts) | formulaParts(inter body 0)) ++
    	(for (n <- inter.body.tail) yield formulaParts(n)) ++
    	List(formulaParts(inter.rightParts))

      genInterpolants(partitions, Conjunction.FALSE, order) match {
        case Right(interpolants) => {
          for ((interpolant, i) <- interpolants.zipWithIndex) {
            val substInterpolant =
              substitute(toInputAbsyAndSimplify(interpolant),
                         List(inter.id1) ++ inter.localStates1(i+1) ++ inter.globalStates(i+1),
                         List(id)        ++ lPreVars                ++ gPreVars)
            val in = invGoal1 - path1 + i + 1
                  
            println("      -> Invariant " + in + " &= " + substInterpolant)
            invariants(in) = invariants(in) &&& substInterpolant
          }
          true
        }
              
        case Left(model) => {
              // nothing
          println("    Potential interference")
          false
        }
      }
    }
    
    ////////////////////////////////////////////////////////////////////////////
    
    def strengthenInvariants : Unit = for (invNum <- 0 until invariants.size) {
      // check whether the current invariant pair is strong enough to imply
      // non-interference
      
      if (!invsImplyNI(invNum)) {
        // detected interference, the invariants have to be strengthened
        var path1 = 0
        var path2 = 0
          
        var established = false
        var parity = false
          
        while (!established &&
               (path1 < invariants.size - 1 || path2 < invNum)) {
          if (path2 < invNum && parity)
            path2 = path2 + 1
          else
            path1 = path1 + 1
          parity = !parity

          if (strengthenInvariants(invariants.size - 1, invNum, path1, path2))
            established = true
        }

        if (!established) {
          println("Strengthening failed, interference is possible")
          throw InterferenceException
        }
        
        assert(invsImplyNI(invNum)) // not expected to hold in general
      }
      
    }
    
    ////////////////////////////////////////////////////////////////////////////
    
    def owickiGriesChecks : Boolean =
      (0 until (invariants.size-1)) forall ((invNum1 : Int) =>
      (invNum1 until (invariants.size-1)) forall ((invNum2 : Int) => {
        
        implicit val st = new SigTracker(preludeSignature)
        val check = OwickiGriesCheck(invariants(invNum1), invariants(invNum2))
        val (internalVC, order) = toInternal(check.formula, st.sig)
        
        validityCheckProver.conclude(internalVC, order).checkValidity(false) match {
          case Left(Conjunction.FALSE) => true
          case _ => false
        }
      }))
  }
  
  new ModelChecker
}<|MERGE_RESOLUTION|>--- conflicted
+++ resolved
@@ -212,12 +212,8 @@
 class SigTracker(var sig : Signature) {
   def addConst(c : ConstantTerm) : Unit =
 	sig = new Signature(sig.universalConstants, sig.existentialConstants,
-<<<<<<< HEAD
-			            sig.nullaryFunctions + c, sig.order.extend(c, Set()),
+			            sig.nullaryFunctions + c, sig.order.extend(c),
 			            sig.domainPredicates, sig.functionTypes)
-=======
-			            sig.nullaryFunctions + c, sig.order.extend(c))
->>>>>>> 34875148
   def cloneConst(c : ConstantTerm, suffix : String) : ConstantTerm = {
     val newC = new ConstantTerm (c.name + suffix)
     addConst(newC)
@@ -225,12 +221,8 @@
   }
   def addPred(p : Predicate) : Unit =
 	sig = new Signature(sig.universalConstants, sig.existentialConstants,
-<<<<<<< HEAD
-			            sig.nullaryFunctions, sig.order extend p,
+			            sig.nullaryFunctions, sig.order extendPred p,
 			            sig.domainPredicates, sig.functionTypes)
-=======
-			            sig.nullaryFunctions, sig.order extendPred p)
->>>>>>> 34875148
 }
 
 ////////////////////////////////////////////////////////////////////////////////
