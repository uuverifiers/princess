/**
 * This file is part of Princess, a theorem prover for Presburger
 * arithmetic with uninterpreted predicates.
 * <http://www.philipp.ruemmer.org/princess.shtml>
 *
 * Copyright (C) 2010,2011 Philipp Ruemmer <ph_r@gmx.net>
 *                         Angelo Brillout <bangelo@inf.ethz.ch>
 *
 * Princess is free software: you can redistribute it and/or modify
 * it under the terms of the GNU General Public License as published by
 * the Free Software Foundation, either version 3 of the License, or
 * (at your option) any later version.
 *
 * Princess is distributed in the hope that it will be useful,
 * but WITHOUT ANY WARRANTY; without even the implied warranty of
 * MERCHANTABILITY or FITNESS FOR A PARTICULAR PURPOSE.  See the
 * GNU General Public License for more details.
 *
 * You should have received a copy of the GNU General Public License
 * along with Princess.  If not, see <http://www.gnu.org/licenses/>.
 */

package ap.interpolants

import scala.collection.mutable.ArrayBuffer

import ap.parser._
import ap.parser.IExpression._
import ap.terfor.{ConstantTerm, TermOrder}
import ap.terfor.conjunctions.Conjunction
import ap.terfor.preds.Predicate
import ap.Signature
import ap.util.{Debug, Seqs}

import StructuredPrograms._

abstract class ConcurrentProgram {
  // indexes of the variables used to record reads- and writes
  val READ = 0
  val WRITE = 1
  val READ_REC = 2
  val WRITE_REC = 3
  
  // local and global variables for pre- and post-states
  val lPreVars, gPreVars, lPostVars, gPostVars : Seq[ConstantTerm]

  val id : ConstantTerm
  
  val init, nBody, iBody : IFormula
  
  import NonInterferenceChecker.substitute
  
  def normalBody(concreteId : ConstantTerm,
		         lPre : Seq[ConstantTerm], gPre : Seq[ConstantTerm],
		         lPost : Seq[ConstantTerm], gPost : Seq[ConstantTerm])
                : IFormula =
    substitute(nBody,
               lPreVars ++ gPreVars ++ lPostVars ++ gPostVars ++ List(id),
               lPre     ++ gPre     ++ lPost     ++ gPost     ++ List(concreteId))
  
  def instrumentedBody(concreteId : ConstantTerm,
                       lPre : Seq[ConstantTerm], gPre : Seq[ConstantTerm],
                       lPost : Seq[ConstantTerm], gPost : Seq[ConstantTerm])
                      : IFormula =
    substitute(iBody,
               lPreVars ++ gPreVars ++ lPostVars ++ gPostVars ++ List(id),
               lPre     ++ gPre     ++ lPost     ++ gPost     ++ List(concreteId))
}

////////////////////////////////////////////////////////////////////////////////
/*
class ChunksOf4(voc : FrameworkVocabulary) extends ConcurrentProgram {
  import voc.{select, store, pair}
  
  val lVarNames = List("read", "write", "readRec", "writeRec", "i", "j")
  val gVarNames = List("A")
  
  val lPreVars = for (n <- lVarNames) yield new ConstantTerm(n)
  val gPreVars = for (n <- gVarNames) yield new ConstantTerm(n)
  val lPostVars = for (n <- lVarNames) yield new ConstantTerm(n + "'")
  val gPostVars = for (n <- gVarNames) yield new ConstantTerm(n + "'")

  val id = new ConstantTerm("id")
  
  val (init, nBody, iBody) = {
    val i = lPreVars(4)
    val j = lPreVars(5)
    val A = gPreVars(0)
    val ip = lPostVars(4)
    val jp = lPostVars(5)
    val Ap = gPostVars(0)

    val read = lPreVars(READ)
    val write = lPreVars(WRITE)
    val readRec = lPreVars(READ_REC)
    val writeRec = lPreVars(WRITE_REC)
    val readp = lPostVars(READ)
    val writep = lPostVars(WRITE)
    val readRecp = lPostVars(READ_REC)
    val writeRecp = lPostVars(WRITE_REC)

    (// Initial states
     (i === id * 4) & (j === 0),
     
     // Transition relation
     (i === ip) &
       ((j < 3) ==> (jp === j + 1)) &
       ((j === 3) ==> (jp === 0)) &
       (Ap === A),
       //(Ap === store(A, i+j, select(A, i+j) + select(A, i+jp))),
     
     // Instrumented transition relation
     (i === ip) &
       ((j < 3) ==> (jp === j + 1)) &
       ((j === 3) ==> (jp === 0)) &
       (Ap === A) &
       //(Ap === store(A, i+j, select(A, i+j) + select(A, i+jp))) &
       ((read === readp & readRec === readRecp) | 
        (readRecp === 1 & (readp === pair(A, i+j) | readp === pair(A, i+jp)))) &
       ((write === writep & writeRec === writeRecp) | 
        (writeRecp === 1 & writep === pair(A, i+j))))
  }
}

class ChunksOf4Array(voc : FrameworkVocabulary) extends ConcurrentProgram {
  import voc.{select, store, pair}
  
  val lVarNames = List("read", "write", "readRec", "writeRec", "i")
  val gVarNames = List("A", "B")
  
  val lPreVars = for (n <- lVarNames) yield new ConstantTerm(n)
  val gPreVars = for (n <- gVarNames) yield new ConstantTerm(n)
  val lPostVars = for (n <- lVarNames) yield new ConstantTerm(n + "'")
  val gPostVars = for (n <- gVarNames) yield new ConstantTerm(n + "'")

  val id = new ConstantTerm("id")
  
  val (init, nBody, iBody) = {
    val i = lPreVars(4)
    val A = gPreVars(0)
    val B = gPreVars(1)
    val ip = lPostVars(4)
    val Ap = gPostVars(0)
    val Bp = gPostVars(1)

    val read = lPreVars(READ)
    val write = lPreVars(WRITE)
    val readRec = lPreVars(READ_REC)
    val writeRec = lPreVars(WRITE_REC)
    val readp = lPostVars(READ)
    val writep = lPostVars(WRITE)
    val readRecp = lPostVars(READ_REC)
    val writeRecp = lPostVars(WRITE_REC)

    (// Initial states
     (i === id * 4) & (select(B, id) === 0),
     
     // Transition relation
     (i === ip) &
       ((select(B, id) < 3) ==> (Bp === store(B, id, select(B, id)+1))) &
       ((select(B, id) === 3) ==> (Bp === store(B, id, 0))) &
       (Ap === A),
       //(Ap === store(A, i+j, select(A, i+j) + select(A, i+jp))),
     
     // Instrumented transition relation
     (i === ip) &
       ((select(B, id) < 3) ==> (Bp === store(B, id, select(B, id)+1))) &
       ((select(B, id) === 3) ==> (Bp === store(B, id, 0))) &
       (Ap === A) &
       //(Ap === store(A, i+j, select(A, i+j) + select(A, i+jp))) &
       ((read === readp & readRec === readRecp) | 
        (readRecp === 1 & (readp === pair(0, i+select(B, id)) |
                           readp === pair(0, i+select(Bp, id)) |
                           readp === pair(1, id)
        ))) &
       ((write === writep & writeRec === writeRecp) | 
        (writeRecp === 1 & (writep === pair(0, i+select(B, id)) | writep === pair(1, id)))))
  }
}

////////////////////////////////////////////////////////////////////////////////

object NICheckerMain {
  def main(args: Array[String]) : Unit = {
    Debug.enableAllAssertions(false)
//    new NonInterferenceChecker((x) => new ChunksOf4(x))
    
    val id = new ConstantTerm("id")
    val i = new ConstantTerm("i")
    val j = new ConstantTerm("j")
    val t = new ConstantTerm("t")
    val A = new ConstantTerm("A")
    
    def prog(voc : FrameworkVocabulary) = {
      implicit val v = voc
      import voc.select
      (
        (i === id * 4) & (j === 0),
        (((Assumption(j < 3) + (t := j+1))) |
         ((Assumption(j === 3) + (t := 0)))) +
        (select(A, i+j) := select(A, i+j) + select(A, i+t)) +
        (j := t)
      )
    }
    
    new NonInterferenceChecker2(prog _, id, List(id, i, j, t), List(A))
  }
}
*/
////////////////////////////////////////////////////////////////////////////////

class SigTracker(var sig : Signature) {
  def addConst(c : ConstantTerm) : Unit =
<<<<<<< HEAD
	sig = new Signature(sig.universalConstants, sig.existentialConstants,
			            sig.nullaryFunctions + c, sig.order.extend(c),
			            sig.domainPredicates, sig.functionTypes)
=======
	sig = Signature(sig.universalConstants, sig.existentialConstants,
	   	        sig.nullaryFunctions + c, sig.order.extend(c))
>>>>>>> 6eb3f9d1
  def cloneConst(c : ConstantTerm, suffix : String) : ConstantTerm = {
    val newC = new ConstantTerm (c.name + suffix)
    addConst(newC)
    newC
  }
  def addPred(p : Predicate) : Unit =
<<<<<<< HEAD
	sig = new Signature(sig.universalConstants, sig.existentialConstants,
			            sig.nullaryFunctions, sig.order extendPred p,
			            sig.domainPredicates, sig.functionTypes)
=======
	sig = Signature(sig.universalConstants, sig.existentialConstants,
			            sig.nullaryFunctions, sig.order extendPred p)
>>>>>>> 6eb3f9d1
}

////////////////////////////////////////////////////////////////////////////////

object NonInterferenceChecker {

  def substitute(f : IFormula,
                 before : Seq[ConstantTerm],
                 after : Seq[ConstantTerm]) : IFormula = {
    val map = Map() ++ (for ((b, a) <- before.iterator zip after.iterator)
                          yield (b -> i(a)))
    ConstantSubstVisitor(f, map)
  }
  
  def substitute(f : IFormula,
                 before : ConstantTerm, after : ConstantTerm) : IFormula =
    ConstantSubstVisitor(f, Map() + (before -> i(after)))
  
  //////////////////////////////////////////////////////////////////////////////

  def addConst(c : ConstantTerm)(implicit st : SigTracker) : Unit = (st addConst c)

  def cloneConsts(c : ConstantTerm, suffix : String)
                 (implicit st : SigTracker) : ConstantTerm =
    st.cloneConst(c, suffix)

  def cloneConsts(cs : Seq[ConstantTerm],
                  suffix : String)
                 (implicit st : SigTracker) : Seq[ConstantTerm] =
    for (c <- cs) yield cloneConsts(c, suffix)
  

}

////////////////////////////////////////////////////////////////////////////////


object NonInterferenceChecker2 {
  private val AC = Debug.AC_MAIN

  type Renaming = Map[ConstantTerm, ConstantTerm]
  
  def addConst(c : ConstantTerm)(implicit st : SigTracker) : Unit = (st addConst c)

  def cloneConst(c : ConstantTerm, suffix : String)
                (implicit st : SigTracker) : ConstantTerm =
    st.cloneConst(c, suffix)

  def cloneConsts(r : Renaming, suffix : String)
                 (implicit st : SigTracker) : Renaming =
    r transform { case (_, c) => cloneConst(c, suffix) }
  
  def createRenaming(vars : Iterable[ConstantTerm], suffix : String)
                    (implicit st : SigTracker) : Renaming =
    Map() ++ (for (c <- vars.iterator) yield (c -> cloneConst(c, suffix)))
}


class NonInterferenceChecker2(progCtor : FrameworkVocabulary =>
                                             (IFormula, StructuredProgram),
                              id : ConstantTerm,
                              lVars : Seq[ConstantTerm], gVars : Seq[ConstantTerm])
      extends SoftwareInterpolationFramework {

  import NonInterferenceChecker2.{AC, Renaming, addConst, cloneConst,
                                  cloneConsts, createRenaming}
        
  implicit def voc = frameworkVocabulary
  import frameworkVocabulary.{select, store}

  val (init, program) = progCtor(frameworkVocabulary)

  //-BEGIN-ASSERTION-///////////////////////////////////////////////////////////
  Debug.assertCtor(AC,
                   Seqs.disjointSeq(Set() ++ lVars, gVars) &&
                   (lVars contains id) &&
                   !(assignedVars(program) contains id))
  //-END-ASSERTION-/////////////////////////////////////////////////////////////
  
  val gVarNums = Map() ++ (for ((c, i) <- gVars.iterator.zipWithIndex) yield (c -> i))
  
  val readRec = new ConstantTerm ("readRec")
  val read1 = new ConstantTerm ("read1")
  val read2 = new ConstantTerm ("read2")
  val writeRec = new ConstantTerm ("writeRec")
  val write1 = new ConstantTerm ("write1")
  val write2 = new ConstantTerm ("write2")
  
  val basicSig = {
    val st = new SigTracker(preludeSignature)
    st addConst read1
    st addConst read2
    st addConst write1
    st addConst write2
    st.sig
  }
  
  val allLVars = lVars
  val allGVars = gVars ++ List(readRec, writeRec)
  
  //////////////////////////////////////////////////////////////////////////////
  
  object SelectStoreCollector extends CollectingVisitor[Unit, Seq[ITerm]] {
	def postVisit(t : IExpression, arg : Unit,
                  subres : Seq[Seq[ITerm]]) : Seq[ITerm] =
      (for (l <- subres; t <- l) yield t) ++
      (t match {
         case t@IFunApp(`select`, Seq(IConstant(ar), _)) if (gVarNums contains ar) =>
           List(t)
         case t@IFunApp(`store`, Seq(IConstant(ar), _, _)) if (gVarNums contains ar) =>
           List(t)
         case _ =>
           List()
       })
  }
  
  def assignTrackers(accesses : Seq[ITerm], Op : IFunction,
                     tRec : ConstantTerm, t1 : ConstantTerm, t2 : ConstantTerm) =
    if (accesses exists { case IFunApp(Op, _) => true; case _ => false }) {
      val assFormula =
        connect(for (IFunApp(Op, Seq(IConstant(ar), ind, _*)) <- accesses.iterator)
                  yield (t1 === gVarNums(ar) & t2 === ind),
                IBinJunctor.Or)
      Skip | (Assumption((tRec === 0) & assFormula) + (i(tRec) := 1))
    } else {
      Skip
    }
  
  def checkTrackers(accesses : Seq[ITerm], Op : IFunction,
                    tRec : ConstantTerm, t1 : ConstantTerm, t2 : ConstantTerm) =
    if (accesses exists { case IFunApp(Op, _) => true; case _ => false }) {
      val assFormula =
        connect(for (IFunApp(Op, Seq(IConstant(ar), ind, _*)) <- accesses.iterator)
                  yield (!(t1 === gVarNums(ar) & t2 === ind)),
                IBinJunctor.And)
      Skip | (Assumption(tRec === 1) + Assertion(assFormula))
    } else {
      Skip
    }
  
  //////////////////////////////////////////////////////////////////////////////
  
  def assignReadWriteTrackers(prog : StructuredProgram) : StructuredProgram =
    prog match {
      case Skip => Skip
      
      case Assignment(_, rhs) => {
        val accesses = SelectStoreCollector.visit(rhs, {})
        assignTrackers(accesses, select, readRec, read1, read2) +
        assignTrackers(accesses, store, writeRec, write1, write2) +
        prog
      }
      
      case Assumption(formula) => {
        val accesses = SelectStoreCollector.visit(formula, {})
        assignTrackers(accesses, select, readRec, read1, read2) + prog
      }
      
      case Sequence(a, b) =>
        assignReadWriteTrackers(a) + assignReadWriteTrackers(b)
      
      case Choice(a, b) =>
        assignReadWriteTrackers(a) | assignReadWriteTrackers(b)
        
      case _ =>
        { assert(false); null }
    }
  
  def checkReadWriteTrackers(prog : StructuredProgram) : StructuredProgram =
    prog match {
      case Skip => Skip
      
      case Assignment(_, rhs) => {
        val accesses = SelectStoreCollector.visit(rhs, {})
        checkTrackers(accesses, select, writeRec, write1, write2) +
        checkTrackers(accesses, store, writeRec, write1, write2) +
        checkTrackers(accesses, store, readRec, read1, read2) +
        prog
      }
      
      case Assumption(formula) => {
        val accesses = SelectStoreCollector.visit(formula, {})
        checkTrackers(accesses, select, writeRec, write1, write2) + prog
      }
      
      case Sequence(a, b) =>
        checkReadWriteTrackers(a) + checkReadWriteTrackers(b)
      
      case Choice(a, b) =>
        checkReadWriteTrackers(a) | checkReadWriteTrackers(b)
        
      case _ =>
        { assert(false); null }
    }
  
  //////////////////////////////////////////////////////////////////////////////
  
  val trackingProgram = assignReadWriteTrackers(program)
  val checkingProgram = checkReadWriteTrackers(program)
  
  //////////////////////////////////////////////////////////////////////////////
  
  case class NIAssertion(globalState : Renaming,
                         localState1 : Renaming, localState2 : Renaming)
                        (implicit st : SigTracker) {
    
    val globalIntermediate = cloneConsts(globalState, "_check")
    
    val formula =
      (globalState(readRec) === 0 & globalState(writeRec) === 0) ===> (
        (wp(trackingProgram, globalState ++ localState1,
            (out:Renaming) =>
            (!equalStates(allGVars, out, globalIntermediate), out)) _1)
        |||
        (wp(checkingProgram, globalIntermediate ++ localState2, (true, _)) _1)
      )
  }

  case class NICheck(inv1 : IFormula, inv2 : IFormula)
                    (implicit st : SigTracker) {

    val globalState = createRenaming(allGVars, "0")
    val localState1 = createRenaming(allLVars, "_pre1")
    val localState2 = createRenaming(allLVars, "_pre2")

    val assertion = NIAssertion(globalState, localState1, localState2)
    
    val formula =
      ((localState1(id) =/= localState2(id)) &
       ConstantSubstVisitor.rename(inv1, globalState ++ localState1) &
       ConstantSubstVisitor.rename(inv2, globalState ++ localState2)) ==>
      assertion.formula
  }

  def programRelation(localPre : Renaming, globalPre : Renaming,
                      localPost : Renaming, globalPost : Renaming)
                     (implicit st : SigTracker) =
    wp(program,
       localPre ++ globalPre,
       (out:Renaming) =>
         (!(equalStates(allGVars, out, globalPost) &&&
            equalStates(allLVars, out, localPost)), out)) _1

  case class NIInterpolation(inv1 : IFormula, inv2 : IFormula,
                             path1 : Int, path2 : Int)
                            (implicit st : SigTracker) {
    val localStates1 = for (i <- List.range(0, path1 + 1))
                         yield createRenaming(allLVars, "1_" + i)
    val localStates2 = for (i <- List.range(0, path2 + 1))
                         yield createRenaming(allLVars, "2_" + i)

    val globalStates = for (i <- List.range(0, path1 + path2 + 1))
                         yield createRenaming(allGVars, "" + i)
    
    val rightParts = new PartName ("right")
    val leftParts  = new PartName ("left")
    val body = for (i <- List.range(0, path1)) yield new PartName ("body" + i)
    
    val assertion = NIAssertion(globalStates(path1 + path2),
                                localStates1(path1), localStates2(path2))
    
    val formula =
      INamedPart(leftParts,
                 ConstantSubstVisitor.rename(inv1,
                                             localStates1(0) ++ globalStates(0))) ===> (
        connect(for (i <- List.range(0, path1)) yield
                INamedPart(body(i),
                           programRelation(localStates1(i), globalStates(i),
                          		           localStates1(i+1), globalStates(i+1))),
                IBinJunctor.Or) |||
        INamedPart(rightParts,
                   ((localStates1(path1)(id) =/= localStates2(path2)(id)) &
                    ConstantSubstVisitor.rename(inv2,
                                                localStates2(0) ++ globalStates(path1))) ===>
                   connect(for (i <- List.range(0, path2)) yield
                           programRelation(localStates2(i), globalStates(path1 + i),
                         		           localStates2(i+1), globalStates(path1 + i+1)),
                           IBinJunctor.Or)) |||
        INamedPart(rightParts, assertion.formula)
      )
  }

  case class OwickiGriesCheck(inv1 : IFormula, inv2 : IFormula)
                             (implicit st : SigTracker) {

    val globalState = createRenaming(allGVars, "0")
    val localState1 = createRenaming(allLVars, "1")
    val localState2 = createRenaming(allLVars, "2")
    
    val formula =
      ((localState1(id) =/= localState2(id)) &
       ConstantSubstVisitor.rename(inv1, localState1 ++ globalState) &
       ConstantSubstVisitor.rename(inv2, localState2 ++ globalState)) ===>
       (wp(program, localState1 ++ globalState,
           (out:Renaming) =>
           (ConstantSubstVisitor.rename(inv2, out ++ localState2), out)) _1)
  }

  //////////////////////////////////////////////////////////////////////////////

  object InterferenceException extends
    Exception("Interference is possible")
  object OwickiGriesException extends
    Exception("Owicki-Gries conditions do not hold, don't know what to do")
                             
  class ModelChecker {
    var invariants = new ArrayBuffer[IFormula]
    
    invariants += init
    strengthenInvariants
    
    {
      implicit val st = new SigTracker(basicSig)
      for (c <- allLVars) addConst(c)
      for (c <- allGVars) addConst(c)
      
      val sig = st.sig
      val order = sig.order
      
      var cont = true
      while (cont) {
        invariants += true
        println("Extending path, new length: " + invariants.size)

        strengthenInvariants
        
        // check whether the generated invariants are inductive
        val prover =
          validityCheckProver.assert(toInternal(invariants.last, sig) _1, order)
        val prover2 =
          (prover /: (invariants.view take (invariants.size - 1))) {
            case (p, i) => p.conclude(toInternal(i, sig) _1, order)
          }

        (prover2 checkValidity false) match {
          case Left(Conjunction.FALSE) => cont = false
          case _ => // nothing
        }
      }
      
      println
      print("Checking Owicki-Gries conditions ... ")
      if (owickiGriesChecks) {
        println("passed")
      } else {
        println("failed")
        throw OwickiGriesException
      }
      
      println
      println("Verified non-interference!")
    }
    
    ////////////////////////////////////////////////////////////////////////////
    
    def invsImplyNI(invNum : Int) : Boolean = {
      print("  Checking NI: invariant " + (invariants.size-1) +
            " vs. invariant " + invNum + " ... ")

      implicit val st = new SigTracker(basicSig)
      val (internalVC, order) =
        toInternal(NICheck(invariants.last, invariants(invNum)).formula, st.sig)
      validityCheckProver.conclude(internalVC, order).checkValidity(false) match {
        case Left(Conjunction.FALSE) => {
          println("holds")
          true
        }
        case Left(model) => {
          println("failed")
          false
        }
        case _ => {assert(false); false}
      }
    }

    ////////////////////////////////////////////////////////////////////////////

    def strengthenInvariants(invGoal1 : Int, invGoal2 : Int,
                             path1 : Int, path2 : Int) : Boolean = {
      println("    Strengthen invariants on paths " + (invGoal1 - path1) + "-" + (invGoal1) +
              " vs " + (invGoal2 - path2) + "-" + (invGoal2))

      implicit val st = new SigTracker(basicSig)
      val inter = NIInterpolation(invariants(invGoal1 - path1),
                                  invariants(invGoal2 - path2),
                                  path1, path2)

      val (formulaParts, sig) = toNamedParts(inter.formula, st.sig)
      implicit val order = sig.order
      val partitions =
    	List(formulaParts(inter.leftParts) | formulaParts(inter body 0)) ++
    	(for (n <- inter.body.tail) yield formulaParts(n)) ++
    	List(formulaParts(inter.rightParts))

      genInterpolants(partitions, Conjunction.FALSE, order) match {
        case Right(interpolants) => {
          for ((interpolant, i) <- interpolants.zipWithIndex) {
            val substInterpolant =
              ConstantSubstVisitor.rename(toInputAbsyAndSimplify(interpolant),
                                          Map() ++
                                          (for ((c, d) <- inter.localStates1(i+1).iterator)
                                             yield (d -> c)) ++
                                          (for ((c, d) <- inter.globalStates(i+1).iterator)
                                             yield (d -> c)))
            val in = invGoal1 - path1 + i + 1
                  
            println("      -> Invariant " + in + " &= " + substInterpolant)
            invariants(in) = invariants(in) &&& substInterpolant
          }
          true
        }

        case Left(model) => {
              // nothing
          println("    Potential interference")
          false
        }
      }
    }
    
    ////////////////////////////////////////////////////////////////////////////
    
    def strengthenInvariants : Unit = for (invNum <- 0 until invariants.size) {
      // check whether the current invariant pair is strong enough to imply
      // non-interference
      
      if (!invsImplyNI(invNum)) {
        // detected interference, the invariants have to be strengthened
        var path1 = 0
        var path2 = 0
          
        var established = false
        var parity = false
          
        while (!established &&
               (path1 < invariants.size - 1 || path2 < invNum)) {
          if (path2 < invNum && parity)
            path2 = path2 + 1
          else
            path1 = path1 + 1
          parity = !parity

          if (strengthenInvariants(invariants.size - 1, invNum, path1, path2))
            established = true
        }

        if (!established) {
          println("Strengthening failed, interference is possible")
          println("Computing error trace ...")
          
          implicit val st = new SigTracker(basicSig)
          val inter = NIInterpolation(invariants(0), invariants(0),
                                      invariants.size - 1, invNum)
          println(inter.formula)
          val (internalVC, order) = toInternal(inter.formula, st.sig)
          validityCheckProver.conclude(internalVC, order).checkValidity(true) match {
            case Left(model) => println(model)
            case _ => assert(false)
          }

          throw InterferenceException
        }
        
        assert(invsImplyNI(invNum)) // not expected to hold in general
      }
      
    }
    
    ////////////////////////////////////////////////////////////////////////////
    
    def owickiGriesChecks : Boolean =
      (0 until (invariants.size-1)) forall ((invNum1 : Int) =>
      (invNum1 until (invariants.size-1)) forall ((invNum2 : Int) => {
        
        implicit val st = new SigTracker(basicSig)
        val check = OwickiGriesCheck(invariants(invNum1), invariants(invNum2))
        val (internalVC, order) = toInternal(check.formula, st.sig)
        
        validityCheckProver.conclude(internalVC, order).checkValidity(false) match {
          case Left(Conjunction.FALSE) => true
          case _ => false
        }
      }))
  }
  
  new ModelChecker
}


////////////////////////////////////////////////////////////////////////////////


class NonInterferenceChecker(progCtor : FrameworkVocabulary => ConcurrentProgram)
      extends SoftwareInterpolationFramework {

  val program = progCtor(frameworkVocabulary)

  import NonInterferenceChecker.{substitute, addConst, cloneConsts}
  import program.{READ, WRITE, READ_REC, WRITE_REC,
                  lPreVars, gPreVars, lPostVars, gPostVars, id,
                  init, normalBody, instrumentedBody}
  
  def instantiatePreVars(f : IFormula,
                         concreteId : ConstantTerm,
                         lPre : Seq[ConstantTerm], gPre : Seq[ConstantTerm]) =
    substitute(f,
               lPreVars ++ gPreVars ++ List(id),
               lPre     ++ gPre     ++ List(concreteId))
  
  //////////////////////////////////////////////////////////////////////////////

  case class NIAssertion(id1 : ConstantTerm, id2 : ConstantTerm,
                         globalState : Seq[ConstantTerm],
                         localState1 : Seq[ConstantTerm], localState2 : Seq[ConstantTerm])
                        (implicit st : SigTracker) {
    val localPost1 = cloneConsts(lPreVars, "_check_1")
    val localPost2 = cloneConsts(lPreVars, "_check_2")
    
    val globalS1 = cloneConsts(gPreVars, "_check_1")
    val globalS2 = cloneConsts(gPreVars, "_check_2")

    val formula =
      ((localState1(READ_REC) === 0 & localState1(WRITE_REC) === 0) &
       instrumentedBody(id1, localState1, globalState, localPost1, globalS1) &
       (localState2(READ_REC) === 0 & localState2(WRITE_REC) === 0) &
       instrumentedBody(id2, localState2, globalS1, localPost2, globalS2)) ==>
      (((localPost1(READ_REC) === 1 & localPost2(WRITE_REC) === 1) ==>
        (localPost1(READ) =/= localPost2(WRITE))) &
       ((localPost1(WRITE_REC) === 1 & localPost2(WRITE_REC) === 1) ==>
        (localPost1(WRITE) =/= localPost2(WRITE))))
  }
  
  case class NICheck(inv1 : IFormula, inv2 : IFormula)(implicit st : SigTracker) {
    
	val id1 = cloneConsts(id, "1")
    val id2 = cloneConsts(id, "2")
    val globalState = cloneConsts(gPreVars, "0")
    val localState1 = cloneConsts(lPreVars, "_pre1")
    val localState2 = cloneConsts(lPreVars, "_pre2")

    val assertion = NIAssertion(id1, id2, globalState, localState1, localState2)
    
    val formula =
      ((id1 =/= id2) &
       instantiatePreVars(inv1, id1, localState1, globalState) &
       instantiatePreVars(inv2, id2, localState2, globalState)) ==>
      assertion.formula
  }

  case class NIInterpolation(inv1 : IFormula, inv2 : IFormula,
                             path1 : Int, path2 : Int)
                            (implicit st : SigTracker) {
	val id1 = cloneConsts(id, "1")
    val id2 = cloneConsts(id, "2")

    val localStates1 = for (i <- List.range(0, path1 + 1))
                         yield cloneConsts(lPreVars, "1_" + i)
    val localStates2 = for (i <- List.range(0, path2 + 1))
                         yield cloneConsts(lPreVars, "2_" + i)

    val globalStates = for (i <- List.range(0, path1 + path2 + 1))
                         yield cloneConsts(gPreVars, "" + i)
    
    val rightParts = new PartName ("right")
    val leftParts  = new PartName ("left")
    val body = for (i <- List.range(0, path1)) yield new PartName ("body" + i)
    
    val assertion = NIAssertion(id1, id2,
                                globalStates(path1 + path2),
                                localStates1(path1), localStates2(path2))
    
    val formula =
      (INamedPart(leftParts,
                  instantiatePreVars(inv1, id1, localStates1(0), globalStates(0))) &
       connect(for (i <- List.range(0, path1)) yield
               INamedPart(body(i),
                          normalBody(id1, localStates1(i), globalStates(i),
                        		     localStates1(i+1), globalStates(i+1))),
               IBinJunctor.And) &
       INamedPart(rightParts,
                  (id1 =/= id2) &
                  instantiatePreVars(inv2, id2, localStates2(0), globalStates(path1)) &
                  connect(for (i <- List.range(0, path2)) yield
                          normalBody(id2, localStates2(i), globalStates(path1 + i),
                        		     localStates2(i+1), globalStates(path1 + i+1)),
                          IBinJunctor.And))
      ) ==>
      INamedPart(rightParts, assertion.formula)
  }

  case class OwickiGriesCheck(inv1 : IFormula, inv2 : IFormula)
                             (implicit st : SigTracker) {
	val id1 = cloneConsts(id, "1")
    val id2 = cloneConsts(id, "2")

    val globalState0 = cloneConsts(gPreVars, "0")
    val globalState1 = cloneConsts(gPreVars, "1")
    val localState1_0 = cloneConsts(lPreVars, "1_0")
    val localState1_1 = cloneConsts(lPreVars, "1_1")
    val localState2 = cloneConsts(lPreVars, "2")
    
    val formula =
      ((id1 =/= id2) &
       instantiatePreVars(inv1, id1, localState1_0, globalState0) &
       instantiatePreVars(inv2, id2, localState2, globalState0) &
       normalBody(id1, localState1_0, globalState0, localState1_1, globalState1)) ==>
      instantiatePreVars(inv2, id2, localState2, globalState1)
  }

  //////////////////////////////////////////////////////////////////////////////

  object InterferenceException extends
    Exception("Interference is possible")
  object OwickiGriesException extends
    Exception("Owicki-Gries conditions do not hold, don't know what to do")
                             
  class ModelChecker {
    var invariants = new ArrayBuffer[IFormula]
    
    invariants += init
    strengthenInvariants
    
    {
      implicit val st = new SigTracker(preludeSignature)
      addConst(id)
      for (c <- lPreVars) addConst(c)
      for (c <- gPreVars) addConst(c)
      
      val sig = st.sig
      val order = sig.order
      
      var cont = true
      while (cont) {
        invariants += true
        println("Extending path, new length: " + invariants.size)

        strengthenInvariants
        
        // check whether the generated invariants are inductive
        val prover =
          validityCheckProver.assert(toInternal(invariants.last, sig) _1, order)
        val prover2 =
          (prover /: (invariants.view take (invariants.size - 1))) {
            case (p, i) => p.conclude(toInternal(i, sig) _1, order)
          }

        (prover2 checkValidity false) match {
          case Left(Conjunction.FALSE) => cont = false
          case _ => // nothing
        }
      }
      
      println
      print("Checking Owicki-Gries conditions ... ")
      if (owickiGriesChecks) {
        println("passed")
      } else {
        println("failed")
        throw OwickiGriesException
      }
      
      println
      println("Verified non-interference!")
    }
    
    ////////////////////////////////////////////////////////////////////////////
    
    def invsImplyNI(invNum : Int) : Boolean = {
      print("  Checking NI: invariant " + (invariants.size-1) +
            " vs. invariant " + invNum + " ... ")
        
      implicit val st = new SigTracker(preludeSignature)
      val (internalVC, order) =
        toInternal(NICheck(invariants.last, invariants(invNum)).formula, st.sig)
      validityCheckProver.conclude(internalVC, order).checkValidity(false) match {
        case Left(Conjunction.FALSE) => {
          println("holds")
          true
        }
        case Left(model) => {
          println("failed")
          false
        }
        case _ => {assert(false); false}
      }
    }

    ////////////////////////////////////////////////////////////////////////////

    def strengthenInvariants(invGoal1 : Int, invGoal2 : Int,
                             path1 : Int, path2 : Int) : Boolean = {
      println("    Strengthen invariants on paths " + (invGoal1 - path1) + "-" + (invGoal1) +
              " vs " + (invGoal2 - path2) + "-" + (invGoal2))

      implicit val st = new SigTracker(preludeSignature)
      val inter = NIInterpolation(invariants(invGoal1 - path1),
                                  invariants(invGoal2 - path2),
                                  path1, path2)

      val (formulaParts, sig) = toNamedParts(inter.formula, st.sig)
      implicit val order = sig.order
      val partitions =
    	List(formulaParts(inter.leftParts) | formulaParts(inter body 0)) ++
    	(for (n <- inter.body.tail) yield formulaParts(n)) ++
    	List(formulaParts(inter.rightParts))

      genInterpolants(partitions, Conjunction.FALSE, order) match {
        case Right(interpolants) => {
          for ((interpolant, i) <- interpolants.zipWithIndex) {
            val substInterpolant =
              substitute(toInputAbsyAndSimplify(interpolant),
                         List(inter.id1) ++ inter.localStates1(i+1) ++ inter.globalStates(i+1),
                         List(id)        ++ lPreVars                ++ gPreVars)
            val in = invGoal1 - path1 + i + 1
                  
            println("      -> Invariant " + in + " &= " + substInterpolant)
            invariants(in) = invariants(in) &&& substInterpolant
          }
          true
        }
              
        case Left(model) => {
              // nothing
          println("    Potential interference")
          false
        }
      }
    }
    
    ////////////////////////////////////////////////////////////////////////////
    
    def strengthenInvariants : Unit = for (invNum <- 0 until invariants.size) {
      // check whether the current invariant pair is strong enough to imply
      // non-interference
      
      if (!invsImplyNI(invNum)) {
        // detected interference, the invariants have to be strengthened
        var path1 = 0
        var path2 = 0
          
        var established = false
        var parity = false
          
        while (!established &&
               (path1 < invariants.size - 1 || path2 < invNum)) {
          if (path2 < invNum && parity)
            path2 = path2 + 1
          else
            path1 = path1 + 1
          parity = !parity

          if (strengthenInvariants(invariants.size - 1, invNum, path1, path2))
            established = true
        }

        if (!established) {
          println("Strengthening failed, interference is possible")
          throw InterferenceException
        }
        
        assert(invsImplyNI(invNum)) // not expected to hold in general
      }
      
    }
    
    ////////////////////////////////////////////////////////////////////////////
    
    def owickiGriesChecks : Boolean =
      (0 until (invariants.size-1)) forall ((invNum1 : Int) =>
      (invNum1 until (invariants.size-1)) forall ((invNum2 : Int) => {
        
        implicit val st = new SigTracker(preludeSignature)
        val check = OwickiGriesCheck(invariants(invNum1), invariants(invNum2))
        val (internalVC, order) = toInternal(check.formula, st.sig)
        
        validityCheckProver.conclude(internalVC, order).checkValidity(false) match {
          case Left(Conjunction.FALSE) => true
          case _ => false
        }
      }))
  }
  
  new ModelChecker
}<|MERGE_RESOLUTION|>--- conflicted
+++ resolved
@@ -211,28 +211,18 @@
 
 class SigTracker(var sig : Signature) {
   def addConst(c : ConstantTerm) : Unit =
-<<<<<<< HEAD
-	sig = new Signature(sig.universalConstants, sig.existentialConstants,
+	sig = Signature(sig.universalConstants, sig.existentialConstants,
 			            sig.nullaryFunctions + c, sig.order.extend(c),
 			            sig.domainPredicates, sig.functionTypes)
-=======
-	sig = Signature(sig.universalConstants, sig.existentialConstants,
-	   	        sig.nullaryFunctions + c, sig.order.extend(c))
->>>>>>> 6eb3f9d1
   def cloneConst(c : ConstantTerm, suffix : String) : ConstantTerm = {
     val newC = new ConstantTerm (c.name + suffix)
     addConst(newC)
     newC
   }
   def addPred(p : Predicate) : Unit =
-<<<<<<< HEAD
-	sig = new Signature(sig.universalConstants, sig.existentialConstants,
+	sig = Signature(sig.universalConstants, sig.existentialConstants,
 			            sig.nullaryFunctions, sig.order extendPred p,
 			            sig.domainPredicates, sig.functionTypes)
-=======
-	sig = Signature(sig.universalConstants, sig.existentialConstants,
-			            sig.nullaryFunctions, sig.order extendPred p)
->>>>>>> 6eb3f9d1
 }
 
 ////////////////////////////////////////////////////////////////////////////////
