--- conflicted
+++ resolved
@@ -113,11 +113,12 @@
     val defau : Int = Int.MaxValue
   }
 
-<<<<<<< HEAD
   case object CLAUSIFIER_TIMEOUT extends Param {
-=======
+    type Value = Int
+    val defau : Int = Int.MaxValue
+  }
+
   case object TIMEOUT_PER extends Param {
->>>>>>> ed1fc266
     type Value = Int
     val defau : Int = Int.MaxValue
   }
@@ -268,7 +269,6 @@
       ap.proof.ConstraintSimplifier.FAIR_SIMPLIFIER
   }
 
-<<<<<<< HEAD
   class FileProperties {
     var positiveResult : String = "Theorem"
     var negativeResult : String = "CounterSatisfiable"
@@ -279,7 +279,8 @@
   case object FILE_PROPERTIES extends Param {
     type Value = FileProperties
     val defau : FileProperties = null
-=======
+  }
+
   object MulProcedure extends Enumeration {
     val BitShift, Native = Value
   }
@@ -296,7 +297,6 @@
   case object NONLINEAR_SPLITTING extends Param {
     type Value = NonLinearSplitting.Value
     val defau : NonLinearSplitting.Value = NonLinearSplitting.Sign
->>>>>>> ed1fc266
   }
 
   case object PREDICATE_MATCH_CONFIG extends Param {
