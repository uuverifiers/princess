--- conflicted
+++ resolved
@@ -3,11 +3,11 @@
  * arithmetic with uninterpreted predicates.
  * <http://www.philipp.ruemmer.org/princess.shtml>
  *
- * Copyright (C) 2009-2018 Philipp Ruemmer <ph_r@gmx.net>
+ * Copyright (C) 2009-2015 Philipp Ruemmer <ph_r@gmx.net>
  *
  * Princess is free software: you can redistribute it and/or modify
  * it under the terms of the GNU Lesser General Public License as published by
- * the Free Software Foundation, either version 2.1 of the License, or
+ * the Free Software Foundation, either version 3 of the License, or
  * (at your option) any later version.
  *
  * Princess is distributed in the hope that it will be useful,
@@ -21,11 +21,7 @@
 
 package ap.parameters;
 
-import ap.theories.ADT.TermMeasure
-import ap.theories.strings.StringTheoryBuilder
 import ap.Signature.PredicateMatchConfig
-import ap.proof.tree.{RandomDataSource, NonRandomDataSource}
-import ap.terfor.conjunctions.{ReducerPluginFactory, IdentityReducerPlugin}
 
 import ap.terfor.ConstantTerm
 import ap.terfor.preds.Predicate
@@ -40,11 +36,6 @@
   case object LOGO extends Param {
     type Value = Boolean
     val defau : Boolean = true
-  }
-
-  case object FULL_HELP extends Param {
-    type Value = Boolean
-    val defau : Boolean = false
   }
 
   case object QUIET extends Param {
@@ -96,11 +87,6 @@
     val defau : String = ""
   }
   
-  case object PRINT_CERTIFICATE extends Param {
-    type Value = Boolean
-    val defau : Boolean = false
-  }
-  
   object ConstraintSimplifierOptions extends Enumeration {
     val None, Fair, Lemmas = Value
   }
@@ -113,13 +99,6 @@
     type Value = Boolean
     val defau : Boolean = false
   }
-
-  // Represent numeric side conditions (inequalities) in quantified formulas
-  // using the <code>StrengthenTree</code> constructor
-  case object STRENGTHEN_TREE_FOR_SIDE_CONDITIONS extends Param {
-    type Value = Boolean
-    val defau : Boolean = false
-  }
   
   case object MOST_GENERAL_CONSTRAINT extends Param {
     type Value = Boolean
@@ -163,7 +142,7 @@
   }
 
   object ClausifierOptions extends Enumeration {
-    val None, Simple, ExMaxiscope = Value
+    val None, Simple = Value
   }
   case object CLAUSIFIER extends Param {
     type Value = ClausifierOptions.Value
@@ -219,24 +198,9 @@
     val defau : Int = 0
   }
 
-  // Portfolios optimised for particular domains
-  object PortfolioOptions extends Enumeration {
-    val None, CASC, QF_LIA, BV = Value
-  }
-
-  case object PORTFOLIO extends Param {
-    type Value = PortfolioOptions.Value
-    val defau : PortfolioOptions.Value = PortfolioOptions.None
-  }
-
-  object NegSolvingOptions extends Enumeration {
-    val Auto, Positive, Negative = Value
-  }
-  
-  // Options for solving problems in positive or negated version
-  case object NEG_SOLVING extends Param {
-    type Value = NegSolvingOptions.Value
-    val defau : NegSolvingOptions.Value = NegSolvingOptions.Auto
+  case object MULTI_STRATEGY extends Param {
+    type Value = Boolean
+    val defau : Boolean = false
   }
   
   case object SYMBOL_WEIGHTS extends Param {
@@ -249,12 +213,6 @@
     val defau : Set[ap.terfor.preds.Predicate] = Set()
   }
   
-  case object ABBREV_LABELS extends Param {
-    type Value = Map[ap.terfor.preds.Predicate, ap.terfor.preds.Predicate]
-    val defau : Map[ap.terfor.preds.Predicate, ap.terfor.preds.Predicate] =
-      Map()
-  }
-
   object FunctionGCOptions extends Enumeration {
     val None, Total, All = Value
   }
@@ -271,20 +229,6 @@
   case object FUNCTIONAL_PREDICATES extends Param {
     type Value = Set[ap.terfor.preds.Predicate]
     val defau : Set[ap.terfor.preds.Predicate] = Set()
-  }
-
-  /**
-   * Use the <code>FunctionalConsistency</code> dummy theory
-   * to represent applications of functionality in proofs.
-   */
-  case object USE_FUNCTIONAL_CONSISTENCY_THEORY extends Param {
-    type Value = Boolean
-    val defau : Boolean = false
-  }
-
-  case object STRING_THEORY_DESC extends Param {
-    type Value = String
-    val defau : String = "ap.theories.strings.SeqStringTheory"
   }
 
   case object SINGLE_INSTANTIATION_PREDICATES extends Param {
@@ -361,11 +305,6 @@
     val defau : MulProcedure.Value = MulProcedure.Native
   }
 
-  case object ADT_MEASURE extends Param {
-    type Value = TermMeasure.Value
-    val defau : TermMeasure.Value = TermMeasure.Size
-  }
-
   object NonLinearSplitting extends Enumeration {
     val Spherical, Sign = Value
   }
@@ -399,16 +338,6 @@
     type Value = ProofConstructionOptions.Value
     val defau : ProofConstructionOptions.Value =
       ProofConstructionOptions.IfInterpolating
-  }
-
-  case object COMPUTE_UNSAT_CORE extends Param {
-    type Value = Boolean
-    val defau : Boolean = false
-  }
-  
-  case object COMPUTE_MODEL extends Param {
-    type Value = Boolean
-    val defau : Boolean = false
   }
   
   case object PROOF_SIMPLIFICATION extends Param {
@@ -445,7 +374,6 @@
     val defau : Option[ap.proof.theoryPlugins.Plugin] = None
   }
 
-<<<<<<< HEAD
   object BREUStrategyOptions extends Enumeration {
     val Table, Lazy, Bench = Value
   }
@@ -456,8 +384,8 @@
   }
 
   case object BREU_SOLVER extends Param {
-    type Value = Option[breu.BREUSolver[ConstantTerm, Predicate]]
-    val defau : Option[breu.BREUSolver[ConstantTerm, Predicate]] = None
+    type Value = Option[breu.Solver[ConstantTerm, Predicate]]
+    val defau : Option[breu.Solver[ConstantTerm, Predicate]] = None
   }
 
 
@@ -468,26 +396,6 @@
   case object CONNECTION extends Param {
     type Value = ConnectionOptions.Value
     val defau : ConnectionOptions.Value = ConnectionOptions.None
-=======
-  case object RANDOM_DATA_SOURCE extends Param {
-    type Value = RandomDataSource
-    val defau : RandomDataSource = NonRandomDataSource
-  }
-
-  case object RANDOM_SEED extends Param {
-    type Value = Option[Int]
-    val defau : Option[Int] = Some(1234567)
-  }
-
-  case object REDUCER_SETTINGS extends Param {
-    type Value = ReducerSettings
-    val defau : ReducerSettings = ReducerSettings.DEFAULT
-  }
-
-  case object REDUCER_PLUGIN extends Param {
-    type Value = ReducerPluginFactory
-    val defau : ReducerPluginFactory = IdentityReducerPlugin.factory
->>>>>>> f962bdba
   }
 }
 
