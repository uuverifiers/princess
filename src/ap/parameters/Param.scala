/**
 * This file is part of Princess, a theorem prover for Presburger
 * arithmetic with uninterpreted predicates.
 * <http://www.philipp.ruemmer.org/princess.shtml>
 *
 * Copyright (C) 2009-2011 Philipp Ruemmer <ph_r@gmx.net>
 *
 * Princess is free software: you can redistribute it and/or modify
 * it under the terms of the GNU General Public License as published by
 * the Free Software Foundation, either version 3 of the License, or
 * (at your option) any later version.
 *
 * Princess is distributed in the hope that it will be useful,
 * but WITHOUT ANY WARRANTY; without even the implied warranty of
 * MERCHANTABILITY or FITNESS FOR A PARTICULAR PURPOSE.  See the
 * GNU General Public License for more details.
 *
 * You should have received a copy of the GNU General Public License
 * along with Princess.  If not, see <http://www.gnu.org/licenses/>.
 */

package ap.parameters;

import ap.terfor.ConstantTerm
import ap.terfor.preds.Predicate
import ap.terfor.conjunctions.IterativeClauseMatcher

object Param {
  
  case object LOGO extends Param {
    type Value = Boolean
    val defau : Boolean = true
  }

  case object QUIET extends Param {
    type Value = Boolean
    val defau : Boolean = false
  }

  object InputFormat extends Enumeration {
    val Auto, Princess, SMTLIB, TPTP = Value
  }

  case object INPUT_FORMAT extends Param {
    type Value = InputFormat.Value
    val defau : InputFormat.Value = InputFormat.TPTP
  }
  
  case object STDIN extends Param {
    type Value = Boolean
    val defau : Boolean = false
  }
  
  case object ASSERTIONS extends Param {
    type Value = Boolean
    val defau : Boolean = false
  }
  
  case object PRINT_TREE extends Param {
    type Value = Boolean
    val defau : Boolean = false
  }

  case object PRINT_SMT_FILE extends Param {
    type Value = String
    val defau : String = ""
  }
  
  case object PRINT_DOT_CERTIFICATE_FILE extends Param {
    type Value = String
    val defau : String = ""
  }
  
  object ConstraintSimplifierOptions extends Enumeration {
    val None, Fair, Lemmas = Value
  }
  case object SIMPLIFY_CONSTRAINTS extends Param {
    type Value = ConstraintSimplifierOptions.Value
    val defau : ConstraintSimplifierOptions.Value = ConstraintSimplifierOptions.Lemmas
  }
  
  case object TRACE_CONSTRAINT_SIMPLIFIER extends Param {
    type Value = Boolean
    val defau : Boolean = false
  }
  
  case object MOST_GENERAL_CONSTRAINT extends Param {
    type Value = Boolean
    val defau : Boolean = false
  }
  
  // turn ground constraints into disjunctive normal form
  case object DNF_CONSTRAINTS extends Param {
    type Value = Boolean
    val defau : Boolean = true
  }
  
  case object TIMEOUT extends Param {
    type Value = Int
    val defau : Int = Int.MaxValue
  }

  case object CLAUSIFIER_TIMEOUT extends Param {
    type Value = Int
    val defau : Int = Int.MaxValue
  }

  // resolve negative predicate literals in clauses with positive facts
  case object POS_UNIT_RESOLUTION extends Param {
    type Value = Boolean
    val defau : Boolean = true
  }
  
  object ClausifierOptions extends Enumeration {
    val None, Simple = Value
  }
  case object CLAUSIFIER extends Param {
    type Value = ClausifierOptions.Value
    val defau : ClausifierOptions.Value = ClausifierOptions.None
  }

  object TriggerGenerationOptions extends Enumeration {
    val None, Total, All = Value
  }
  case object TRIGGER_GENERATION extends Param {
    type Value = TriggerGenerationOptions.Value
    val defau : TriggerGenerationOptions.Value = TriggerGenerationOptions.Total
  }

  case object GENERATE_TOTALITY_AXIOMS extends Param {
    type Value = Boolean
    val defau : Boolean = true
  }

  object TriggerStrategyOptions extends Enumeration {
    val AllMinimal, AllMaximal, Maximal = Value
  }
  case object TRIGGER_STRATEGY extends Param {
    type Value = TriggerStrategyOptions.Value
    val defau : TriggerStrategyOptions.Value = TriggerStrategyOptions.Maximal
  }

  case object TRIGGERS_IN_CONJECTURE extends Param {
    type Value = Boolean
    val defau : Boolean = true
  }
  
  case object TRIGGER_GENERATOR_CONSIDERED_FUNCTIONS extends Param {
    type Value = Set[ap.parser.IFunction]
    val defau : Set[ap.parser.IFunction] = Set()
  }
  
  case object BOOLEAN_FUNCTIONS_AS_PREDICATES extends Param {
<<<<<<< HEAD
=======
    type Value = Boolean
    val defau : Boolean = false
  }
  
  case object MULTI_STRATEGY extends Param {
>>>>>>> 34875148
    type Value = Boolean
    val defau : Boolean = false
  }
  
  case object MULTI_STRATEGY extends Param {
    type Value = Boolean
    val defau : Boolean = true
  }
  
  case object SYMBOL_WEIGHTS extends Param {
    type Value = ap.proof.goal.SymbolWeights
    val defau : ap.proof.goal.SymbolWeights = ap.proof.goal.SymbolWeights.DEFAULT
  }

  case object GARBAGE_COLLECTED_FUNCTIONS extends Param {
    type Value = Set[ap.terfor.preds.Predicate]
    val defau : Set[ap.terfor.preds.Predicate] = Set()
  }
  
  object FunctionGCOptions extends Enumeration {
    val None, Total, All = Value
  }
  case object FUNCTION_GC extends Param {
    type Value = FunctionGCOptions.Value
    val defau : FunctionGCOptions.Value = FunctionGCOptions.Total
  }
  
  case object TIGHT_FUNCTION_SCOPES extends Param {
    type Value = Boolean
    val defau : Boolean = true
  }

  case object FUNCTIONAL_PREDICATES extends Param {
    type Value = Set[ap.terfor.preds.Predicate]
    val defau : Set[ap.terfor.preds.Predicate] = Set()
  }

  // even split propositional formulae that do not contain quantifiers or
  // eliminated constants
  case object FULL_SPLITTING extends Param {
    type Value = Boolean
    val defau : Boolean = false
  }
  
  case object CONSTRAINT_SIMPLIFIER extends Param {
    type Value = ap.proof.ConstraintSimplifier
    val defau : ap.proof.ConstraintSimplifier =
      ap.proof.ConstraintSimplifier.FAIR_SIMPLIFIER
  }

  object FiniteDomainConstraints extends Enumeration {
    val None, DomainSize, VocabularyEquations, TypeGuards = Value
  }

  case object FINITE_DOMAIN_CONSTRAINTS extends Param {
    type Value = FiniteDomainConstraints.Value
    val defau : FiniteDomainConstraints.Value = FiniteDomainConstraints.None
    
    def assumeInfiniteDomain[A <: Settings[A]](settings : Settings[A]) : Boolean =
      settings(this).asInstanceOf[Value] match {
        case FiniteDomainConstraints.None |
             FiniteDomainConstraints.TypeGuards => true
        case _ => false
      }
  }
  
  case object DOMAIN_PREDICATES extends Param {
    type Value = Set[Predicate]
    val defau : Set[Predicate] = Set()
  }

  case object PREDICATE_MATCH_CONFIG extends Param {
    type Value = IterativeClauseMatcher.PredicateMatchConfig
    val defau : IterativeClauseMatcher.PredicateMatchConfig = Map()
  }
  
  case object PROOF_CONSTRUCTION extends Param {
    type Value = Boolean
    val defau : Boolean = false
  }

  // globally, we can also choose to construct proofs depending on whether
  // interpolation specs were given (the default)
  object ProofConstructionOptions extends Enumeration {
    val Never, Always, IfInterpolating = Value
  }
  case object PROOF_CONSTRUCTION_GLOBAL extends Param {
    type Value = ProofConstructionOptions.Value
    val defau : ProofConstructionOptions.Value =
      ProofConstructionOptions.IfInterpolating
  }
  
  case object PROOF_SIMPLIFICATION extends Param {
    type Value = Boolean
    val defau : Boolean = true
  }
  
  case object ELIMINATE_INTERPOLANT_QUANTIFIERS extends Param {
    type Value = Boolean
    val defau : Boolean = true
  }

  case object REVERSE_FUNCTIONALITY_PROPAGATION extends Param {
    type Value = Boolean
    val defau : Boolean = false
  }

  case object MATCHING_BASE_PRIORITY extends Param {
    type Value = Int
    val defau : Int = 500
  }

  case object THEORY_PLUGIN extends Param {
    type Value = Option[ap.proof.theoryPlugins.Plugin]
    val defau : Option[ap.proof.theoryPlugins.Plugin] = None
  }
}

abstract class Param {
  
  type Value
  
  val defau : Value
  
  def apply[A <: Settings[A]](settings : Settings[A]) : Value =
    settings(this).asInstanceOf[Value]
  
  def set[A <: Settings[A]](settings : Settings[A], v : Value) : A =
    settings + (this, v)
    
}<|MERGE_RESOLUTION|>--- conflicted
+++ resolved
@@ -151,14 +151,6 @@
   }
   
   case object BOOLEAN_FUNCTIONS_AS_PREDICATES extends Param {
-<<<<<<< HEAD
-=======
-    type Value = Boolean
-    val defau : Boolean = false
-  }
-  
-  case object MULTI_STRATEGY extends Param {
->>>>>>> 34875148
     type Value = Boolean
     val defau : Boolean = false
   }
