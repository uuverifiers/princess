--- conflicted
+++ resolved
@@ -217,16 +217,11 @@
          Param.ELIMINATE_INTERPOLANT_QUANTIFIERS, Param.IGNORE_QUANTIFIERS,
          Param.MATCHING_BASE_PRIORITY, Param.REVERSE_FUNCTIONALITY_PROPAGATION,
          Param.TRIGGER_STRATEGY, Param.TRIGGERS_IN_CONJECTURE,
-<<<<<<< HEAD
          Param.MULTI_STRATEGY, Param.CLAUSIFIER_TIMEOUT,
          Param.FINITE_DOMAIN_CONSTRAINTS, Param.CONJECTURE_TO_PROVE,
          Param.SPLIT_CONJECTURES, Param.FILE_PROPERTIES,
-         Param.MUL_PROCEDURE, Param.REAL_RAT_SATURATION_ROUNDS)
-=======
-         Param.MULTI_STRATEGY,
          Param.MUL_PROCEDURE, Param.ADT_MEASURE,
          Param.REAL_RAT_SATURATION_ROUNDS, Param.RANDOM_SEED)
->>>>>>> 1028b169
 
   val DEFAULT =
     new GlobalSettings (scala.collection.immutable.HashMap[Param, Any]())
@@ -259,12 +254,8 @@
                        Param.TRIGGERS_IN_CONJECTURE,
                        Param.CONJECTURE_TO_PROVE,
                        Param.MAKE_QUERIES_PARTIAL,
-<<<<<<< HEAD
                        Param.FILE_PROPERTIES,
-                       Param.MUL_PROCEDURE,
-=======
                        Param.MUL_PROCEDURE, Param.ADT_MEASURE,
->>>>>>> 1028b169
                        Param.REAL_RAT_SATURATION_ROUNDS)
 
   val DEFAULT =
