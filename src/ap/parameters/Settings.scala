/**
 * This file is part of Princess, a theorem prover for Presburger
 * arithmetic with uninterpreted predicates.
 * <http://www.philipp.ruemmer.org/princess.shtml>
 *
 * Copyright (C) 2009-2015 Philipp Ruemmer <ph_r@gmx.net>
 *
 * Princess is free software: you can redistribute it and/or modify
 * it under the terms of the GNU Lesser General Public License as published by
 * the Free Software Foundation, either version 3 of the License, or
 * (at your option) any later version.
 *
 * Princess is distributed in the hope that it will be useful,
 * but WITHOUT ANY WARRANTY; without even the implied warranty of
 * MERCHANTABILITY or FITNESS FOR A PARTICULAR PURPOSE.  See the
 * GNU Lesser General Public License for more details.
 *
 * You should have received a copy of the GNU Lesser General Public License
 * along with Princess.  If not, see <http://www.gnu.org/licenses/>.
 */

package ap.parameters;

import ap.util.{Debug, Seqs, CmdlParser}

object Settings {
  
  private val AC = Debug.AC_PARAMETERS
  
}

object GlobalSettings {
  
  import CmdlParser._

  def fromArguments(args : Seq[String]) : (GlobalSettings, Seq[String]) =
    fromArguments(args, DEFAULT)
    
  def fromArguments(args : Seq[String],
                    initSettings : GlobalSettings) : (GlobalSettings, Seq[String]) = {
    var settings = initSettings
    val inputs = new scala.collection.mutable.ArrayBuffer[String]
    
    for (arg <- args)
      settings = arg match {
        case Opt("version", value) =>
          Param.VERSION.set(settings, value)
        case Opt("logo", value) =>
          Param.LOGO.set(settings, value)
        case Opt("quiet", value) =>
          Param.QUIET.set(settings, value)
        case ValueOpt("inputFormat", "auto") =>
          Param.INPUT_FORMAT.set(settings, Param.InputFormat.Auto)
        case ValueOpt("inputFormat", "pri") =>
          Param.INPUT_FORMAT.set(settings, Param.InputFormat.Princess)
        case ValueOpt("inputFormat", "smtlib") =>
          Param.INPUT_FORMAT.set(settings, Param.InputFormat.SMTLIB)
        case ValueOpt("inputFormat", "tptp") =>
          Param.INPUT_FORMAT.set(settings, Param.InputFormat.TPTP)
        case Opt("stdin", value) =>
          Param.STDIN.set(settings, value)
        case Opt("incremental", value) => {
          val settings2 = Param.INCREMENTAL.set(settings, value)
          if (value)
            Param.GENERATE_TOTALITY_AXIOMS.set(settings2, false)
          else
            settings2
        }
        case Opt("printTree", value) =>
          Param.PRINT_TREE.set(settings, value)
        case ValueOpt("printSMT", value) =>
          Param.PRINT_SMT_FILE.set(settings, value)
        case ValueOpt("printTPTP", value) =>
          Param.PRINT_TPTP_FILE.set(settings, value)
        case ValueOpt("printDOT", value) =>
          Param.PRINT_DOT_CERTIFICATE_FILE.set(settings, value)
        case Opt("assert", value) =>
          Param.ASSERTIONS.set(settings, value)
        case ValueOpt("simplifyConstraints", "none") =>
          Param.SIMPLIFY_CONSTRAINTS.set(settings,
                                         Param.ConstraintSimplifierOptions.None)
        case ValueOpt("simplifyConstraints", "fair") =>
          Param.SIMPLIFY_CONSTRAINTS.set(settings,
                                         Param.ConstraintSimplifierOptions.Fair)
        case ValueOpt("simplifyConstraints", "lemmas") =>
          Param.SIMPLIFY_CONSTRAINTS.set(settings,
                                         Param.ConstraintSimplifierOptions.Lemmas)
        case Opt("traceConstraintSimplifier", value) =>
          Param.TRACE_CONSTRAINT_SIMPLIFIER.set(settings, value)
        case Opt("mostGeneralConstraint", value) =>
          Param.MOST_GENERAL_CONSTRAINT.set(settings, value)
        case Opt("dnfConstraints", value) =>
          Param.DNF_CONSTRAINTS.set(settings, value)
        case ValueOpt("timeout", IntVal(value)) =>
          Param.TIMEOUT.set(settings, value)
        case ValueOpt("timeoutPer", IntVal(value)) =>
          Param.TIMEOUT_PER.set(settings, value)
        case Opt("posUnitResolution", value) =>
          Param.POS_UNIT_RESOLUTION.set(settings, value)
        case ValueOpt("resolutionMethod", "normal") =>
          Param.POS_UNIT_RESOLUTION_METHOD.set(settings,
            Param.PosUnitResolutionMethod.Normal)
        case ValueOpt("resolutionMethod", "nonUnifying") =>
          Param.POS_UNIT_RESOLUTION_METHOD.set(settings,
            Param.PosUnitResolutionMethod.NonUnifying)
        case ValueOpt("clausifier", "none") =>
          Param.CLAUSIFIER.set(settings, Param.ClausifierOptions.None)
        case ValueOpt("clausifier", "simple") =>
          Param.CLAUSIFIER.set(settings, Param.ClausifierOptions.Simple)
        case ValueOpt("constructProofs", "never") =>
          Param.PROOF_CONSTRUCTION_GLOBAL.set(settings,
                                              Param.ProofConstructionOptions.Never)
        case ValueOpt("constructProofs", "always") =>
          Param.PROOF_CONSTRUCTION_GLOBAL.set(settings,
                                              Param.ProofConstructionOptions.Always)
        case ValueOpt("constructProofs", "ifInterpolating") =>
          Param.PROOF_CONSTRUCTION_GLOBAL.set(settings,
                                              Param.ProofConstructionOptions.IfInterpolating)
        case Opt("simplifyProofs", value) =>
          Param.PROOF_SIMPLIFICATION.set(settings, value)
        case Opt("elimInterpolantQuants", value) =>
          Param.ELIMINATE_INTERPOLANT_QUANTIFIERS.set(settings, value)
        case Opt("ignoreQuantifiers", value) =>
          Param.IGNORE_QUANTIFIERS.set(settings, value)
        case ValueOpt("generateTriggers", "none") =>
          Param.TRIGGER_GENERATION.set(settings,
                                       Param.TriggerGenerationOptions.None)
        case ValueOpt("generateTriggers", "total") =>
          Param.TRIGGER_GENERATION.set(settings,
                                       Param.TriggerGenerationOptions.Total)
        case ValueOpt("generateTriggers", "all") =>
          Param.TRIGGER_GENERATION.set(settings,
                                       Param.TriggerGenerationOptions.All)
        case ValueOpt("functionGC", "none") =>
          Param.FUNCTION_GC.set(settings, Param.FunctionGCOptions.None)
        case ValueOpt("functionGC", "total") =>
          Param.FUNCTION_GC.set(settings, Param.FunctionGCOptions.Total)
        case ValueOpt("functionGC", "all") =>
          Param.FUNCTION_GC.set(settings, Param.FunctionGCOptions.All)
        case Opt("boolFunsAsPreds", value) =>
          Param.BOOLEAN_FUNCTIONS_AS_PREDICATES.set(settings, value)
        case Opt("tightFunctionScopes", value) =>
          Param.TIGHT_FUNCTION_SCOPES.set(settings, value)
        case Opt("genTotalityAxioms", value) =>
          Param.GENERATE_TOTALITY_AXIOMS.set(settings, value)
        case ValueOpt("matchingBasePriority", IntVal(value)) =>
          Param.MATCHING_BASE_PRIORITY.set(settings, value)
        case Opt("reverseFunctionalityPropagation", value) =>
          Param.REVERSE_FUNCTIONALITY_PROPAGATION.set(settings, value)
        case ValueOpt("triggerStrategy", "allMinimal") =>
          Param.TRIGGER_STRATEGY.set(settings, Param.TriggerStrategyOptions.AllMinimal)

        case ValueOpt("triggerStrategy", "allUni") =>
          Param.TRIGGER_STRATEGY.set(settings, Param.TriggerStrategyOptions.AllUni)
        case ValueOpt("triggerStrategy", "allMinimalAndEmpty") =>
          Param.TRIGGER_STRATEGY.set(settings, Param.TriggerStrategyOptions.AllMinimalAndEmpty)
        case ValueOpt("triggerStrategy", "allMaximal") =>
          Param.TRIGGER_STRATEGY.set(settings, Param.TriggerStrategyOptions.AllMaximal)
        case ValueOpt("triggerStrategy", "maximal") =>
          Param.TRIGGER_STRATEGY.set(settings, Param.TriggerStrategyOptions.Maximal)
        case ValueOpt("triggerStrategy", "maximalOutermost") =>
          Param.TRIGGER_STRATEGY.set(settings, Param.TriggerStrategyOptions.MaximalOutermost)
        case Opt("triggersInConjecture", value) =>
          Param.TRIGGERS_IN_CONJECTURE.set(settings, value)
        case ValueOpt("mulProcedure", "bitShift") =>
          Param.MUL_PROCEDURE.set(settings, Param.MulProcedure.BitShift)
        case ValueOpt("mulProcedure", "native") =>
          Param.MUL_PROCEDURE.set(settings, Param.MulProcedure.Native)
        case ValueOpt("realRatSaturationRounds", IntVal(value)) =>
          Param.REAL_RAT_SATURATION_ROUNDS.set(settings, value)
        case Opt("multiStrategy", value) =>
          Param.MULTI_STRATEGY.set(settings, value)
        case ValueOpt("CCU", "table") =>
          Param.CCU_STRATEGY.set(settings, Param.CCUStrategyOptions.Table)
        case ValueOpt("CCU", "lazy") =>
          Param.CCU_STRATEGY.set(settings, Param.CCUStrategyOptions.Lazy)
        case ValueOpt("CCU", "bench") =>
          Param.CCU_STRATEGY.set(settings, Param.CCUStrategyOptions.Bench)
        case Opt(_, _) =>
          throw new UnknownArgumentException(arg)
        case _ => { inputs += arg; settings }
      }
    
    (settings, inputs)
  }
  
  val allParams =
    List(Param.VERSION, Param.LOGO, Param.QUIET, Param.INPUT_FORMAT, Param.STDIN,
         Param.INCREMENTAL, Param.ASSERTIONS, Param.PRINT_TREE,
         Param.PRINT_SMT_FILE, Param.PRINT_TPTP_FILE,
         Param.PRINT_DOT_CERTIFICATE_FILE,
         Param.SIMPLIFY_CONSTRAINTS, Param.TRACE_CONSTRAINT_SIMPLIFIER,
         Param.MOST_GENERAL_CONSTRAINT, Param.DNF_CONSTRAINTS,
<<<<<<< HEAD
         Param.TIMEOUT, Param.POS_UNIT_RESOLUTION, Param.CLAUSIFIER,
         Param.POS_UNIT_RESOLUTION_METHOD,
=======
         Param.TIMEOUT, Param.TIMEOUT_PER,
         Param.POS_UNIT_RESOLUTION, Param.CLAUSIFIER,
>>>>>>> ed1fc266
         Param.PROOF_CONSTRUCTION_GLOBAL, Param.PROOF_SIMPLIFICATION,
         Param.TRIGGER_GENERATION, Param.FUNCTION_GC,
         Param.TIGHT_FUNCTION_SCOPES, Param.BOOLEAN_FUNCTIONS_AS_PREDICATES,
         Param.GENERATE_TOTALITY_AXIOMS,
         Param.ELIMINATE_INTERPOLANT_QUANTIFIERS, Param.IGNORE_QUANTIFIERS,
         Param.MATCHING_BASE_PRIORITY, Param.REVERSE_FUNCTIONALITY_PROPAGATION,
         Param.TRIGGER_STRATEGY, Param.TRIGGERS_IN_CONJECTURE,
<<<<<<< HEAD
         Param.MULTI_STRATEGY, Param.CLAUSIFIER_TIMEOUT,
         Param.FILE_PROPERTIES, Param.REAL_RAT_SATURATION_ROUNDS,
         Param.CCU_STRATEGY)
=======
         Param.MULTI_STRATEGY,
         Param.MUL_PROCEDURE, Param.REAL_RAT_SATURATION_ROUNDS)
>>>>>>> ed1fc266

  val DEFAULT =
    new GlobalSettings (scala.collection.immutable.HashMap[Param, Any]())

}

object GoalSettings {

  val allParams = List(Param.POS_UNIT_RESOLUTION,
                       Param.POS_UNIT_RESOLUTION_METHOD,
                       Param.SYMBOL_WEIGHTS,
                       Param.GARBAGE_COLLECTED_FUNCTIONS,
                       Param.FUNCTIONAL_PREDICATES,
                       Param.SINGLE_INSTANTIATION_PREDICATES,
                       Param.FULL_SPLITTING, Param.APPLY_BLOCKED_TASKS,
                       Param.USE_WEAKEN_TREE, Param.ASSUME_INFINITE_DOMAIN,
                       Param.CONSTRAINT_SIMPLIFIER,
                       Param.PROOF_CONSTRUCTION, Param.MATCHING_BASE_PRIORITY,
                       Param.REVERSE_FUNCTIONALITY_PROPAGATION,
                       Param.THEORY_PLUGIN, Param.PREDICATE_MATCH_CONFIG,
<<<<<<< HEAD
                       Param.CCU_STRATEGY, Param.CCU_SOLVER,
                       Param.CLAUSIFIER_TIMEOUT)
=======
                       Param.NONLINEAR_SPLITTING)
>>>>>>> ed1fc266

  val DEFAULT =
    new GoalSettings (scala.collection.immutable.HashMap[Param, Any]())
  
}

object ParserSettings {

  val allParams = List(Param.BOOLEAN_FUNCTIONS_AS_PREDICATES,
                       Param.TRIGGERS_IN_CONJECTURE,
                       Param.MAKE_QUERIES_PARTIAL,
<<<<<<< HEAD
                       Param.FILE_PROPERTIES,
=======
                       Param.MUL_PROCEDURE,
>>>>>>> ed1fc266
                       Param.REAL_RAT_SATURATION_ROUNDS)

  val DEFAULT =
    new ParserSettings (scala.collection.immutable.HashMap[Param, Any]())
  
}

object PreprocessingSettings {

  val allParams = List(Param.CLAUSIFIER,
                       Param.TRIGGER_GENERATOR_CONSIDERED_FUNCTIONS,
                       Param.TIGHT_FUNCTION_SCOPES, Param.TRIGGER_STRATEGY,
                       Param.GENERATE_TOTALITY_AXIOMS,
                       Param.CLAUSIFIER_TIMEOUT)

  val DEFAULT =
    new PreprocessingSettings (scala.collection.immutable.HashMap[Param, Any]())
  
}

abstract class Settings[STT <: Settings[STT]]
                       (protected val paramMap : Map[Param, Any]) {

  // all parameters that are allowed for this kind of setting
  protected val allParams : List[Param]
  private lazy val allValues = for (p <- allParams) yield this(p)  
  
  protected def setParams(paramMap : Map[Param, Any]) : STT
  
  protected[parameters] def apply(p : Param) : Any = {
    //-BEGIN-ASSERTION-///////////////////////////////////////////////////////
    Debug.assertPre(Settings.AC, allParams contains p)
    //-END-ASSERTION-/////////////////////////////////////////////////////////
    (paramMap get p) match {
      case Some(value : Any) => {
        //-BEGIN-ASSERTION-///////////////////////////////////////////////////////
        Debug.assertPost(Settings.AC, value.isInstanceOf[p.Value])
        //-END-ASSERTION-/////////////////////////////////////////////////////////
        value
      }
      case None => p.defau
    }
  }
  
  protected[parameters] def +(paramPair : (Param, Any)) : STT = {
    val (p, value) = paramPair
    //-BEGIN-ASSERTION-///////////////////////////////////////////////////////
    Debug.assertPre(Settings.AC, (allParams contains p) &&
                                 value.isInstanceOf[p.Value])
    //-END-ASSERTION-///////////////////////////////////////////////////////////
    setParams(paramMap + paramPair)
  }
  
  override def equals(that : Any) : Boolean = that match {
    case that : Settings[STT] => this.allValues sameElements that.allValues
    case _ => false
  }

  private lazy val hashCodeVal = Seqs.computeHashCode(this.allValues, 18732, 11)

  override def hashCode = hashCodeVal

  override def toString : String = "Settings(" + paramMap + ")"
}

class GlobalSettings(_paramMap : Map[Param, Any])
      extends Settings[GlobalSettings](_paramMap) {
  protected val allParams = GlobalSettings.allParams
  
  protected def setParams(paramMap : Map[Param, Any]) =
    new GlobalSettings(paramMap)
    
  private def subSettings[A <: Settings[A]]
                         (params : Seq[Param], init : A) : A = {
    var res = init
    
    for ((p, v) <- paramMap) {
      if (params contains p)
        res = res + (p, v)
    }
    
    res
  }
  
  def toGoalSettings : GoalSettings =
    subSettings(GoalSettings.allParams, GoalSettings.DEFAULT)
    
  def toParserSettings : ParserSettings =
    subSettings(ParserSettings.allParams, ParserSettings.DEFAULT)
    
  def toPreprocessingSettings : PreprocessingSettings =
    subSettings(PreprocessingSettings.allParams, PreprocessingSettings.DEFAULT)
}

class GoalSettings(_paramMap : Map[Param, Any])
      extends Settings[GoalSettings](_paramMap) {
  protected val allParams = GoalSettings.allParams
  
  protected def setParams(paramMap : Map[Param, Any]) =
    new GoalSettings(paramMap)
}

class ParserSettings(_paramMap : Map[Param, Any])
      extends Settings[ParserSettings](_paramMap) {
  protected val allParams = ParserSettings.allParams
  
  protected def setParams(paramMap : Map[Param, Any]) =
    new ParserSettings(paramMap)
}

class PreprocessingSettings(_paramMap : Map[Param, Any])
      extends Settings[PreprocessingSettings](_paramMap) {
  protected val allParams = PreprocessingSettings.allParams
  
  protected def setParams(paramMap : Map[Param, Any]) =
    new PreprocessingSettings(paramMap)
}<|MERGE_RESOLUTION|>--- conflicted
+++ resolved
@@ -191,13 +191,9 @@
          Param.PRINT_DOT_CERTIFICATE_FILE,
          Param.SIMPLIFY_CONSTRAINTS, Param.TRACE_CONSTRAINT_SIMPLIFIER,
          Param.MOST_GENERAL_CONSTRAINT, Param.DNF_CONSTRAINTS,
-<<<<<<< HEAD
-         Param.TIMEOUT, Param.POS_UNIT_RESOLUTION, Param.CLAUSIFIER,
-         Param.POS_UNIT_RESOLUTION_METHOD,
-=======
          Param.TIMEOUT, Param.TIMEOUT_PER,
          Param.POS_UNIT_RESOLUTION, Param.CLAUSIFIER,
->>>>>>> ed1fc266
+         Param.POS_UNIT_RESOLUTION_METHOD,
          Param.PROOF_CONSTRUCTION_GLOBAL, Param.PROOF_SIMPLIFICATION,
          Param.TRIGGER_GENERATION, Param.FUNCTION_GC,
          Param.TIGHT_FUNCTION_SCOPES, Param.BOOLEAN_FUNCTIONS_AS_PREDICATES,
@@ -205,14 +201,9 @@
          Param.ELIMINATE_INTERPOLANT_QUANTIFIERS, Param.IGNORE_QUANTIFIERS,
          Param.MATCHING_BASE_PRIORITY, Param.REVERSE_FUNCTIONALITY_PROPAGATION,
          Param.TRIGGER_STRATEGY, Param.TRIGGERS_IN_CONJECTURE,
-<<<<<<< HEAD
          Param.MULTI_STRATEGY, Param.CLAUSIFIER_TIMEOUT,
-         Param.FILE_PROPERTIES, Param.REAL_RAT_SATURATION_ROUNDS,
-         Param.CCU_STRATEGY)
-=======
-         Param.MULTI_STRATEGY,
-         Param.MUL_PROCEDURE, Param.REAL_RAT_SATURATION_ROUNDS)
->>>>>>> ed1fc266
+         Param.MUL_PROCEDURE, Param.REAL_RAT_SATURATION_ROUNDS,
+         Param.CCU_STRATEGY, Param.FILE_PROPERTIES)
 
   val DEFAULT =
     new GlobalSettings (scala.collection.immutable.HashMap[Param, Any]())
@@ -233,12 +224,8 @@
                        Param.PROOF_CONSTRUCTION, Param.MATCHING_BASE_PRIORITY,
                        Param.REVERSE_FUNCTIONALITY_PROPAGATION,
                        Param.THEORY_PLUGIN, Param.PREDICATE_MATCH_CONFIG,
-<<<<<<< HEAD
                        Param.CCU_STRATEGY, Param.CCU_SOLVER,
-                       Param.CLAUSIFIER_TIMEOUT)
-=======
-                       Param.NONLINEAR_SPLITTING)
->>>>>>> ed1fc266
+                       Param.CLAUSIFIER_TIMEOUT, Param.NONLINEAR_SPLITTING)
 
   val DEFAULT =
     new GoalSettings (scala.collection.immutable.HashMap[Param, Any]())
@@ -250,11 +237,8 @@
   val allParams = List(Param.BOOLEAN_FUNCTIONS_AS_PREDICATES,
                        Param.TRIGGERS_IN_CONJECTURE,
                        Param.MAKE_QUERIES_PARTIAL,
-<<<<<<< HEAD
                        Param.FILE_PROPERTIES,
-=======
                        Param.MUL_PROCEDURE,
->>>>>>> ed1fc266
                        Param.REAL_RAT_SATURATION_ROUNDS)
 
   val DEFAULT =
