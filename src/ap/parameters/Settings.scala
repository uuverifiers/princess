/**
 * This file is part of Princess, a theorem prover for Presburger
 * arithmetic with uninterpreted predicates.
 * <http://www.philipp.ruemmer.org/princess.shtml>
 *
 * Copyright (C) 2009-2011 Philipp Ruemmer <ph_r@gmx.net>
 *
 * Princess is free software: you can redistribute it and/or modify
 * it under the terms of the GNU General Public License as published by
 * the Free Software Foundation, either version 3 of the License, or
 * (at your option) any later version.
 *
 * Princess is distributed in the hope that it will be useful,
 * but WITHOUT ANY WARRANTY; without even the implied warranty of
 * MERCHANTABILITY or FITNESS FOR A PARTICULAR PURPOSE.  See the
 * GNU General Public License for more details.
 *
 * You should have received a copy of the GNU General Public License
 * along with Princess.  If not, see <http://www.gnu.org/licenses/>.
 */

package ap.parameters;

import ap.util.{Debug, Seqs, CmdlParser}

object Settings {
  
  private val AC = Debug.AC_PARAMETERS
  
}

object GlobalSettings {
  
  import CmdlParser._

  def fromArguments(args : Seq[String]) : (GlobalSettings, Seq[String]) =
    fromArguments(args, DEFAULT)
    
  def fromArguments(args : Seq[String],
                    initSettings : GlobalSettings) : (GlobalSettings, Seq[String]) = {
    var settings = initSettings
    val inputs = new scala.collection.mutable.ArrayBuffer[String]
    
    for (arg <- args)
      settings = arg match {
        case Opt("logo", value) =>
          Param.LOGO.set(settings, value)
        case Opt("quiet", value) =>
          Param.QUIET.set(settings, value)
        case ValueOpt("inputFormat", "auto") =>
          Param.INPUT_FORMAT.set(settings, Param.InputFormat.Auto)
        case ValueOpt("inputFormat", "pri") =>
          Param.INPUT_FORMAT.set(settings, Param.InputFormat.Princess)
        case ValueOpt("inputFormat", "smtlib") =>
          Param.INPUT_FORMAT.set(settings, Param.InputFormat.SMTLIB)
        case ValueOpt("inputFormat", "tptp") =>
          Param.INPUT_FORMAT.set(settings, Param.InputFormat.TPTP)
        case Opt("stdin", value) =>
          Param.STDIN.set(settings, value)
        case Opt("printTree", value) =>
          Param.PRINT_TREE.set(settings, value)
        case ValueOpt("printSMT", value) =>
          Param.PRINT_SMT_FILE.set(settings, value)
        case ValueOpt("printTPTP", value) =>
          Param.PRINT_TPTP_FILE.set(settings, value)
        case ValueOpt("printDOT", value) =>
          Param.PRINT_DOT_CERTIFICATE_FILE.set(settings, value)
        case Opt("assert", value) =>
          Param.ASSERTIONS.set(settings, value)
        case ValueOpt("simplifyConstraints", "none") =>
          Param.SIMPLIFY_CONSTRAINTS.set(settings,
                                         Param.ConstraintSimplifierOptions.None)
        case ValueOpt("simplifyConstraints", "fair") =>
          Param.SIMPLIFY_CONSTRAINTS.set(settings,
                                         Param.ConstraintSimplifierOptions.Fair)
        case ValueOpt("simplifyConstraints", "lemmas") =>
          Param.SIMPLIFY_CONSTRAINTS.set(settings,
                                         Param.ConstraintSimplifierOptions.Lemmas)
        case Opt("traceConstraintSimplifier", value) =>
          Param.TRACE_CONSTRAINT_SIMPLIFIER.set(settings, value)
        case Opt("mostGeneralConstraint", value) =>
          Param.MOST_GENERAL_CONSTRAINT.set(settings, value)
        case Opt("dnfConstraints", value) =>
          Param.DNF_CONSTRAINTS.set(settings, value)
        case ValueOpt("timeout", IntVal(value)) =>
          Param.TIMEOUT.set(settings, value*1000)
        case Opt("posUnitResolution", value) =>
          Param.POS_UNIT_RESOLUTION.set(settings, value)
        case ValueOpt("clausifier", "none") =>
          Param.CLAUSIFIER.set(settings, Param.ClausifierOptions.None)
        case ValueOpt("clausifier", "simple") =>
          Param.CLAUSIFIER.set(settings, Param.ClausifierOptions.Simple)
        case ValueOpt("constructProofs", "never") =>
          Param.PROOF_CONSTRUCTION_GLOBAL.set(settings,
                                              Param.ProofConstructionOptions.Never)
        case ValueOpt("constructProofs", "always") =>
          Param.PROOF_CONSTRUCTION_GLOBAL.set(settings,
                                              Param.ProofConstructionOptions.Always)
        case ValueOpt("constructProofs", "ifInterpolating") =>
          Param.PROOF_CONSTRUCTION_GLOBAL.set(settings,
                                              Param.ProofConstructionOptions.IfInterpolating)
        case Opt("simplifyProofs", value) =>
          Param.PROOF_SIMPLIFICATION.set(settings, value)
        case Opt("elimInterpolantQuants", value) =>
          Param.ELIMINATE_INTERPOLANT_QUANTIFIERS.set(settings, value)
        case ValueOpt("generateTriggers", "none") =>
          Param.TRIGGER_GENERATION.set(settings,
                                       Param.TriggerGenerationOptions.None)
        case ValueOpt("generateTriggers", "total") =>
          Param.TRIGGER_GENERATION.set(settings,
                                       Param.TriggerGenerationOptions.Total)
        case ValueOpt("generateTriggers", "all") =>
          Param.TRIGGER_GENERATION.set(settings,
                                       Param.TriggerGenerationOptions.All)
        case ValueOpt("functionGC", "none") =>
          Param.FUNCTION_GC.set(settings, Param.FunctionGCOptions.None)
        case ValueOpt("functionGC", "total") =>
          Param.FUNCTION_GC.set(settings, Param.FunctionGCOptions.Total)
        case ValueOpt("functionGC", "all") =>
          Param.FUNCTION_GC.set(settings, Param.FunctionGCOptions.All)
        case Opt("boolFunsAsPreds", value) =>
          Param.BOOLEAN_FUNCTIONS_AS_PREDICATES.set(settings, value)
        case Opt("tightFunctionScopes", value) =>
          Param.TIGHT_FUNCTION_SCOPES.set(settings, value)
        case Opt("genTotalityAxioms", value) =>
          Param.GENERATE_TOTALITY_AXIOMS.set(settings, value)
        case ValueOpt("matchingBasePriority", IntVal(value)) =>
          Param.MATCHING_BASE_PRIORITY.set(settings, value)
        case Opt("reverseFunctionalityPropagation", value) =>
          Param.REVERSE_FUNCTIONALITY_PROPAGATION.set(settings, value)
        case ValueOpt("triggerStrategy", "allMinimal") =>
          Param.TRIGGER_STRATEGY.set(settings, Param.TriggerStrategyOptions.AllMinimal)
        case ValueOpt("triggerStrategy", "allMaximal") =>
          Param.TRIGGER_STRATEGY.set(settings, Param.TriggerStrategyOptions.AllMaximal)
        case ValueOpt("triggerStrategy", "maximal") =>
          Param.TRIGGER_STRATEGY.set(settings, Param.TriggerStrategyOptions.Maximal)
        case Opt("triggersInConjecture", value) =>
          Param.TRIGGERS_IN_CONJECTURE.set(settings, value)
        case Opt("multiStrategy", value) =>
          Param.MULTI_STRATEGY.set(settings, value)
        case Opt(_, _) =>
          throw new UnknownArgumentException(arg)
        case _ => { inputs += arg; settings }
      }
    
    (settings, inputs)
  }
  
  val allParams =
    List(Param.LOGO, Param.QUIET, Param.INPUT_FORMAT, Param.STDIN,
         Param.ASSERTIONS, Param.PRINT_TREE,
         Param.PRINT_SMT_FILE, Param.PRINT_TPTP_FILE,
         Param.PRINT_DOT_CERTIFICATE_FILE,
         Param.SIMPLIFY_CONSTRAINTS, Param.TRACE_CONSTRAINT_SIMPLIFIER,
         Param.MOST_GENERAL_CONSTRAINT, Param.DNF_CONSTRAINTS,
         Param.TIMEOUT, Param.POS_UNIT_RESOLUTION, Param.CLAUSIFIER,
         Param.PROOF_CONSTRUCTION_GLOBAL, Param.PROOF_SIMPLIFICATION,
         Param.TRIGGER_GENERATION, Param.FUNCTION_GC,
         Param.TIGHT_FUNCTION_SCOPES, Param.BOOLEAN_FUNCTIONS_AS_PREDICATES,
         Param.GENERATE_TOTALITY_AXIOMS,
         Param.ELIMINATE_INTERPOLANT_QUANTIFIERS,
         Param.MATCHING_BASE_PRIORITY, Param.REVERSE_FUNCTIONALITY_PROPAGATION,
         Param.TRIGGER_STRATEGY, Param.TRIGGERS_IN_CONJECTURE,
         Param.MULTI_STRATEGY, Param.CLAUSIFIER_TIMEOUT,
         Param.FINITE_DOMAIN_CONSTRAINTS, Param.CONJECTURE_TO_PROVE)

  val DEFAULT =
    new GlobalSettings (scala.collection.immutable.HashMap[Param, Any]())

}

object GoalSettings {

  val allParams = List(Param.POS_UNIT_RESOLUTION, Param.SYMBOL_WEIGHTS,
                       Param.GARBAGE_COLLECTED_FUNCTIONS,
                       Param.FUNCTIONAL_PREDICATES,
                       Param.FULL_SPLITTING, Param.CONSTRAINT_SIMPLIFIER,
                       Param.PROOF_CONSTRUCTION, Param.MATCHING_BASE_PRIORITY,
                       Param.REVERSE_FUNCTIONALITY_PROPAGATION,
                       Param.FINITE_DOMAIN_CONSTRAINTS, Param.DOMAIN_PREDICATES,
                       Param.THEORY_PLUGIN, Param.PREDICATE_MATCH_CONFIG)

  val DEFAULT =
    new GoalSettings (scala.collection.immutable.HashMap[Param, Any]())
  
}

object ParserSettings {

  val allParams = List(Param.BOOLEAN_FUNCTIONS_AS_PREDICATES,
                       Param.TRIGGERS_IN_CONJECTURE,
<<<<<<< HEAD
                       Param.CONJECTURE_TO_PROVE)
=======
                       Param.MAKE_QUERIES_PARTIAL)
>>>>>>> 23da6d45

  val DEFAULT =
    new ParserSettings (scala.collection.immutable.HashMap[Param, Any]())
  
}

object PreprocessingSettings {

  val allParams = List(Param.CLAUSIFIER,
                       Param.TRIGGER_GENERATOR_CONSIDERED_FUNCTIONS,
                       Param.TIGHT_FUNCTION_SCOPES, Param.TRIGGER_STRATEGY,
                       Param.GENERATE_TOTALITY_AXIOMS,
                       Param.TRIGGERS_IN_CONJECTURE,
                       Param.FINITE_DOMAIN_CONSTRAINTS, Param.DOMAIN_PREDICATES,
                       Param.CLAUSIFIER_TIMEOUT)

  val DEFAULT =
    new PreprocessingSettings (scala.collection.immutable.HashMap[Param, Any]())
  
}

abstract class Settings[STT <: Settings[STT]]
                       (protected val paramMap : Map[Param, Any]) {

  // all parameters that are allowed for this kind of setting
  protected val allParams : List[Param]
  private lazy val allValues = for (p <- allParams) yield this(p)  
  
  protected def setParams(paramMap : Map[Param, Any]) : STT
  
  protected[parameters] def apply(p : Param) : Any = {
    //-BEGIN-ASSERTION-///////////////////////////////////////////////////////
    Debug.assertPre(Settings.AC, allParams contains p)
    //-END-ASSERTION-/////////////////////////////////////////////////////////
    (paramMap get p) match {
      case Some(value : Any) => {
        //-BEGIN-ASSERTION-///////////////////////////////////////////////////////
        Debug.assertPost(Settings.AC, value.isInstanceOf[p.Value])
        //-END-ASSERTION-/////////////////////////////////////////////////////////
        value
      }
      case None => p.defau
    }
  }
  
  protected[parameters] def +(paramPair : (Param, Any)) : STT = {
    val (p, value) = paramPair
    //-BEGIN-ASSERTION-///////////////////////////////////////////////////////
    Debug.assertPre(Settings.AC, (allParams contains p) &&
                                 value.isInstanceOf[p.Value])
    //-END-ASSERTION-///////////////////////////////////////////////////////////
    setParams(paramMap + paramPair)
  }
  
  override def equals(that : Any) : Boolean = that match {
    case that : Settings[STT] => this.allValues sameElements that.allValues
    case _ => false
  }

  private lazy val hashCodeVal = Seqs.computeHashCode(this.allValues, 18732, 11)

  override def hashCode = hashCodeVal

  override def toString : String = "Settings(" + paramMap + ")"
}

class GlobalSettings(_paramMap : Map[Param, Any])
      extends Settings[GlobalSettings](_paramMap) {
  protected val allParams = GlobalSettings.allParams
  
  protected def setParams(paramMap : Map[Param, Any]) =
    new GlobalSettings(paramMap)
    
  private def subSettings[A <: Settings[A]]
                         (params : Seq[Param], init : A) : A = {
    var res = init
    
    for ((p, v) <- paramMap) {
      if (params contains p)
        res = res + (p, v)
    }
    
    res
  }
  
  def toGoalSettings : GoalSettings =
    subSettings(GoalSettings.allParams, GoalSettings.DEFAULT)
    
  def toParserSettings : ParserSettings =
    subSettings(ParserSettings.allParams, ParserSettings.DEFAULT)
    
  def toPreprocessingSettings : PreprocessingSettings =
    subSettings(PreprocessingSettings.allParams, PreprocessingSettings.DEFAULT)
}

class GoalSettings(_paramMap : Map[Param, Any])
      extends Settings[GoalSettings](_paramMap) {
  protected val allParams = GoalSettings.allParams
  
  protected def setParams(paramMap : Map[Param, Any]) =
    new GoalSettings(paramMap)
}

class ParserSettings(_paramMap : Map[Param, Any])
      extends Settings[ParserSettings](_paramMap) {
  protected val allParams = ParserSettings.allParams
  
  protected def setParams(paramMap : Map[Param, Any]) =
    new ParserSettings(paramMap)
}

class PreprocessingSettings(_paramMap : Map[Param, Any])
      extends Settings[PreprocessingSettings](_paramMap) {
  protected val allParams = PreprocessingSettings.allParams
  
  protected def setParams(paramMap : Map[Param, Any]) =
    new PreprocessingSettings(paramMap)
}<|MERGE_RESOLUTION|>--- conflicted
+++ resolved
@@ -122,8 +122,12 @@
           Param.BOOLEAN_FUNCTIONS_AS_PREDICATES.set(settings, value)
         case Opt("tightFunctionScopes", value) =>
           Param.TIGHT_FUNCTION_SCOPES.set(settings, value)
-        case Opt("genTotalityAxioms", value) =>
-          Param.GENERATE_TOTALITY_AXIOMS.set(settings, value)
+        case ValueOpt("genTotalityAxioms", "none") =>
+          Param.GENERATE_TOTALITY_AXIOMS.set(settings, Param.TotalityAxiomOptions.None)
+        case ValueOpt("genTotalityAxioms", "ctors") =>
+          Param.GENERATE_TOTALITY_AXIOMS.set(settings, Param.TotalityAxiomOptions.Ctors)
+        case ValueOpt("genTotalityAxioms", "all") =>
+          Param.GENERATE_TOTALITY_AXIOMS.set(settings, Param.TotalityAxiomOptions.All)
         case ValueOpt("matchingBasePriority", IntVal(value)) =>
           Param.MATCHING_BASE_PRIORITY.set(settings, value)
         case Opt("reverseFunctionalityPropagation", value) =>
@@ -189,11 +193,8 @@
 
   val allParams = List(Param.BOOLEAN_FUNCTIONS_AS_PREDICATES,
                        Param.TRIGGERS_IN_CONJECTURE,
-<<<<<<< HEAD
-                       Param.CONJECTURE_TO_PROVE)
-=======
+                       Param.CONJECTURE_TO_PROVE,
                        Param.MAKE_QUERIES_PARTIAL)
->>>>>>> 23da6d45
 
   val DEFAULT =
     new ParserSettings (scala.collection.immutable.HashMap[Param, Any]())
