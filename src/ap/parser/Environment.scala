--- conflicted
+++ resolved
@@ -142,15 +142,14 @@
     orderVar = orderVar extendPred pred
   }
   
-<<<<<<< HEAD
+  def addPredicate(pred : ap.terfor.preds.Predicate, typ : PredicateType) : Unit = {
+    addPredicate(pred, Signature.PredicateMatchStatus.Positive, typ)
+  }
+  
   def addDomainPredicate(pred : ap.terfor.preds.Predicate, typ : PredicateType) : Unit = {
-    addPredicate(pred, typ)
+    addPredicate(pred, Signature.PredicateMatchStatus.None, typ)
     domainPredicates += pred
   }
-=======
-  def addPredicate(pred : ap.terfor.preds.Predicate, typ : PredicateType) : Unit =
-    addPredicate(pred, Signature.PredicateMatchStatus.Positive, typ)
->>>>>>> 6eb3f9d1
   
   def addFunction(fun : IFunction, typ : FunctionType) : Unit =
     addSym(fun.name, Function(fun, typ))
@@ -192,21 +191,16 @@
     Map.empty ++ (for (Predicate(p, s, _) <- signature.values) yield (p, s))
 
   def toSignature =
-<<<<<<< HEAD
     new Signature (universalConstants, existentialConstants,
-                   nullaryFunctions, order, domainPredicates.toSet,
+                   nullaryFunctions, predicateMatchConfig, order, domainPredicates.toSet,
                    (for (Function(f, _) <- symbols)
                       yield (f -> Signature.TopFunctionType)).toMap)
 
   def toSignature(funTypeConverter : FunctionType => Signature.FunctionType) =
     new Signature (universalConstants, existentialConstants,
-                   nullaryFunctions, order, domainPredicates.toSet,
+                   nullaryFunctions, predicateMatchConfig, order, domainPredicates.toSet,
                    (for (Function(f, t) <- symbols)
                       yield (f -> funTypeConverter(t))).toMap)
 
   def symbols : Iterator[DSym] = signature.valuesIterator
-=======
-    Signature (universalConstants, existentialConstants,
-               nullaryFunctions, predicateMatchConfig, order)
->>>>>>> 6eb3f9d1
 }