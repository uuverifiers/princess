--- conflicted
+++ resolved
@@ -237,18 +237,14 @@
  * the axioms that have been introduced for the relational encoding.
  */
 class FunctionEncoder (tightFunctionScopes : Boolean,
-<<<<<<< HEAD
                        genTotalityAxioms : Boolean,
-                       functionTypes : Map[IFunction, Signature.FunctionType]) {
-=======
-                       genTotalityAxioms : Boolean) extends Cloneable {
->>>>>>> 34875148
+                       functionTypes : Map[IFunction, Signature.FunctionType]) extends Cloneable {
   
   import FunctionEncoder._
   import IExpression._
   
   override def clone : FunctionEncoder = {
-    val res = new FunctionEncoder(tightFunctionScopes, genTotalityAxioms)
+    val res = new FunctionEncoder(tightFunctionScopes, genTotalityAxioms, functionTypes)
     
     res.axiomsVar = this.axiomsVar
     res.relations ++= this.relations
