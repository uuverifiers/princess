/**
 * This file is part of Princess, a theorem prover for Presburger
 * arithmetic with uninterpreted predicates.
 * <http://www.philipp.ruemmer.org/princess.shtml>
 *
 * Copyright (C) 2009-2013 Philipp Ruemmer <ph_r@gmx.net>
 *
 * Princess is free software: you can redistribute it and/or modify
 * it under the terms of the GNU General Public License as published by
 * the Free Software Foundation, either version 3 of the License, or
 * (at your option) any later version.
 *
 * Princess is distributed in the hope that it will be useful,
 * but WITHOUT ANY WARRANTY; without even the implied warranty of
 * MERCHANTABILITY or FITNESS FOR A PARTICULAR PURPOSE.  See the
 * GNU General Public License for more details.
 *
 * You should have received a copy of the GNU General Public License
 * along with Princess.  If not, see <http://www.gnu.org/licenses/>.
 */

package ap.parser

import scala.collection.mutable.{ArrayBuilder, HashSet => MHashSet}

import ap.Signature
import ap.terfor.TermOrder
//import ap.terfor.preds.Predicate
//import ap.terfor.conjunctions.Quantifier
import ap.util.{Debug, Seqs}
import ap.theories.Theory

object FunctionEncoder {
  
  private val AC = Debug.AC_INPUT_ABSY
  
  import IExpression._

  //////////////////////////////////////////////////////////////////////////////
  
  private abstract class EncodingContext(val frame : AbstractionFrame)
  private case class NormalContext(_frame : AbstractionFrame)
                     extends EncodingContext(_frame)
  private case class AddDefinitions(_frame : AbstractionFrame,
                                    triggers : List[Seq[ITerm]])
                     extends EncodingContext(_frame)

  //////////////////////////////////////////////////////////////////////////////
 
  private def withMinimalScope(t : IFormula, f : (IFormula) => IFormula,
                               criticalVars : Set[IVariable]) : IFormula =
    t match {
      case IBinFormula(op, _, _) => {
        //-BEGIN-ASSERTION-/////////////////////////////////////////////////////
        Debug.assertPre(FunctionEncoder.AC,
                        op == IBinJunctor.And || op == IBinJunctor.Or)
        //-END-ASSERTION-///////////////////////////////////////////////////////
        val parts = LineariseVisitor(t, op)
        val (outside, inside) =
          parts partition (x => ContainsSymbol.freeFrom(x, criticalVars))
        if (outside.isEmpty) {
          f(t)
        } else if (inside.isEmpty) {
          t
        } else {
          val outsideFor = connect(outside, op)
          val insideFor = if (inside.size == 1)
            withMinimalScope(inside(0), f, criticalVars)
          else
            f(connect(inside, op))
          IBinFormula(op, outsideFor, insideFor)
        }
      }
      case _ => f(t)
    }

  //////////////////////////////////////////////////////////////////////////////

  private class TriggerVisitor(frame : AbstractionFrame,
                               var localAbstractionIndex : Int)
                extends CollectingVisitor[ITerm, ITerm] {
    
    val occurringApps = new scala.collection.mutable.HashSet[IFunApp]
    
    // we potentially introduce local abstractions when scanning triggers
    // containing terms that are not part of the matrix of the quantified
    // formula
    val localAbstractions = new AbstractionFrame(null, frame.depth)
    
    def postVisit(t : IExpression, trigger : ITerm, subres : Seq[ITerm]) : ITerm =
      t match {
        case t : IFunApp => {
          val updatedT = t update subres
          val (shiftedT, definingFrame) = selectFrameFor(updatedT, frame)
          if (frame eq definingFrame) occurringApps += updatedT
          
          (definingFrame.abstractions get shiftedT) match {
            case Some(abstractionNums) => {
              if (abstractionNums.size > 1)
                throw new Preprocessing.PreprocessingException(
                  "Ambiguous trigger for relational function: " + trigger)
              v(abstractionNums.head + frame.depth - definingFrame.depth)
            }
            case None =>
              // otherwise we have to introduce a local abstraction
              v(localAbstractions.getAbstraction(updatedT, {
                val res = localAbstractionIndex
                localAbstractionIndex = localAbstractionIndex + 1
                res
              }))
          }
        }
        case t : ITerm => t update subres
        case _ => 
          throw new Preprocessing.PreprocessingException(
            "Unexpected expression in trigger: " + t)
      }
  }
                     
  //////////////////////////////////////////////////////////////////////////////

  // Abstraction frames are pushed immediately underneath each level of
  // quantifiers and collect all function definitions that should be
  // inserted at this point in the <code>postVisit</code> phase
  private class AbstractionFrame(val prevFrame : AbstractionFrame,
                                 // the number of quantifiers immediately above
                                 // this frame
                                 val quantifierNum : Int) {
    // Function notation can also be used for relations ("relational functions"")
    // in this case, we have to introduce distinct abstraction variables even
    // for different occurrences of the same function application.
    // e.g.  f(c) = f(c) has to be invalid if "f" is not functional
    // Therefore, the value of the abstractions map is a set
    var abstractions : Map[IFunApp, Set[Int]] = Map()
    var abstractionList : List[(IFunApp, Int)] = List()
    // the number of all quantifiers above this point
    val depth : Int =
      (if (prevFrame == null) 0 else prevFrame.depth) + quantifierNum
  
    def getAbstraction(t : IFunApp, newGlobalAbstractionIndex : => Int) : Int = {
      def allocNewAbstraction = {
        val localIndex = newGlobalAbstractionIndex + depth
        abstractions =
          abstractions + (t -> (abstractions.getOrElse(t, Set()) + localIndex))
        abstractionList =
          (t, localIndex) :: abstractionList
        localIndex
      }
      
      if (t.fun.relational)
        // We use a new definition for each occurrence of a relational
        // function
        allocNewAbstraction
      else
        // Check whether a definition for this function application already
        // exists
        (abstractions get t) match {
          case Some(s) => {
            //-BEGIN-ASSERTION-/////////////////////////////////////////////////
            Debug.assertInt(FunctionEncoder.AC, s.size == 1)
            //-END-ASSERTION-///////////////////////////////////////////////////
            s.head
          }
          case None => allocNewAbstraction
        }
    }
  }

  /**
   * Select the frame in which <code>t</code> should be inserted and return it,
   * together with the shifted version of </code>t</code> that belongs to this
   * quantifier level
   */
  private def selectFrameFor(t : IFunApp, topFrame : AbstractionFrame)
                                     : (IFunApp, AbstractionFrame) = {
    //-BEGIN-ASSERTION-/////////////////////////////////////////////////////////
    Debug.assertPre(FunctionEncoder.AC,
                    t.subExpressions forall (s => !s.isInstanceOf[IFunApp]))
    //-END-ASSERTION-///////////////////////////////////////////////////////////

    var curFrame = topFrame
    var tVars =
      (for (v <- (SymbolCollector variables t).iterator) yield v.index).toSet
    
    // We insert the definition of the new bound variable at the outermost
    // possible point, which is determined by the variables occurring in
    // <code>t</code>
    while (curFrame.prevFrame != null &&
           Seqs.disjointSeq(tVars, 0 until curFrame.quantifierNum) &&
           Seqs.disjointSeq(tVars, curFrame.abstractionList.iterator map (_._2))) {
      tVars = for (i <- tVars) yield (i - curFrame.quantifierNum)
      curFrame = curFrame.prevFrame
    }
    
    val skippedLevels = topFrame.depth - curFrame.depth
    val shiftedT =
      VariableShiftVisitor(t, skippedLevels, -skippedLevels).asInstanceOf[IFunApp]

    (shiftedT, curFrame)
  }

  /**
   * Determine all abstractions that are used in the given formula.
   * This depends on the fact that the list <code>abstractions</code> is ordered
   * topologically, starting with the outermost function applications;
   * this order will be preserved by the function
   */
  private def findRelevantAbstractions
<<<<<<< HEAD
    (p : IFormula, abstractions : Seq[(IFunApp, Int, IFormula)])
    : Seq[(IFunApp, Int, IFormula)] = {
 
    val vars = new scala.collection.mutable.HashSet[IVariable]
    val defs = ArrayBuilder.make[(IFunApp, Int, IFormula)]
    
    vars ++= SymbolCollector variables p
=======
    (p : IFormula, abstractions : Seq[(IFunApp, Int, IAtom)])
    : Seq[(IFunApp, Int, IAtom)] = {

    val vars = new scala.collection.mutable.BitSet
    val addToVars : Int => Unit = (x:Int) => vars += x
    val defs = ArrayBuilder.make[(IFunApp, Int, IAtom)]

    VariableIndexCollector(p, addToVars)
>>>>>>> 66818c35
    
    for (newApp@(funApp, newVarNum, atom) <- abstractions)
      if (vars contains newVarNum) {
        VariableIndexCollector(funApp, addToVars)
        defs += newApp
      }

    val res = defs.result
    
    //-BEGIN-ASSERTION-/////////////////////////////////////////////////////////
    // Check that we have actually found all definitions relevant for this
    // sub-formula 
    Debug.assertPost(FunctionEncoder.AC, abstractions forall {
      case app@(_, num, _) => !(vars contains num) || (res contains app)
    })
    //-END-ASSERTION-/////////////////////////////////////////////////////////// 
    res
  }
}

////////////////////////////////////////////////////////////////////////////////

/**
 * Class to generate a relational encoding of functions. This means that
 * an (n+1)-ary predicate is introduced for each n-ary function, together
 * with axioms for totality and functionality, and that all applications of the
 * function are replaced referring to the predicate. The state of the class
 * consists of the mapping from functions to relations (so far), as well as
 * the axioms that have been introduced for the relational encoding.
 */
class FunctionEncoder (tightFunctionScopes : Boolean,
                       genTotalityAxioms : Boolean,
                       functionTypes : Map[IFunction, Signature.FunctionType]) extends Cloneable {
  
  import FunctionEncoder._
  import IExpression._
  
  override def clone : FunctionEncoder = {
    val res = new FunctionEncoder(tightFunctionScopes, genTotalityAxioms, functionTypes)
    
    res.axiomsVar = this.axiomsVar
    res.relations ++= this.relations
    res.predTranslation ++= this.predTranslation
    
    res
  }
  
  def apply(f : IFormula, order : TermOrder) : (IFormula, TermOrder) = {
    val nnfF = Transform2NNF(f)

    val freeVars = SymbolCollector variables nnfF
    val firstFreeVariableIndex =
      Seqs.max(for (IVariable(i) <- freeVars.iterator) yield i) + 1
    val visitor =
      new EncoderVisitor(firstFreeVariableIndex, order)
    val context : Context[EncodingContext] =
      Context(AddDefinitions(new AbstractionFrame (null, 0), List()))
    
    val newF = visitor.visit(nnfF, context).asInstanceOf[IFormula]
    //-BEGIN-ASSERTION-/////////////////////////////////////////////////////////
    // no dangling variables in the result
    Debug.assertInt(FunctionEncoder.AC,
                    Set() ++ (SymbolCollector variables newF) == Set() ++ freeVars)
    //-END-ASSERTION-///////////////////////////////////////////////////////////
    (newF, visitor.order)
  }

  // axioms for totality and functionality of the predicates
  def axioms = axiomsVar
  def clearAxioms = {
    axiomsVar = true
  }
  
  private var axiomsVar : IFormula = true
  
  //////////////////////////////////////////////////////////////////////////////

  // map with all predicates that are used to encode functions
  protected[ap] val relations =
    new scala.collection.mutable.HashMap[IFunction, Predicate]
  
  val predTranslation =
    new scala.collection.mutable.HashMap[Predicate, IFunction]
  
  private def totality(f : IFunction, pred : Predicate) : IFormula = {
    val args = (for (i <- 1 until pred.arity) yield v(i)) ++ List(v(0))
    val atom = IAtom(pred, args)
    quan(List.fill(pred.arity - 1){Quantifier.ALL},
         genArgGuard(f, for (i <- 0 until f.arity) yield v(i)) ===>
           ex(atom &&& genResGuard(f, v(0))))
  }
  
  private def functionality(pred : Predicate) : IFormula = {
    val baseArgs = for (i <- 0 until (pred.arity - 1)) yield v(i)
    val atom1 = IAtom(pred, baseArgs ++ List(v(pred.arity - 1)))
    val atom2 = IAtom(pred, baseArgs ++ List(v(pred.arity)))
    val matrix = atom1 ==> (atom2 ==> (v(pred.arity - 1) === v(pred.arity)))
    quan(List.fill(pred.arity + 1){Quantifier.ALL}, matrix)
  }

  private def genArgGuard(f : IFunction, args : Seq[ITerm]) =
    (functionTypes get f) match {
      case Some(typ) => typ argumentTypeGuard args
      case None => i(true)
    }
  
  private def genResGuard(f : IFunction, resTerm : ITerm) =
    (functionTypes get f) match {
      case Some(typ) => typ resultTypeGuard resTerm
      case None => i(true)
    }
  
  def addFunction(fun : IFunction) : Predicate = 
    relations.getOrElseUpdate(fun, {
      val pred = new Predicate(fun.name, fun.arity + 1)
      if (!fun.relational)
        axiomsVar = axiomsVar &&& functionality(pred)
      if (!fun.partial && genTotalityAxioms)
        axiomsVar = axiomsVar &&& totality(fun, pred)
      predTranslation += (pred -> fun)
      pred
    })

  //////////////////////////////////////////////////////////////////////////////

  def addTheory(t : Theory) : Unit =
    for (pair@(f, p) <- t.functionPredicateMapping) {
      //-BEGIN-ASSERTION-///////////////////////////////////////////////////////
      Debug.assertInt(FunctionEncoder.AC, p.arity == f.arity + 1)
      //-END-ASSERTION-/////////////////////////////////////////////////////////
      relations += pair
      predTranslation += (p -> f)
    }

  //////////////////////////////////////////////////////////////////////////////
  
  private class EncoderVisitor(var nextAbstractionNum : Int, var order : TermOrder)
                extends ContextAwareVisitor[EncodingContext, IExpression] {
  
    private def toRelation(fun : IFunction) : Predicate =
      relations.getOrElse(fun, {
        val pred = addFunction(fun)
        order = order extendPred pred
        pred
      })
  
    /**
     * Replace a function invocation with a bound variable and insert the
     * definition of this variable into <code>frame</code>. If this particular
     * invocation has already been abstracted at an earlier point, the old
     * variable is returned.
     */
    def abstractFunApp(t : IFunApp, frame : AbstractionFrame) : IVariable = {
      val (shiftedT, definingFrame) = selectFrameFor(t, frame)    
    
      val localVarIndex = definingFrame.getAbstraction(shiftedT, {
        val res = nextAbstractionNum
        nextAbstractionNum = nextAbstractionNum + 1
        res
      })
      
      v(localVarIndex + frame.depth - definingFrame.depth)
    }

    ////////////////////////////////////////////////////////////////////////////
  
    /**
     * Add the given abstraction definitions as premises
     * or conjuncts to <code>f</code>. The resulting formula has the form
     * <code>EX* p1(..) & p2(...) ... & ALL* p'1(...) -> p'2(...) -> f</code>,
     * where <code>p1, p2, ...</code> are the applications given in
     * <code>matchedApps</code>.
     */
    private def addAbstractionDefs(f : IFormula,
                                   matchedApps : scala.collection.Set[IFunApp],
                                   abstractions : Seq[(IFunApp, Int)],
                                   minimiseScope : Boolean)
                                  : IFormula =
      if (abstractions.isEmpty) {
        f
      } else {
        val (posAbstractions, negAbstractions) =
          abstractions partition (x => matchedApps contains (x _1))
      
        def addNegAbstractions(subFor : IFormula) = {
          // reserve variables for the universal quantifiers
          val (shiftedF, negAbstractionRels) =
            funsToRelations(subFor, negAbstractions, true)
      
          // add the negative definitions and universal quantifiers
          IExpression.quan(Array.fill(negAbstractions.length){Quantifier.ALL},
                           distributeUniDefinitions(shiftedF, negAbstractionRels))
        }
        
        val unmatched = if (minimiseScope)
          withMinimalScope(f, addNegAbstractions _,
                           (for ((_, n) <- negAbstractions.iterator)
                              yield IVariable(n)).toSet)
        else
          addNegAbstractions(f)
      
        // reserve variables for the existential quantifiers
        val (shiftedUnmatched, posAbstractionRels) =
          funsToRelations(unmatched, posAbstractions, false)

        // add the positive definitions and existential quantifiers
        IExpression.quan(Array.fill(posAbstractions.length){Quantifier.EX},
                         addDefPredicates(shiftedUnmatched, false,
                                          posAbstractionRels.iterator))
      }
    
    /**
     * Add the given abstraction definitions as premises to the formula
     * <code>f</code>. This function will try to distribute the definitions
     * to the sub-formulae as far as possible.
     */
    private def distributeUniDefinitions
       (f : IFormula, abstractions : Seq[(IFunApp, Int, IFormula)]) : IFormula =
      if (abstractions.isEmpty)
        f
      else f match {
        case IBinFormula(op, _, _) => {
          val parts = LineariseVisitor(f, op)
          val relevantDefs = for (p <- parts) 
                             yield findRelevantAbstractions(p, abstractions)
        
          val toplevelDefs = op match {
            case _ if (!tightFunctionScopes) =>
              abstractions.toSet
            case IBinJunctor.And =>
              // distribute all definitions
              Set[(IFunApp, Int, IFormula)]()
            case IBinJunctor.Or =>
              // we include those definitions on the top level that occur in
              // an atom
              Set() ++ (for ((defs, p) <- relevantDefs.iterator zip parts.iterator;
                             if (!p.isInstanceOf[IBinFormula]);
                             d <- defs.iterator) yield d)
          } 

          val subres = connect(
            for ((p, defs) <- parts.iterator zip relevantDefs.iterator) yield {
              distributeUniDefinitions(p, defs filterNot (toplevelDefs contains _))
            }, op)

          addDefPredicates(subres, true,
                           abstractions.iterator filter (toplevelDefs contains _))
        }
        case _ =>
          addDefPredicates(f, true, abstractions.iterator)
      }
    
    /**
     * Reserve variables in the correct range for the function abstractions,
     * shift everything to the right place, and create relational atoms
     * representing the function applications
     */
    private def funsToRelations(f : IFormula,
                                abstractions : Seq[(IFunApp, Int)],
                                guards : Boolean)
                               : (IFormula, Seq[(IFunApp, Int, IFormula)]) = {
      // all the previous bound variables have to be shifted upwards to make
      // place for the abstraction variables;
      // the abstraction variables are mapped to the indexes
      // 0 .. (abstractions.length-1)
      val mapping =
        (for (((_, oldNum), newNum) <- abstractions.iterator.zipWithIndex)
         yield (oldNum -> (newNum - oldNum))).toMap
      val shifts = IVarShift(mapping, abstractions.length)
      
      (VariablePermVisitor(f, shifts),
       for (((t, oldNum), newNum) <- abstractions.zipWithIndex) yield {
         val shiftedT = VariablePermVisitor(t, shifts).asInstanceOf[IFunApp]
         val definedVar = v(newNum)
         val defAtom = IAtom(toRelation(t.fun), shiftedT.args ++ List(definedVar))
         val resGuard = if (guards) genResGuard(t.fun, definedVar) else i(true)
         (shiftedT, newNum, defAtom &&& resGuard)
       })
    }
    
    private def addDefPredicates(f : IFormula,
                                 universal : Boolean,
                                 abstractions : Iterator[(IFunApp, Int, IFormula)]) =
      (f /: abstractions) {
        case (f, (_, _, defAtom)) =>
          if (universal) defAtom ==> f else defAtom & f 
      }
    
    ////////////////////////////////////////////////////////////////////////////
    
    override def preVisit(t : IExpression, c : Context[EncodingContext])
                                                    : PreVisitResult = t match {
      case INot(sub) => {
        //-BEGIN-ASSERTION-/////////////////////////////////////////////////////
        // we assume that the formula is in negation normal form
        Debug.assertPre(FunctionEncoder.AC, LeafFormula.unapply(sub) != None)
        //-END-ASSERTION-///////////////////////////////////////////////////////
        super.preVisit(t, toNormal(c))
      }
      case IQuantified(q1, IQuantified(q2, _)) if (q1 == q2) =>
        // do not push an abstraction frame if two quantifiers of the same
        // kind directly follow after each other
        super.preVisit(t, toNormal(c))
      case IQuantified(q, _) => {
        // otherwise, push an abstraction frame and tell the
        // <code>postVisit</code> method to define function abstractions at
        // this point
        val quantifierNum = c.binders.length - c.a.frame.depth + 1
        val newFrame = new AbstractionFrame (c.a.frame, quantifierNum)
        super.preVisit(t, c(AddDefinitions(newFrame, List())))
      }
      case ITrigger(exprs, body) => (c.a, c.binders) match {
        case (AddDefinitions(frame, triggers), Context.EX :: _) =>
          TryAgain(body, c(AddDefinitions(frame, exprs :: triggers)))
        case (AddDefinitions(frame, triggers), Context.ALL :: _) =>
          // ignore triggers underneath universal quantifiers
          TryAgain(body, c(AddDefinitions(frame, triggers)))
        case _ => 
          throw new Preprocessing.PreprocessingException(
                                         "Triggers in illegal position: " + t)
      }
      case _ =>
        super.preVisit(t, toNormal(c))      
    }

    private def toNormal(c : Context[EncodingContext]) = c.a match {
      case _ : NormalContext => c
      case AddDefinitions(frame, _) => c(NormalContext(frame))
    }

    ////////////////////////////////////////////////////////////////////////////

    def postVisit(t : IExpression, c : Context[EncodingContext],
                  subres : Seq[IExpression]) : IExpression = {
      val abstracted = t match {
        case t : IFunApp =>
          abstractFunApp(t update subres, c.a.frame)
        case IQuantified(Quantifier.EX, _) =>
          // ignore existential quantifiers, which are rebuilt by the
          // AddDefinitions context
          subres(0)
        case _ =>
          t update subres
      }

      // check whether definitions for function applications have to be added
      c.a match {
        case AddDefinitions(frame, triggers) => (c.binders, triggers) match {
          case ((Context.ALL :: _) | List(), List()) =>
            addAbstractionDefs(abstracted.asInstanceOf[IFormula], Set(),
                               frame.abstractionList, false)
          
          case (Context.EX :: _, triggers) => {
            // we might have to add also triggers following existential
            // quantifiers. in the presence of multiple sets of triggers, the
            // quantified formula will be duplicated
            val actualTriggers = if (triggers.isEmpty) List(List()) else triggers
            val innerQuans = Array.fill(c.a.frame.quantifierNum){Quantifier.EX}
            
            connect(for (exprs <- actualTriggers.iterator) yield {
               val triggerVisitor = new TriggerVisitor(c.a.frame, nextAbstractionNum)
               for (e <- exprs) triggerVisitor.visit(e, e)
               val withDefs =
                 addAbstractionDefs(abstracted.asInstanceOf[IFormula],
                                    triggerVisitor.occurringApps,
                                    frame.abstractionList :::
                                      triggerVisitor.localAbstractions.abstractionList,
                                    true)
               quan(innerQuans, withDefs)
            }, IBinJunctor.Or)
          }
          case _ => {
            //-BEGIN-ASSERTION-/////////////////////////////////////////////////
            // this should not happen
            Debug.assertInt(FunctionEncoder.AC, false)
            //-END-ASSERTION-///////////////////////////////////////////////////
            null
          }
        }
        
        case _ : NormalContext =>
          abstracted
      }
    }
  }

}<|MERGE_RESOLUTION|>--- conflicted
+++ resolved
@@ -206,24 +206,14 @@
    * this order will be preserved by the function
    */
   private def findRelevantAbstractions
-<<<<<<< HEAD
     (p : IFormula, abstractions : Seq[(IFunApp, Int, IFormula)])
     : Seq[(IFunApp, Int, IFormula)] = {
- 
-    val vars = new scala.collection.mutable.HashSet[IVariable]
-    val defs = ArrayBuilder.make[(IFunApp, Int, IFormula)]
-    
-    vars ++= SymbolCollector variables p
-=======
-    (p : IFormula, abstractions : Seq[(IFunApp, Int, IAtom)])
-    : Seq[(IFunApp, Int, IAtom)] = {
 
     val vars = new scala.collection.mutable.BitSet
     val addToVars : Int => Unit = (x:Int) => vars += x
-    val defs = ArrayBuilder.make[(IFunApp, Int, IAtom)]
+    val defs = ArrayBuilder.make[(IFunApp, Int, IFormula)]
 
     VariableIndexCollector(p, addToVars)
->>>>>>> 66818c35
     
     for (newApp@(funApp, newVarNum, atom) <- abstractions)
       if (vars contains newVarNum) {
