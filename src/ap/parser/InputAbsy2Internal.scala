--- conflicted
+++ resolved
@@ -90,11 +90,7 @@
       
       val subRes = new Iterator[(IdealInt, Term)] {
         def hasNext = inputStack.size > preInputSize
-<<<<<<< HEAD
-        def next() : (IdealInt, Term) = inputStack.pop match {
-=======
         def next() : (IdealInt, Term) = inputStack.pop() match {
->>>>>>> d5397226
           case IPlus(t1, t2) => {
             inputStack push t1
             inputStack push t2
