--- conflicted
+++ resolved
@@ -1356,11 +1356,8 @@
       //-BEGIN-ASSERTION-///////////////////////////////////////////////////////
       Debug.assertInt(AC, quantifierNum == v.quantifiersToAdd.size)
       //-END-ASSERTION-/////////////////////////////////////////////////////////
-<<<<<<< HEAD
-      IExpression.quan(v.quantifiersToAdd.toSeq, quantifierFree)
-=======
-      IExpression.quanWithSorts(v.quantifiersToAdd.reverse, quantifierFree)
->>>>>>> 879f00c0
+      IExpression.quanWithSorts(v.quantifiersToAdd.toSeq.reverse,
+                                quantifierFree)
     }
 }
 
