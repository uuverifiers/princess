--- conflicted
+++ resolved
@@ -1344,14 +1344,12 @@
         TryAgain(value, ctxt addParentOp ")")
       }
 
-<<<<<<< HEAD
-      case IFunApp(f, _) if emptyHeapFuns contains f =>
+      case IFunApp(f, _) if emptyHeapFuns contains f => {
         val fun = f.asInstanceOf[MonoSortedIFunction]
         print("(as " + fun.name + " " + fun.resSort.name + ")")
         shortCut(ctxt)
-
-=======
->>>>>>> f6afdd99
+      }
+
       case t@IFunApp(fun, args) => {
         // check if any Boolean arguments have to be decoded
         var changed = false
