/**
 * This file is part of Princess, a theorem prover for Presburger
 * arithmetic with uninterpreted predicates.
 * <http://www.philipp.ruemmer.org/princess.shtml>
 *
 * Copyright (C) 2009-2021 Philipp Ruemmer <ph_r@gmx.net>
 *               2020      Zafer Esen <zafer.esen@gmail.com>
 *
 * Redistribution and use in source and binary forms, with or without
 * modification, are permitted provided that the following conditions are met:
 * 
 * * Redistributions of source code must retain the above copyright notice, this
 *   list of conditions and the following disclaimer.
 * 
 * * Redistributions in binary form must reproduce the above copyright notice,
 *   this list of conditions and the following disclaimer in the documentation
 *   and/or other materials provided with the distribution.
 * 
 * * Neither the name of the authors nor the names of their
 *   contributors may be used to endorse or promote products derived from
 *   this software without specific prior written permission.
 * 
 * THIS SOFTWARE IS PROVIDED BY THE COPYRIGHT HOLDERS AND CONTRIBUTORS "AS IS"
 * AND ANY EXPRESS OR IMPLIED WARRANTIES, INCLUDING, BUT NOT LIMITED TO, THE
 * IMPLIED WARRANTIES OF MERCHANTABILITY AND FITNESS FOR A PARTICULAR PURPOSE ARE
 * DISCLAIMED. IN NO EVENT SHALL THE COPYRIGHT HOLDER OR CONTRIBUTORS BE LIABLE
 * FOR ANY DIRECT, INDIRECT, INCIDENTAL, SPECIAL, EXEMPLARY, OR CONSEQUENTIAL
 * DAMAGES (INCLUDING, BUT NOT LIMITED TO, PROCUREMENT OF SUBSTITUTE GOODS OR
 * SERVICES; LOSS OF USE, DATA, OR PROFITS; OR BUSINESS INTERRUPTION) HOWEVER
 * CAUSED AND ON ANY THEORY OF LIABILITY, WHETHER IN CONTRACT, STRICT LIABILITY,
 * OR TORT (INCLUDING NEGLIGENCE OR OTHERWISE) ARISING IN ANY WAY OUT OF THE USE
 * OF THIS SOFTWARE, EVEN IF ADVISED OF THE POSSIBILITY OF SUCH DAMAGE.
 */

package ap.parser

import ap._
import ap.basetypes.IdealInt
import ap.theories._
import ap.theories.strings.StringTheory
import ap.theories.rationals.Rationals
import ap.theories.bitvectors.ModPostprocessor
import ap.terfor.preds.Predicate
import ap.terfor.{ConstantTerm, TermOrder}
import ap.parser.IExpression.Quantifier
import IExpression.Sort
import ap.types.{SortedIFunction, SortedPredicate, MonoSortedIFunction,
                 SortedConstantTerm, MonoSortedPredicate,
                 UninterpretedSortTheory}
import ap.util.{Seqs, Debug}

import scala.collection.mutable.{ArrayBuffer, HashMap => MHashMap,
                                 HashSet => MHashSet, LinkedHashMap}

import java.io.PrintStream

/**
 * Class for printing <code>IFormula</code>s in the SMT-LIB 2 format
 */
object SMTLineariser {

  private val AC = Debug.AC_PARSER

  private val SaneId =
    """[+-/*=%?!.$_~&^<>@a-zA-Z][+-/*=%?!.$_~&^<>@a-zA-Z0-9]*""".r
  
  def quoteIdentifier(str : String) = str match {
    case SaneId() => str
    case _        => "|" + str.replace("|", "\\|") + "|"
  }

  //////////////////////////////////////////////////////////////////////////////
  // Operations for escapeing/de-escaping SMT-LIB strings

  class IllegalStringException extends Exception("Incorrectly escaped string")

  def unescapeIt(it : Iterator[Int]) : Seq[Int] = {
    var state = 0
    val res = new ArrayBuffer[Int]
    val charBuffer = new ArrayBuffer[Char]

    def parseHex : Unit = {
          if (charBuffer.size > 5)
            throw new IllegalStringException
          res += Integer.parseInt(charBuffer.mkString, 16)
          charBuffer.clear
    }

    def parseOct : Unit = {
          if (charBuffer.size != 3)
            throw new IllegalStringException
          res += Integer.parseInt(charBuffer.mkString, 8)
          charBuffer.clear
    }

    def isOct(c : Int) : Boolean =
          48 <= c && c <= 55

    def isHex(c : Int) : Boolean =
          (48 <= c && c <= 57) ||
          (65 <= c && c <= 70) ||
          (97 <= c && c <= 102)

    while (it.hasNext)
      (state, it.next) match {
        case (0, 92) =>                                   // \
          state = 1
        case (1, 92) => {                                 // \
          res += 92
          state = 0
        }

        case (1, 117) =>                                  // u
          state = 2

        // C++-style escape sequences. Add \e?
        case (1, c@(97 | 98 | 102)) => {                  // a, b, f
          res += c - 90
          state = 0
        }
        case (1, 110) => {                                // n
          res += 10
          state = 0
        }
        case (1, 114) => {                                // r
          res += 13
          state = 0
        }
        case (1, 116) => {                                // t
          res += 9
          state = 0
        }
        case (1, 118) => {                                // v
          res += 11
          state = 0
        }

        case (2, 123) =>                                  // {
          state = 3
        case (2, c) if isHex(c) => {                      // [0-9a-fA-F]
          charBuffer += c.toChar
          state = 7
        }
        case (3, c) if isHex(c) =>                        // [0-9a-fA-F]
          charBuffer += c.toChar
        case (3, 125) => {                                // }
          parseHex
          state = 0
        }

        case (1, 120) =>                                  // x
          state = 6
        case (6, c) if isHex(c) => {                      // [0-9a-fA-F]
          charBuffer += c.toChar
          state = 7
        }
        case (7, c) if isHex(c) => {                      // [0-9a-fA-F]
          charBuffer += c.toChar
          parseHex
          state = 0
        }

        case (1, c) if isOct(c) => {                      // [0-7]
          charBuffer += c.toChar
          state = 8
        }
        case (8, c) if isOct(c) => {                      // [0-7]
          charBuffer += c.toChar
          state = 9
        }
        case (9, c) if isOct(c) => {                      // [0-7]
          charBuffer += c.toChar
          parseOct
          state = 0
        }

        case (0, 34) =>                                   // "
          state = 20
        case (20, 34) => {                                // "
          state = 0
          res += 34
        }

        case (0, c) =>
          res += c

        case (1, c) => {
          // then we have already seen a \
          state = 0
          res += 92
          res += c
        }

//        case _ =>
///          throw new IllegalStringException
      }

    state match {
      case 0 =>
        // ok
      case 1 =>
        // then we have already seen a \
        res += 92
      case _ =>
        throw new IllegalStringException
    }

    res
  }

  private def escapeChar(c: Int): String = c match {
    case 34 =>
      "\"\""
    case c if c >= 32 && c <= 126 && c != 92 =>
      "" + c.toChar
    case c =>
      "\\u{" + Integer.toString(c, 16) + "}"
  }

  def escapeString(str : String) : String =
    for (c <- str; d <- escapeChar(c)) yield d

  def unescapeString(str : String) : String =
    (unescapeIt(str.iterator map (_.toInt)) map (_.toChar)).mkString

  /**
   * Unescape a single-quoted string; the only recognised escape
   * sequence is ''
   */
  def escapeSQString(str : String) : String =
    str.replace("'", "''")

  /**
   * Unescape a single-quoted string; the only recognised escape
   * sequence is ''
   */
  def unescapeSQString(str : String) : String =
    str.replace("''", "'")

  //////////////////////////////////////////////////////////////////////////////

  def toSMTExpr(value : IdealInt) : String =
    if (value.signum < 0)
      "(- " + value.abs.toString + ")"
    else
      value.toString
  
  def printModel(model : IFormula) : Unit = {
    import IExpression._
    import Sort.:::

    println("(model")

    def printEq(lhs : ConstantTerm, sort : Sort, rhs : ITerm) : Unit = {
      print("  (define-fun " + quoteIdentifier(lhs.name) + " () ")
      printSMTType(sort2SMTType(sort)._1)
      print(" ")
      apply(rhs)
      println(")")
    }

    val funPoints =
      new LinkedHashMap[IFunction, ArrayBuffer[(Seq[ITerm], ITerm)]]
    val predPoints =
      new LinkedHashMap[Predicate, ArrayBuffer[(Seq[ITerm], Boolean)]]

    for (conj <- LineariseVisitor(model, IBinJunctor.And)) conj match {
      case Eq(IConstant(c) ::: sort, t) =>
        printEq(c, sort, t)
      case Eq(t, IConstant(c) ::: sort) =>
        printEq(c, sort, t)
      case Eq(IFunApp(f, args), t)
          if (TheoryRegistry lookupSymbol f).isEmpty =>
        funPoints.getOrElseUpdate(f, new ArrayBuffer) += ((args, t))
      case Eq(t, IFunApp(f, args))
          if (TheoryRegistry lookupSymbol f).isEmpty =>
        funPoints.getOrElseUpdate(f, new ArrayBuffer) += ((args, t))
      case IAtom(p, Seq()) =>
        println("  (define-fun " + quoteIdentifier(p.name) + " () Bool true)")
      case INot(IAtom(p, Seq())) =>
        println("  (define-fun " + quoteIdentifier(p.name) + " () Bool false)")
      case IAtom(p, args) =>
        predPoints.getOrElseUpdate(p, new ArrayBuffer) += ((args, true))
      case INot(IAtom(p, args)) =>
        predPoints.getOrElseUpdate(p, new ArrayBuffer) += ((args, false))
      case IBoolLit(true) =>
        // can be ignored, empty model
    }

    for ((f, points) <- funPoints) {
      val ft@(argSorts, resSort) =
        SortedIFunction.iFunctionType(f, points.head._1)
      val formalArgs =
        for ((s, n) <- argSorts.zipWithIndex) yield (s newConstant ("x!" + n))
      val default =
        resSort.witness getOrElse i(0)
      val body =
        (default /: points) {
          case (ob, (args, result)) => ite(formalArgs === args, result, ob)
        }
      print("  ")
      printDefineFun(f, ft, formalArgs, body)
    }

    for ((p, points) <- predPoints) {
      val argSorts =
        SortedPredicate.iArgumentSorts(p, points.head._1)
      val formalArgs =
        for ((s, n) <- argSorts.zipWithIndex) yield (s newConstant ("x!" + n))
      val body =
        or(for ((args, true) <- points.iterator) yield (formalArgs === args))
      print("  ")
      printDefineFun(new IFunction(p.name, p.arity, false, false),
                     (argSorts, Sort.Bool), formalArgs, body)
    }

    println(")")
  }

  def printDefineFun(f : IFunction,
                     functionType : (Seq[Sort], Sort),
                     formalArgs : Seq[ConstantTerm],
                     body : IExpression) : Unit = {
    val (argSorts, resSort) = functionType
    print("(define-fun " + quoteIdentifier(f.name) + " ")
    printArguments(argSorts, formalArgs)
    print(" ")
    printSMTType(sort2SMTType(resSort)._1)
    print(" ")
    apply(body)
    println(")")
  }

  def printArguments(argSorts : Seq[Sort],
                     formalArgs : Seq[ConstantTerm]) : Unit = {
    print("(")
    var sep = ""
    for ((a, t) <- formalArgs.iterator zip argSorts.iterator) {
      print(sep)
      sep = " "
      print("(")
      print(quoteIdentifier(a.name))
      print(" ")
      printSMTType(sort2SMTType(t)._1)
      print(")")
    }
    print(")")
  }

  //////////////////////////////////////////////////////////////////////////////

  import SMTParser2InputAbsy.{SMTType, SMTArray, SMTBool, SMTInteger, SMTReal,
                              SMTBitVec, SMTString, SMTFunctionType, SMTUnint,
                              SMTADT, SMTHeap, SMTHeapAddress}

  private val constantTypeFromSort =
    (c : ConstantTerm) => Some(sort2SMTType(SortedConstantTerm sortOf c)._1)

  val functionTypeFromSort =
    (f : IFunction) => f match {
      case f : MonoSortedIFunction =>
        Some(SMTFunctionType(
               (f.argSorts map { s => sort2SMTType(s)._1 }).toList,
               sort2SMTType(f.resSort)._1))
      case _ : SortedIFunction =>
        None
      case _ : IFunction =>
        Some(SMTFunctionType(
               (for (_ <- 0 until f.arity) yield SMTInteger).toList,
               SMTInteger))
    }

  val predTypeFromSort =
    (p : Predicate) => p match {
      case p : MonoSortedPredicate =>
        Some(SMTFunctionType(
               (p.argSorts map { s => sort2SMTType(s)._1 }).toList,
               SMTBool))
      case _ : SortedPredicate =>
        None
      case _ : Predicate =>
        Some(SMTFunctionType(
               (for (_ <- 0 until p.arity) yield SMTInteger).toList,
               SMTBool))
    }

  private val trueConstant  = IConstant(Sort.Bool newConstant "true")
  private val falseConstant = IConstant(Sort.Bool newConstant "false")
  private val eqPredicate   = new Predicate ("=", 2)

  private val invisible1    = new IFunction("", 1, true, false)
  private val invisible2    = new IFunction("", 2, true, false)

  //////////////////////////////////////////////////////////////////////////////

  def printSMTType(t : SMTType) : Unit = t match {
    case SMTInteger          => print("Int")
    case SMTBool             => print("Bool")
    case SMTReal(_)          => print("Real")
    case t : SMTADT          => print(quoteIdentifier(t.toString))
    case SMTBitVec(width)    => print("(_ BitVec " + width + ")")
    case SMTString(_)        => print("String")
    case SMTArray(args, res) => {
      print("(Array")
      for (s <- args) {
        print(" ")
        printSMTType(s)
      }
      print(" ")
      printSMTType(res)
      print(")")
    }
    case SMTHeap(s)        => print(s.HeapSort.name)
    case SMTHeapAddress(s) => print(s.AddressSort.name)
    case SMTUnint(sort)    => print(sort)
  }

  def smtTypeAsString(t : SMTType) : String =
    DialogUtil asString { printSMTType(t) }

  def sort2SMTType(sort : Sort) : (SMTType,
                                   Option[ITerm => IFormula]) = sort match {
    case Sort.Integer =>
      (SMTInteger, None)
    case Sort.Nat =>
      (SMTInteger, Some(_ >= 0))
    case sort : Sort.Interval =>
      (SMTInteger, Some(sort.membershipConstraint _))
    case Sort.Bool | Sort.MultipleValueBool =>
      (SMTBool, None)
    case sort if (StringTheory lookupStringSort sort).isDefined =>
      (SMTString(sort), None)
    case sort : ADT.ADTProxySort =>
      (SMTADT(sort.adtTheory, sort.sortNum), None)
    case ModuloArithmetic.UnsignedBVSort(width) =>
      (SMTBitVec(width), None)
    case SimpleArray.ArraySort(arity) =>
      (SMTArray((for (_ <- 0 until arity) yield SMTInteger).toList, SMTInteger),
       None)
    case ExtArray.ArraySort(theory) =>
      (SMTArray((for (s <- theory.indexSorts) yield sort2SMTType(s)._1).toList,
                sort2SMTType(theory.objSort)._1),
       None)
    case Rationals.FractionSort =>
      (SMTReal(sort), None)
    case sort : UninterpretedSortTheory.UninterpretedSort =>
      (SMTUnint(sort), None)
    case sort : UninterpretedSortTheory.InfUninterpretedSort =>
      (SMTUnint(sort), None)
    case sort : Heap.HeapSort =>
      (SMTHeap(sort.heapTheory), None)
    case sort : Heap.AddressSort =>
      (SMTHeapAddress(sort.heapTheory), None)
    case Sort.AnySort =>
      (SMTInteger, None)
    case s =>
      throw new Exception (
        "do not know how to translate " + s + " to an SMT-LIB type")
  }

  def sort2SMTString(sort : Sort) : String =
    smtTypeAsString(sort2SMTType(sort)._1)

  //////////////////////////////////////////////////////////////////////////////

  def printADTDeclarations(adts : Seq[ADT]) : Unit = {
    // we need to sort the ADTs, because they might depend on each other
    val allADTs, declaredADTs = new MHashSet[ADT]
    allADTs ++= adts

    while (declaredADTs.size < adts.size) {
      val oldSize = declaredADTs.size

      for (adt <- adts; if !(declaredADTs contains adt)) {
        val allSorts = for (sels <- adt.selectors; f <- sels) yield f.resSort
        if (allSorts forall {
              case s : ADT.ADTProxySort =>
                adt == s.adtTheory ||
                (declaredADTs contains s.adtTheory) ||
                !(allADTs contains s.adtTheory)
              case _ =>
                true
            }) {
          printADTDeclaration(adt)
          declaredADTs += adt
        }
      }

      if (oldSize == declaredADTs.size)
        throw new IllegalArgumentException(
          "Could not sort ADTs due to cyclic dependencies")
    }
  }
  
  def printADTDeclaration(adt : ADT) : Unit =
    if (adt.sorts.size == 1) {
      val sortName = adt.sorts.head.name
      println("(declare-datatype " + quoteIdentifier(sortName) + " (")
      for ((f, sels) <- adt.constructors zip adt.selectors)
        printADTCtor(f, sels)
      println("))")
    } else {
      println("(declare-datatypes (")
      print((for (s <- adt.sorts)
             yield ("(" + quoteIdentifier(s.name) + " 0)")) mkString " ")
      println(") (")
      for (num <- 0 until adt.sorts.size) {
        println("  (")
        for ((f, sels) <- adt.constructors zip adt.selectors;
             if (f.resSort match {
               case s : ADT.ADTProxySort =>
                 s.sortNum == num && s.adtTheory == adt
               case _ =>
                 false
             }))
          printADTCtor(f, sels)
        println("  )")
      }
      println("))")
    }

  private def printADTCtor(ctor : MonoSortedIFunction,
                           selectors : Seq[MonoSortedIFunction]) : Unit = {
    print("  (" + quoteIdentifier(ctor.name))
    for ((s, g) <- ctor.argSorts zip selectors) {
      print(" (" + quoteIdentifier(g.name) + " ")
      printSMTType(sort2SMTType(s)._1)
      print(")")
    }
    println(")")
  }

  //////////////////////////////////////////////////////////////////////////////

  def printHeapDeclarations(heaps : Seq[Heap]) : Unit = {
      for (heap <- heaps) printHeapDeclaration(heap)
  }

  def printHeapDeclaration(heap : Heap) : Unit = {
    print("(declare-heap ")
    println(heap.HeapSort.name + " " + heap.AddressSort.name + " " +
          heap.ObjectSort.name)
    println(" " ++ asString(heap._defObj))
    print(" (")
    print((for(s <- heap.ObjectADT.sorts)
      yield ("(" + quoteIdentifier(s.name) + " 0)")) mkString " ")
    println(") (")
    for (num <- heap.ObjectADT.sorts.indices) {
      println("  (")
      for ((f, sels) <- heap.ObjectADT.constructors zip heap.ObjectADT.selectors;
           if (f.resSort match {
             case s: ADT.ADTProxySort =>
               s.sortNum == num && s.adtTheory == heap.ObjectADT
             case _ =>
               false
           })) {
        print(" ")
        printADTCtor(f, sels)
      }
      println("  )")
    }
    println("))")
  }

  //////////////////////////////////////////////////////////////////////////////

  def apply(expr : IExpression) : Unit = expr match {
    case f : IFormula => apply(f)
    case t : ITerm =>    apply(t)
  }

  def apply(formula : IFormula) : Unit =
    apply(formula, constantTypeFromSort, functionTypeFromSort, predTypeFromSort)

  def applyNoPrettyBitvectors(formula : IFormula) : Unit =
    apply(formula, constantTypeFromSort, functionTypeFromSort, predTypeFromSort,
          false)

  def apply(formula : IFormula,
            constantType :
              ConstantTerm => Option[SMTParser2InputAbsy.SMTType],
            functionType :
              IFunction => Option[SMTParser2InputAbsy.SMTFunctionType],
            predType :
              Predicate => Option[SMTParser2InputAbsy.SMTFunctionType],
            prettyBitvectors : Boolean = true) : Unit =
    formula match {
      case IBoolLit(value) => print(value)
      case _ => {
        val lineariser =
          new SMTLineariser("", "", "", List(), List(), List(),
                            "", "", "",
                            constantType, functionType, predType,
                            prettyBitvectors)
        lineariser printFormula formula
      }
    }

  def apply(term : ITerm) : Unit = {
    val lineariser =
      new SMTLineariser("", "", "", List(), List(), List(), "", "", "",
                        constantTypeFromSort,
                        functionTypeFromSort, predTypeFromSort)
    lineariser printTerm term
  }

  def applyNoPrettyBitvectors(term : ITerm) : Unit = {
    val lineariser =
      new SMTLineariser("", "", "", List(), List(), List(), "", "", "",
                        constantTypeFromSort,
                        functionTypeFromSort, predTypeFromSort,
                        false)
    lineariser printTerm term
  }

  def asString(t : IExpression) : String = t match {
    case t : IFormula => asString(t)
    case t : ITerm => asString(t)
  }

  def asString(formula : IFormula) : String =
    ap.DialogUtil.asString { apply(formula) }

  def asString(t : ITerm) : String =
    ap.DialogUtil.asString { apply(t) }

  //////////////////////////////////////////////////////////////////////////////

  private def findTheorys(formulas : Iterable[IFormula],
                          consts : Iterable[ConstantTerm],
                          preds : Iterable[Predicate]) : Seq[Theory] = {
    val theoryCollector = new TheoryCollector
    for (f <- formulas)
      theoryCollector(f)

    def checkSort(s : Sort) : Unit = s match {
      case s : ADT.ADTProxySort =>
        theoryCollector addTheory s.adtTheory
      case _ =>
        // nothing
    }

    // also collect ADT types
    for (c <- consts)
      checkSort(SortedConstantTerm sortOf c)

    for (p <- preds) p match {
      case p : MonoSortedPredicate =>
        for (s <- p.argSorts)
          checkSort(s)
      case _ =>
        // nothing
    }

    theoryCollector.theories
  }

  //////////////////////////////////////////////////////////////////////////////

  def apply(formulas : Seq[IFormula], signature : Signature,
            benchmarkName : String) : Unit =
    apply(formulas, signature, "AUFLIA", "unknown", benchmarkName)

  def apply(formulas : Seq[IFormula], signature : Signature,
            logic : String, status : String,
            benchmarkName : String) : Unit = {
    val order = signature.order
    
    val (finalFormulas, constsToDeclare) : (Seq[IFormula], Set[ConstantTerm]) =
      if (Seqs.disjoint(order.orderedConstants, signature.existentialConstants)) {
        // if all constants are universal, we do not have to add explicit quantifiers
        (for (f <- formulas) yield ~f,
         signature.universalConstants ++ signature.nullaryFunctions)
      } else {
        val formula = IExpression.connect(formulas, IBinJunctor.Or)
        // add the nullary functions
        val withFunctions =
          IExpression.quanConsts(Quantifier.ALL, signature.nullaryFunctions, formula)
        // ... and the existentially quantified constants
        val withExConstants =
          IExpression.quanConsts(Quantifier.EX,
                                 signature.existentialConstants,
                                 withFunctions)
        // add the universally quantified constants
        val withUniConstants =
          IExpression.quanConsts(Quantifier.ALL,
                                 signature.universalConstants,
                                 withFunctions)
        
        (List(~withUniConstants), Set())
      }

    val predsToDeclare =
      for (p <- order.orderedPredicates.toList;
           if (TheoryRegistry lookupSymbol p).isEmpty)
      yield p

    val lineariser = new SMTLineariser(benchmarkName,
                                       logic, status,
                                       constsToDeclare.toList,
                                       predsToDeclare,
                                       findTheorys(finalFormulas,
                                                   constsToDeclare,
                                                   predsToDeclare),
                                       "", "", "",
                                       constantTypeFromSort,
                                       functionTypeFromSort,
                                       predTypeFromSort)
   
    lineariser.open
    for (f <- finalFormulas)
      lineariser.printFormula("assert", f)
    lineariser.close
  }

  def apply(benchmarkName : String,
            logic : String,
            status : String,
            constsToDeclare : Seq[ConstantTerm],
            predsToDeclare : Seq[Predicate],
            formulas : Seq[IFormula]) : Unit = {
    val lineariser = new SMTLineariser(benchmarkName,
                                       logic, status,
                                       constsToDeclare,
                                       predsToDeclare,
                                       findTheorys(formulas,
                                                   constsToDeclare,
                                                   predsToDeclare),
                                       "", "", "",
                                       constantTypeFromSort,
                                       functionTypeFromSort,
                                       predTypeFromSort)
   
    lineariser.open
    for (f <- formulas)
      lineariser.printFormula("assert", f)
    lineariser.close
  }

  //////////////////////////////////////////////////////////////////////////////

  private def theoryFun2Identifier(fun : IFunction) : Option[String] =
    (TheoryRegistry lookupSymbol fun) match {
      case Some(t : SimpleArray) => fun match {
        case t.select => Some("select")
        case t.store  => Some("store")
      }
      case Some(t : ExtArray) => fun match {
        case t.select           => Some("select")
        case t.store            => Some("store")
        case fun                => Some(fun.name)
      }
      case Some(t : MulTheory) => fun match {
        case t.mul => Some("*")
      }
      case Some(t : ADT)
        if t.termSize != null && (t.termSize contains fun) =>
        Some("_size")
      case Some(Rationals) if fun == Rationals.frac =>
        Some("/")
      case Some(ModuloArithmetic) => fun match {
        case ModuloArithmetic.int_cast => Some("bv2nat")
        case ModuloArithmetic.bv_add   => Some("bvadd")
      }
      case _ =>
        None
    }

  private val bvSimpleUnFunction : Map[IFunction, String] = Map(
    ModuloArithmetic.bv_not  -> "bvnot",
    ModuloArithmetic.bv_neg  -> "bvneg"
  )

  private val bvSimpleBinFunction : Map[IFunction, String] = Map(
    ModuloArithmetic.bv_and  -> "bvand",
    ModuloArithmetic.bv_or   -> "bvor",
    ModuloArithmetic.bv_add  -> "bvadd",
    ModuloArithmetic.bv_sub  -> "bvsub",
    ModuloArithmetic.bv_mul  -> "bvmul",
    ModuloArithmetic.bv_udiv -> "bvudiv",
    ModuloArithmetic.bv_sdiv -> "bvsdiv",
    ModuloArithmetic.bv_urem -> "bvurem",
    ModuloArithmetic.bv_srem -> "bvsrem",
    ModuloArithmetic.bv_smod -> "bvsmod",
    ModuloArithmetic.bv_shl  -> "bvshl",
    ModuloArithmetic.bv_lshr -> "bvlshr",
    ModuloArithmetic.bv_ashr -> "bvashr",
    ModuloArithmetic.bv_xor  -> "bvxor",
    ModuloArithmetic.bv_xnor -> "bvxnor",
    ModuloArithmetic.bv_comp -> "bvcomp"
  )

  private val bvSimpleBinPred : Map[Predicate, String] = Map(
    ModuloArithmetic.bv_ult  -> "bvult",
    ModuloArithmetic.bv_ule  -> "bvule",
    ModuloArithmetic.bv_slt  -> "bvslt",
    ModuloArithmetic.bv_sle  -> "bvsle"
  )

}

////////////////////////////////////////////////////////////////////////////////

/**
 * Class for printing <code>IFormula</code>s in the SMT-Lib format
 */
class SMTLineariser(benchmarkName : String,
                    logic : String,
                    status : String,
                    constsToDeclare : Seq[ConstantTerm],
                    predsToDeclare : Seq[Predicate],
                    theoriesToDeclare : Seq[Theory],
                    funPrefix : String, predPrefix : String, constPrefix : String,
                    constantType :
                           ConstantTerm => Option[SMTParser2InputAbsy.SMTType],
                    functionType :
                           IFunction => Option[SMTParser2InputAbsy.SMTFunctionType],
                    predType :
                           Predicate => Option[SMTParser2InputAbsy.SMTFunctionType],
                    prettyBitvectors : Boolean = true) {

  import SMTLineariser.{quoteIdentifier, toSMTExpr, escapeString,
                        trueConstant, falseConstant, eqPredicate,
<<<<<<< HEAD
                        printSMTType, bvadd, bvmul, bvneg, bvuge, bvsge,
                        printADTDeclarations, printHeapDeclarations,
                        sort2SMTString}
=======
                        printSMTType,
                        printADTDeclarations, printHeapDeclarations,
                        sort2SMTString, sort2SMTType, theoryFun2Identifier,
                        bvSimpleUnFunction, bvSimpleBinFunction,
                        bvSimpleBinPred, invisible1, invisible2}
>>>>>>> 70191215

  //////////////////////////////////////////////////////////////////////////////

  private def pred2Identifier(pred : Predicate) =
    if (pred == eqPredicate)
       "="
    else
       quoteIdentifier(predPrefix + pred.name)

  private def const2Identifier(const : ConstantTerm) =
    quoteIdentifier(constPrefix + const.name)
  
  private def fun2Identifier(fun : IFunction) =
    theoryFun2Identifier(fun) getOrElse quoteIdentifier(funPrefix + fun.name)

  def open {
    println("(set-logic " + logic + ")")
    println("(set-info :source |")
    println("    Benchmark: " + benchmarkName)
    println("    Output by Princess (http://www.philipp.ruemmer.org/princess.shtml)")
    println("|)")

    if(status.nonEmpty)
      println("(set-info :status " + status + ")")

    // declare the required theories
    val heaps = for (theory <- theoriesToDeclare;
                     if (theory match {
                       case _ : ADT  => false // will be handled later
                       case _ : Heap => true
                       case _ => false
                     }))
      yield theory.asInstanceOf[Heap]
    printHeapDeclarations(heaps)

    val adts = for (theory <- theoriesToDeclare;
                    if (theory match {
                      case adt : ADT =>
<<<<<<< HEAD
                        !heaps.forall(h => h.containsADTSort(adt))
=======
                        heaps.isEmpty ||
                          !heaps.forall(h => h.containsADTSort(adt))
>>>>>>> 70191215
                      case _ : Heap => false // handled before
                      case _ => {
                        Console.err.println("Warning: do not know how to " +
                                            "declare " + theory)
                        false
                      }
                    }))
               yield theory.asInstanceOf[ADT]
    printADTDeclarations(adts)

    // declare the required predicates
    for (pred <- predsToDeclare) {
      print("(declare-fun " + pred2Identifier(pred) + " (")
      
      val argSorts = pred match {
        case pred : MonoSortedPredicate =>
          pred.argSorts
        case _ =>
          for (_ <- 1 to pred.arity) yield Sort.Integer
      }

      print((argSorts map (sort2SMTString(_))) mkString " ")
      println(") Bool)")
    }
    
    // declare universal constants
    for (const <- constsToDeclare) {
      print("(declare-fun " + const2Identifier(const) + " () ")
      printSMTType(constantType(const) getOrElse SMTParser2InputAbsy.SMTInteger)
      println(")")
    }
  }
  
  def printFormula(clauseName : String, formula : IFormula) {
    print("(" + clauseName + " ")
    printFormula(formula)
    println(")")
  }
  
  def printFormula(formula : IFormula) = {
    // first derive types of variables
    var typedFormula = formula

//    val bitvecFormula = (new BitVectorTranslator).visit(typedFormula, ())
    if (prettyBitvectors)
      typedFormula = ModPostprocessor.purifyFormula(typedFormula)

/*
    var oldTypedFormula : IFormula = null
    while (!(typedFormula eq oldTypedFormula)) {
      oldTypedFormula = typedFormula
      typedFormula =
        VariableTypeInferenceVisitor.visit(typedFormula, ())
                                    .asInstanceOf[IFormula]
    }
 */

    AbsyPrinter(typedFormula)
  }
  
  def printTerm(term : ITerm) =
    AbsyPrinter(term)
  
  def close {
    println("(check-sat)")
  }
  
  //////////////////////////////////////////////////////////////////////////////
  
  import SMTParser2InputAbsy.{SMTType, SMTArray, SMTBool, SMTInteger,
                              SMTFunctionType}

  private def getTermType(t : ITerm)
                         (implicit variableType : Int => Option[SMTType])
                         : Option[SMTType] = t match {
    case IFunApp(SimpleArray.Select(), args) =>
      for (SMTArray(_, res) <- getTermType(args.head)) yield res
    case IFunApp(SimpleArray.Store(), args) =>
      getTermType(args.head)
    case IFunApp(f, _) =>
      for (SMTFunctionType(_, res) <- functionType(f)) yield res
    case IConstant(c) =>
      constantType(c)
    case IVariable(ind) =>
      variableType(ind)
    case _ => None
  }

  private def getArgTypes(t : IFunApp)
                         (implicit variableType : Int => Option[SMTType])
                         : Option[Seq[SMTType]] = {
    val IFunApp(fun, args) = t
    fun match {
      case SimpleArray.Select() =>
        for (s@SMTArray(argTypes, _) <- getTermType(args.head))
        yield (s :: argTypes)
      case SimpleArray.Store() =>
        for (s@SMTArray(argTypes, resType) <- getTermType(args.head))
        yield (s :: argTypes ::: List(resType))
      case fun =>
        for (SMTFunctionType(argTypes, _) <- functionType(fun)) yield argTypes
    }
  }

  private def getArgTypes(t : IAtom) : Option[Seq[SMTType]] = {
    val IAtom(pred, args) = t
    for (SMTFunctionType(argTypes, _) <- predType(pred)) yield argTypes
  }

  private object BooleanTerm {
    def unapply(t : IExpression)
               (implicit variableType : Int => Option[SMTType])
               : Option[ITerm] = t match {
      case t@IFunApp(f, _)
        if (functionType(f) match {
              case Some(SMTFunctionType(_, SMTBool)) => true
              case _ => false
            }) =>
        Some(t)
      case t : ITerm if (getTermType(t) == Some(SMTBool)) =>
        Some(t)
      case _ =>
        None
    }
  }
  
  //////////////////////////////////////////////////////////////////////////////

  // TODO: remove the next classes, they are not needed anymore
/*
  private val type2Predicate = new MHashMap[SMTType, Predicate]
  private val predicate2Type = new MHashMap[Predicate, SMTType]

  private def getTypePredicate(t : SMTType) : Predicate =
    type2Predicate.getOrElseUpdate(t, {
      val p = new Predicate("type_" + t, 1)
      predicate2Type.put(p, t)
      p
    })

  object TypePredicate {
    def unapply(t : IExpression) : Option[(ITerm, SMTType)] = t match {
      case IAtom(p, Seq(v)) => for (s <- predicate2Type get p) yield (v, s)
      case _                => None
    }
  }

  object TypedTerm {
    def unapply(t : ITerm)
               (implicit variableType : Int => Option[SMTType])
              : Option[(ITerm, Option[SMTType])] =
      Some((t, getTermType(t)))
  }

  object TypedTermSeq {
    def unapplySeq(ts : Seq[ITerm])
                  (implicit variableType : Int => Option[SMTType])
                 : Option[Seq[(ITerm, Option[SMTType])]] =
      Some(for (t <- ts) yield (t, getTermType(t)))
  }

  private object VariableTypeInferenceVisitor
                 extends CollectingVisitor[Unit, IExpression] {

    private val variableTypes = new ArrayBuffer[SMTType]

    private def setVariableType(variableIndex : Int, t : SMTType) : Unit = {
      val pos = variableTypes.size - variableIndex - 1
      val oldType = variableTypes(pos)
      if (oldType != null && oldType != t)
        Console.err.println("Warning: type clash during inference: " +
                            oldType + " vs " + t)
      variableTypes(pos) = t
    }

    private def equalTypes(t1 : ITerm, t2 : ITerm) : Unit = (t1, t2) match {
      case (IVariable(ind1), IVariable(ind2)) =>
        (getVariableType(ind1), getVariableType(ind2)) match {
          case (Some(t), None) => setVariableType(ind2, t)
          case (None, Some(t)) => setVariableType(ind1, t)
          case _ => // nothing
        }
      case (IVariable(ind), t) =>
        for (s <- getTermType(t)) setVariableType(ind, s)
      case (t, IVariable(ind)) =>
        for (s <- getTermType(t)) setVariableType(ind, s)
      case _ =>
        // nothing
    }

    implicit val getVariableType : Int => Option[SMTType] = (ind:Int) => {
      val pos = variableTypes.size - ind - 1
      variableTypes(pos) match {
        case null => None
        case t => Some(t)
      }
    }

    override def preVisit(t : IExpression,
                          arg : Unit) : PreVisitResult = {
      t match {
        case _ : IQuantified | _ : IEpsilon =>
          variableTypes += null
        case TypePredicate(IVariable(ind), s) =>
          setVariableType(ind, s)
        case IExpression.Eq(IFunApp(SimpleArray.Select(),
                            TypedTermSeq((IVariable(ind), None), indexes @ _*)),
                            TypedTerm((_, Some(resT))))
          if (indexes forall { case (_, s) => s.isDefined }) =>
            setVariableType(ind,
              SMTArray(indexes.toList map {
                         case (_, Some(t)) => t
                         case _ => null // cannot happen
                       }, resT))
        case IExpression.Eq(TypedTerm((_, Some(resT))),
                            IFunApp(SimpleArray.Select(),
                            TypedTermSeq((IVariable(ind), None), indexes @ _*)))
          if (indexes forall { case (_, s) => s.isDefined }) =>
            setVariableType(ind,
              SMTArray(indexes.toList map {
                         case (_, Some(t)) => t
                         case _ => null // cannot happen
                       }, resT))
        case IExpression.Eq(s, t) =>
          equalTypes(s, t)
        case ITermITE(_, s, t) =>
          equalTypes(s, t)
        case t@IFunApp(_, args) =>
          for (argTypes <- getArgTypes(t)) {
            for ((IVariable(ind), s) <- args.iterator zip argTypes.iterator)
              setVariableType(ind, s)
          }
        case t@IAtom(_, args) =>
          for (argTypes <- getArgTypes(t)) {
            for ((IVariable(ind), s) <- args.iterator zip argTypes.iterator)
              setVariableType(ind, s)
          }
        case _ =>
          // nothing
      }

      KeepArg
    }

    def postVisit(t : IExpression,
                  arg : Unit, subres : Seq[IExpression]) : IExpression = t match {
      case IQuantified(Quantifier.ALL,
                       IBinFormula(IBinJunctor.Or,
                                   INot(TypePredicate(IVariable(0), _)),
                                   _)) |
           IQuantified(Quantifier.EX,
                       IBinFormula(IBinJunctor.And,
                                   TypePredicate(IVariable(0), _),
                                   _)) |
           IEpsilon(IBinFormula(IBinJunctor.And,
                                TypePredicate(IVariable(0), _),
                                _)) => {
        variableTypes reduceToSize (variableTypes.size - 1)
        t update subres
      }
      case _ : IQuantified => {
        val f@IQuantified(q, subF) = t update subres
        import IExpression._
        val res = getVariableType(0) match {
          case Some(t) => q match {
            case Quantifier.ALL =>
              all(getTypePredicate(t)(v(0)) ==> subF)
            case Quantifier.EX =>
              ex(getTypePredicate(t)(v(0)) & subF)
          }
          case None => f
        }
        variableTypes reduceToSize (variableTypes.size - 1)
        res
      }
      case _ : IEpsilon => {
        val f@IEpsilon(subF) = t update subres
        import IExpression._
        val res = getVariableType(0) match {
          case Some(t) => eps(getTypePredicate(t)(v(0)) & subF)
          case None => f
        }
        variableTypes reduceToSize (variableTypes.size - 1)
        res
      }
      case _ => t update subres
    }
  }
*/

  //////////////////////////////////////////////////////////////////////////////

  /**
   * Translate arithmetic constraints back to bit-vectors.
   */

/*
  private class BitVectorTranslator
                extends CollectingVisitor[Unit, IExpression] {

    import SMTParser2InputAbsy.SMTBitVec
    import IExpression._

    private val variableTypes = new ArrayBuffer[SMTType]

    private def setVariableType(variableIndex : Int, t : SMTType) : Unit =
      variableTypes(variableTypes.size - variableIndex - 1) = t

    implicit val getVariableType : Int => Option[SMTType] = (ind:Int) =>
      variableTypes(variableTypes.size - ind - 1) match {
        case null => None
        case t => Some(t)
      }

    private object BitWidthInferrer
                   extends CollectingVisitor[Unit, Option[Int]] {
      override def preVisit(t : IExpression,
                            arg : Unit) : PreVisitResult = t match {
        case _ : IVariable | _ : IConstant | _ : IFunApp =>
          ShortCutResult(
            for (SMTBitVec(width) <- getTermType(t.asInstanceOf[ITerm]))
            yield (width + 1))
        case IIntLit(value) =>
          ShortCutResult(Some(value.abs.getHighestSetBit + 1))
        case _ =>
          KeepArg
      }
      def postVisit(t : IExpression,
                    arg : Unit,
                    subres : Seq[Option[Int]]) : Option[Int] = t match {
        case t : IPlus =>
          for (left <- subres(0); right <- subres(1))
          yield ((left max right) + 1)
        case ITimes(coeff, _) =>
          for (bits <- subres(0))
          yield (bits + coeff.abs.getHighestSetBit)
        case _ =>
          None
      }
    }

    private object BitVectorPadder
                   extends CollectingVisitor[Int, ITerm] {
      override def preVisit(t : IExpression,
                            newWidth : Int) : PreVisitResult = t match {
        case _ : IVariable | _ : IConstant | _ : IFunApp => {
          val Some(SMTBitVec(oldWidth)) = getTermType(t.asInstanceOf[ITerm])
          //-BEGIN-ASSERTION-///////////////////////////////////////////////////
          Debug.assertInt(SMTLineariser.AC, oldWidth < newWidth)
          //-END-ASSERTION-/////////////////////////////////////////////////////
          ShortCutResult(getZeroExtend(newWidth - oldWidth)
                                      (t.asInstanceOf[ITerm]))
        }
        case t : IIntLit =>
          ShortCutResult(
            ModuloArithmetic.cast2UnsignedBV(newWidth, t))
        case _ =>
          KeepArg
      }
      def postVisit(t : IExpression,
                    newWidth : Int,
                    subres : Seq[ITerm]) : ITerm = t match {
        case _ : IPlus =>
          bvadd(subres(0), subres(1))
        case ITimes(IdealInt.MINUS_ONE, _) =>
          bvneg(subres(0))
        case ITimes(coeff, _) =>
          bvmul(ModuloArithmetic.cast2UnsignedBV(newWidth, coeff),
                subres(0))
      }
    }

    override def preVisit(t : IExpression,
                          arg : Unit) : PreVisitResult = {
      t match {
        case _ : IQuantified | _ : IEpsilon =>
          variableTypes += null
        case TypePredicate(IVariable(ind), s) =>
          setVariableType(ind, s)
        case _ =>
          // nothing
      }
      KeepArg
    }

    def postVisit(t : IExpression,
                  arg : Unit,
                  subres : Seq[IExpression]) : IExpression = t match {
      case _ : IQuantified | _ : IEpsilon => {
        variableTypes reduceToSize (variableTypes.size - 1)
        t update subres
      }
        
      case IIntFormula(rel, _) => subres(0) match {
        case Difference(TypedTerm(s, Some(SMTBitVec(sWidth))),
                        TypedTerm(t, Some(SMTBitVec(tWidth))))
          if (sWidth == tWidth) => rel match {
            case IIntRelation.GeqZero => bvuge(s, t)
            case IIntRelation.EqZero  => eqPredicate(s, t)
          }
        case IPlus(IIntLit(value),
                   TypedTerm(t, Some(SMTBitVec(width))))
          if (value.signum <= 0 && value > -(IdealInt(2) pow width)) =>
          rel match {
            case IIntRelation.GeqZero =>
              bvuge(t, ModuloArithmetic.cast2UnsignedBV(width, -value))
            case IIntRelation.EqZero =>
              eqPredicate(t, ModuloArithmetic.cast2UnsignedBV(width, -value))
          }
        case _ if prettyBitvectors =>
          BitWidthInferrer.visit(subres(0), ()) match {
            case Some(newWidth) => {
              val pred = rel match {
                case IIntRelation.GeqZero => bvsge
                case IIntRelation.EqZero => eqPredicate
              }
              pred(BitVectorPadder.visit(subres(0), newWidth),
                   ModuloArithmetic.cast2UnsignedBV(newWidth, 0))
            }
            case None =>
              t update subres
          }
        case _ =>
          t update subres
        }
      case _ =>
        t update subres
    }
  }
 */

  //////////////////////////////////////////////////////////////////////////////

  private case class PrintContext(vars : List[(String, Option[SMTType])],
                                  parentOp : String) {
    def pushVar(name : String, t : Option[SMTType] = None, op : String = "") =
      PrintContext((name, t) :: vars, op)
    def setParentOp(op : String) = PrintContext(vars, op)
    def addParentOp(op : String) = PrintContext(vars, op + parentOp)
    implicit val variableType : Int => Option[SMTType] = (ind) => vars(ind)._2
  }

  private object AbsyPrinter extends CollectingVisitor[PrintContext, Unit] {
    def apply(e : IExpression) : Unit = {
//      spaceSkipped = false
      visitWithoutResult(e, PrintContext(List(), ""))
    }

    private def shortCut(ctxt : PrintContext) = {
      print(ctxt.parentOp)
      ShortCutResult(())
    }

    private def noParentOp(ctxt : PrintContext) =
      UniSubArgs(ctxt setParentOp "")
    private def addParentOp(ctxt : PrintContext, op : String) =
      UniSubArgs(ctxt addParentOp op)

    private def allButLast(ctxt : PrintContext, op : String, lastOp : String,
                           arity : Int) = {
      val newCtxt = ctxt setParentOp op
      SubArgs((for (_ <- 1 until arity) yield newCtxt) ++
                List(ctxt setParentOp lastOp))
    }

    private def closeWithParen(ctxt : PrintContext, arity : Int = 1) =
      allButLast(ctxt, " ", ")", arity)

    override def preVisit(t : IExpression,
                          ctxt : PrintContext) : PreVisitResult = {
    import ctxt.variableType
    t match {
      // Terms
      case IConstant(c) => {
        print(const2Identifier(c))
        shortCut(ctxt)
      }
      case IIntLit(value) => {
        print(toSMTExpr(value))
        shortCut(ctxt)
      }
      case IPlus(_, _) => {
        print("(+ ")
        closeWithParen(ctxt, 2)
      }
      case ITimes(coeff, _) => {
        print("(* " + toSMTExpr(coeff) + " ")
        closeWithParen(ctxt)
      }
      case IVariable(index) => {
        print(ctxt.vars(index)._1)
        shortCut(ctxt)
      }
      
      case IFunApp(`invisible1`, _) => {
        print(" ")
        closeWithParen(ctxt, 1)
      }

      case IFunApp(`invisible2`, _) => {
        print(" ")
        closeWithParen(ctxt, 2)
      }

      //////////////////////////////////////////////////////////////////////////
      // Bit-vectors

      case IFunApp(f, Seq(_, arg1)) if bvSimpleUnFunction contains f => {
        print("(")
        print(bvSimpleUnFunction(f))
        TryAgain(IFunApp(invisible1, List(arg1)), ctxt)
      }

      case IFunApp(f, Seq(_, arg1, arg2)) if bvSimpleBinFunction contains f => {
        print("(")
        print(bvSimpleBinFunction(f))
        TryAgain(IFunApp(invisible2, List(arg1, arg2)), ctxt)
      }

      case IAtom(p, Seq(_, arg1, arg2)) if bvSimpleBinPred contains p => {
        print("(")
        print(bvSimpleBinPred(p))
        TryAgain(IFunApp(invisible2, List(arg1, arg2)), ctxt)
      }

      case IFunApp(ModuloArithmetic.mod_cast,
                   Seq(IIntLit(IdealInt.ZERO), IIntLit(upper),
                       IIntLit(value)))
          if prettyBitvectors && (upper & (upper + 1)).isZero => {
        print("(_ bv" + (value % (upper + 1)) + " " +
              (upper.getHighestSetBit + 1) + ")")
        shortCut(ctxt)
      }

      case IFunApp(ModuloArithmetic.bv_extract,
                   Seq(IIntLit(upper), IIntLit(lower), arg)) => {
        print("((_ extract " + upper + " " + lower + ") ")
        TryAgain(arg, ctxt addParentOp ")")
      }

      case IFunApp(ModuloArithmetic.zero_extend,
                   Seq(IIntLit(_), IIntLit(addWidth), arg)) => {
        print("((_ zero_extend " + addWidth + ") ")
        TryAgain(arg, ctxt addParentOp ")")
      }

      //////////////////////////////////////////////////////////////////////////

      case StringTheory.ConcreteString(str) => {
        print("\"")
        print(escapeString(str))
        print("\"")
        shortCut(ctxt)
      }

      case IFunApp(ExtArray.Const(t), Seq(value)) => {
        print("((as const " + sort2SMTString(t.sort) + ") ")
        TryAgain(value, ctxt addParentOp ")")
      }

      //////////////////////////////////////////////////////////////////////////

      case t@IFunApp(fun, args) => {
        // check if any Boolean arguments have to be decoded
        var changed = false
        val newArgs = getArgTypes(t) match {
          case Some(argTypes) =>
            (for (p <- args.iterator zip argTypes.iterator) yield p match {
               case (IIntLit(IdealInt.ZERO), SMTBool) => {
                 changed = true
                 trueConstant
               }                
               case (IIntLit(v), SMTBool) if (!v.isZero) => {
                 changed = true
                 falseConstant
               }
               case (t, _) => t
             }).toList
          case _ => args
        }

        if (changed) {
          TryAgain(IFunApp(fun, newArgs), ctxt)
        } else if (args.isEmpty) {
          print(fun2Identifier(fun))
          shortCut(ctxt)
        } else {
          print("(" + fun2Identifier(fun) + " ")
          closeWithParen(ctxt, args.size)
        }
      }

      case _ : ITermITE | _ : IFormulaITE => {
        print("(ite ")
        closeWithParen(ctxt, 3)
      }

      // Formulae
      case IAtom(pred, args) =>
        if (args.isEmpty) {
          print(pred2Identifier(pred))
          shortCut(ctxt)
        } else {
          print("(" + pred2Identifier(pred) + " ")
          closeWithParen(ctxt, args.size)
        }

      case IBinFormula(junctor, _, _) => {
        print("(")
        print(junctor match {
          case IBinJunctor.And => "and"
          case IBinJunctor.Or => "or"
          case IBinJunctor.Eqv => "="
        })
        print(" ")
        closeWithParen(ctxt, 2)
      }
      case IBoolLit(value) => {
        print(value)
        shortCut(ctxt)
      }

      // Terms with Boolean type, which were encoded as integer terms or
      // using ADTs
      case IExpression.EqLit(BooleanTerm(t), v) =>
        // strip off the integer encoding
        if (v.isZero)
          TryAgain(t, ctxt)
        else
          TryAgain(!IExpression.eqZero(t), ctxt)

      case IExpression.Eq(ADT.BoolADT.True, t) =>
        // strip off the ADT encoding
        TryAgain(t, ctxt)
      case IExpression.Eq(t, ADT.BoolADT.True) =>
        // strip off the ADT encoding
        TryAgain(t, ctxt)
      case IExpression.Eq(ADT.BoolADT.False, t) => {
        // strip off the ADT encoding
        print("(not ")
        TryAgain(t, ctxt addParentOp ")")
      }
      case IExpression.Eq(t, ADT.BoolADT.False) => {
        // strip off the ADT encoding
        print("(not ")
        TryAgain(t, ctxt addParentOp ")")
      }

      // ADT expression
      case IExpression.EqLit(IFunApp(ADT.CtorId(adt, sortNum), Seq(arg)),
                             num) => {
        // insert a dummy predicate to represent the tester
        val testPred =
          new Predicate("is-" + adt.getCtorPerSort(sortNum,
                                                   num.intValueSafe).name, 1)
        TryAgain(new IAtom (testPred, List(arg)), ctxt)
      }

      // General equations
      case x@IExpression.Eq(s, t) =>
        // rewrite to a proper equation
        TryAgain(IAtom(eqPredicate, List(s, t)), ctxt)
      case IIntFormula(rel, _) => {
        print("(")
        print(rel match {
          case IIntRelation.EqZero => "="
          case IIntRelation.GeqZero => "<="
        })
        print(" 0 ")
        closeWithParen(ctxt)
      }
      case INot(_) => {
        print("(not ")
        closeWithParen(ctxt)
      }

      case f@IQuantified(quan, _) => {
        quan match {
          case Quantifier.ALL => print("(forall (")
          case Quantifier.EX  => print("(exists (")
        }

        var curCtxt = ctxt
        var curF : IFormula = f
        var sep = ""

        def pushVar(t : SMTType) = {
          val varName = "var" + curCtxt.vars.size
          curCtxt = curCtxt.pushVar(varName, Some(t), curCtxt.parentOp)
          print(sep + "(" + varName + " ")
          printSMTType(t)
          print(")")
          sep = " "
        }

        var cont = true
        while (cont) curF match {
          case ISortedQuantified(`quan`, sort, g) => {
            pushVar(sort2SMTType(sort)._1)
            curF = g
          }
          case _ => {
            cont = false
          }
        }

        print(") ")
        TryAgain(curF, curCtxt addParentOp ")")
      }

      // Euclidian integer division can be translated to "div"
      case IEpsilon(IExpression.Conj(
           IExpression.Geq(num1, ITimes(denom1, IVariable(0))),
           IExpression.Geq(IExpression.Difference(ITimes(denom2, IVariable(0)),
                             IExpression.Difference(num2, IIntLit(denom3))),
               IIntLit(IdealInt.ONE))
           ))
         if (num1 == num2 && denom1 == denom2 && denom2.abs == denom3 &&
             ContainsSymbol.freeFrom(num1, Set(IVariable(0)))) => {
        print("(div ")
        visit(VariableShiftVisitor(num1, 1, -1), ctxt)
        print(" " + toSMTExpr(denom1) + ")")
        shortCut(ctxt)
      }

      // Euclidian modulo can be translated to "mod"
      case IEpsilon(IExpression.Conj(IExpression.Conj(
           IExpression.GeqZ(IVariable(0)),
           IExpression.Geq(IExpression.Difference(IIntLit(denom1),IVariable(0)),
                           IIntLit(IdealInt.ONE))),
           IQuantified(Quantifier.EX,
                       IExpression.Eq(num, IPlus(
                              ITimes(denom2, IVariable(0)), IVariable(1))))))
         if (ContainsSymbol.freeFrom(num, Set(IVariable(0), IVariable(1))) &&
             denom1 == denom2.abs) => {
        print("(mod ")
        visit(VariableShiftVisitor(num, 2, -2), ctxt)
        print(" " + toSMTExpr(denom2) + ")")
        shortCut(ctxt)
      }

      case ISortedEpsilon(sort, f) => {
        val varName = "var" + ctxt.vars.size
        print("(_eps ((" + varName + " ")
        val (t, None) = sort2SMTType(sort)
        printSMTType(t)
        print(")) ")
        TryAgain(f, ctxt.pushVar(varName, Some(t), ")" + ctxt.parentOp))
      }

      case ITrigger(trigs, body) => {
        // we have to handle this case recursively, since the
        // order of the parameters has to be changed
        
        print("(! ")
        visit(body, ctxt)
        print(" :pattern (")
        for (t <- trigs)
          visit(t, ctxt)
        print("))")
        
        shortCut(ctxt)
      }
    }
    }
    
    def postVisit(t : IExpression,
                  arg : PrintContext, subres : Seq[Unit]) : Unit =
      print(arg.parentOp)
  
  }
  
}
<|MERGE_RESOLUTION|>--- conflicted
+++ resolved
@@ -821,17 +821,11 @@
 
   import SMTLineariser.{quoteIdentifier, toSMTExpr, escapeString,
                         trueConstant, falseConstant, eqPredicate,
-<<<<<<< HEAD
-                        printSMTType, bvadd, bvmul, bvneg, bvuge, bvsge,
-                        printADTDeclarations, printHeapDeclarations,
-                        sort2SMTString}
-=======
                         printSMTType,
                         printADTDeclarations, printHeapDeclarations,
                         sort2SMTString, sort2SMTType, theoryFun2Identifier,
                         bvSimpleUnFunction, bvSimpleBinFunction,
                         bvSimpleBinPred, invisible1, invisible2}
->>>>>>> 70191215
 
   //////////////////////////////////////////////////////////////////////////////
 
@@ -870,12 +864,8 @@
     val adts = for (theory <- theoriesToDeclare;
                     if (theory match {
                       case adt : ADT =>
-<<<<<<< HEAD
-                        !heaps.forall(h => h.containsADTSort(adt))
-=======
                         heaps.isEmpty ||
                           !heaps.forall(h => h.containsADTSort(adt))
->>>>>>> 70191215
                       case _ : Heap => false // handled before
                       case _ => {
                         Console.err.println("Warning: do not know how to " +
