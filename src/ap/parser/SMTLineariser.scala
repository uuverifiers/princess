--- conflicted
+++ resolved
@@ -979,314 +979,6 @@
         None
     }
   }
-<<<<<<< HEAD
-  
-  //////////////////////////////////////////////////////////////////////////////
-
-  // TODO: remove the next classes, they are not needed anymore
-/*
-  private val type2Predicate = new MHashMap[SMTType, Predicate]
-  private val predicate2Type = new MHashMap[Predicate, SMTType]
-
-  private def getTypePredicate(t : SMTType) : Predicate =
-    type2Predicate.getOrElseUpdate(t, {
-      val p = new Predicate("type_" + t, 1)
-      predicate2Type.put(p, t)
-      p
-    })
-
-  object TypePredicate {
-    def unapply(t : IExpression) : Option[(ITerm, SMTType)] = t match {
-      case IAtom(p, Seq(v)) => for (s <- predicate2Type get p) yield (v, s)
-      case _                => None
-    }
-  }
-
-  object TypedTerm {
-    def unapply(t : ITerm)
-               (implicit variableType : Int => Option[SMTType])
-              : Option[(ITerm, Option[SMTType])] =
-      Some((t, getTermType(t)))
-  }
-
-  object TypedTermSeq {
-    def unapplySeq(ts : Seq[ITerm])
-                  (implicit variableType : Int => Option[SMTType])
-                 : Option[Seq[(ITerm, Option[SMTType])]] =
-      Some(for (t <- ts) yield (t, getTermType(t)))
-  }
-
-  private object VariableTypeInferenceVisitor
-                 extends CollectingVisitor[Unit, IExpression] {
-
-    private val variableTypes = new ArrayBuffer[SMTType]
-
-    private def setVariableType(variableIndex : Int, t : SMTType) : Unit = {
-      val pos = variableTypes.size - variableIndex - 1
-      val oldType = variableTypes(pos)
-      if (oldType != null && oldType != t)
-        Console.err.println("Warning: type clash during inference: " +
-                            oldType + " vs " + t)
-      variableTypes(pos) = t
-    }
-
-    private def equalTypes(t1 : ITerm, t2 : ITerm) : Unit = (t1, t2) match {
-      case (IVariable(ind1), IVariable(ind2)) =>
-        (getVariableType(ind1), getVariableType(ind2)) match {
-          case (Some(t), None) => setVariableType(ind2, t)
-          case (None, Some(t)) => setVariableType(ind1, t)
-          case _ => // nothing
-        }
-      case (IVariable(ind), t) =>
-        for (s <- getTermType(t)) setVariableType(ind, s)
-      case (t, IVariable(ind)) =>
-        for (s <- getTermType(t)) setVariableType(ind, s)
-      case _ =>
-        // nothing
-    }
-
-    implicit val getVariableType : Int => Option[SMTType] = (ind:Int) => {
-      val pos = variableTypes.size - ind - 1
-      variableTypes(pos) match {
-        case null => None
-        case t => Some(t)
-      }
-    }
-
-    override def preVisit(t : IExpression,
-                          arg : Unit) : PreVisitResult = {
-      t match {
-        case _ : IQuantified | _ : IEpsilon =>
-          variableTypes += null
-        case TypePredicate(IVariable(ind), s) =>
-          setVariableType(ind, s)
-        case IExpression.Eq(IFunApp(SimpleArray.Select(),
-                            TypedTermSeq((IVariable(ind), None), indexes @ _*)),
-                            TypedTerm((_, Some(resT))))
-          if (indexes forall { case (_, s) => s.isDefined }) =>
-            setVariableType(ind,
-              SMTArray(indexes.toList map {
-                         case (_, Some(t)) => t
-                         case _ => null // cannot happen
-                       }, resT))
-        case IExpression.Eq(TypedTerm((_, Some(resT))),
-                            IFunApp(SimpleArray.Select(),
-                            TypedTermSeq((IVariable(ind), None), indexes @ _*)))
-          if (indexes forall { case (_, s) => s.isDefined }) =>
-            setVariableType(ind,
-              SMTArray(indexes.toList map {
-                         case (_, Some(t)) => t
-                         case _ => null // cannot happen
-                       }, resT))
-        case IExpression.Eq(s, t) =>
-          equalTypes(s, t)
-        case ITermITE(_, s, t) =>
-          equalTypes(s, t)
-        case t@IFunApp(_, args) =>
-          for (argTypes <- getArgTypes(t)) {
-            for ((IVariable(ind), s) <- args.iterator zip argTypes.iterator)
-              setVariableType(ind, s)
-          }
-        case t@IAtom(_, args) =>
-          for (argTypes <- getArgTypes(t)) {
-            for ((IVariable(ind), s) <- args.iterator zip argTypes.iterator)
-              setVariableType(ind, s)
-          }
-        case _ =>
-          // nothing
-      }
-
-      KeepArg
-    }
-
-    def postVisit(t : IExpression,
-                  arg : Unit, subres : Seq[IExpression]) : IExpression = t match {
-      case IQuantified(Quantifier.ALL,
-                       IBinFormula(IBinJunctor.Or,
-                                   INot(TypePredicate(IVariable(0), _)),
-                                   _)) |
-           IQuantified(Quantifier.EX,
-                       IBinFormula(IBinJunctor.And,
-                                   TypePredicate(IVariable(0), _),
-                                   _)) |
-           IEpsilon(IBinFormula(IBinJunctor.And,
-                                TypePredicate(IVariable(0), _),
-                                _)) => {
-        Seqs removeLast variableTypes
-        t update subres
-      }
-      case _ : IQuantified => {
-        val f@IQuantified(q, subF) = t update subres
-        import IExpression._
-        val res = getVariableType(0) match {
-          case Some(t) => q match {
-            case Quantifier.ALL =>
-              all(getTypePredicate(t)(v(0)) ==> subF)
-            case Quantifier.EX =>
-              ex(getTypePredicate(t)(v(0)) & subF)
-          }
-          case None => f
-        }
-        Seqs removeLast variableTypes
-        res
-      }
-      case _ : IEpsilon => {
-        val f@IEpsilon(subF) = t update subres
-        import IExpression._
-        val res = getVariableType(0) match {
-          case Some(t) => eps(getTypePredicate(t)(v(0)) & subF)
-          case None => f
-        }
-        Seqs removeLast variableTypes
-        res
-      }
-      case _ => t update subres
-    }
-  }
-*/
-
-  //////////////////////////////////////////////////////////////////////////////
-
-  /**
-   * Translate arithmetic constraints back to bit-vectors.
-   */
-
-/*
-  private class BitVectorTranslator
-                extends CollectingVisitor[Unit, IExpression] {
-
-    import SMTParser2InputAbsy.SMTBitVec
-    import IExpression._
-
-    private val variableTypes = new ArrayBuffer[SMTType]
-
-    private def setVariableType(variableIndex : Int, t : SMTType) : Unit =
-      variableTypes(variableTypes.size - variableIndex - 1) = t
-
-    implicit val getVariableType : Int => Option[SMTType] = (ind:Int) =>
-      variableTypes(variableTypes.size - ind - 1) match {
-        case null => None
-        case t => Some(t)
-      }
-
-    private object BitWidthInferrer
-                   extends CollectingVisitor[Unit, Option[Int]] {
-      override def preVisit(t : IExpression,
-                            arg : Unit) : PreVisitResult = t match {
-        case _ : IVariable | _ : IConstant | _ : IFunApp =>
-          ShortCutResult(
-            for (SMTBitVec(width) <- getTermType(t.asInstanceOf[ITerm]))
-            yield (width + 1))
-        case IIntLit(value) =>
-          ShortCutResult(Some(value.abs.getHighestSetBit + 1))
-        case _ =>
-          KeepArg
-      }
-      def postVisit(t : IExpression,
-                    arg : Unit,
-                    subres : Seq[Option[Int]]) : Option[Int] = t match {
-        case t : IPlus =>
-          for (left <- subres(0); right <- subres(1))
-          yield ((left max right) + 1)
-        case ITimes(coeff, _) =>
-          for (bits <- subres(0))
-          yield (bits + coeff.abs.getHighestSetBit)
-        case _ =>
-          None
-      }
-    }
-
-    private object BitVectorPadder
-                   extends CollectingVisitor[Int, ITerm] {
-      override def preVisit(t : IExpression,
-                            newWidth : Int) : PreVisitResult = t match {
-        case _ : IVariable | _ : IConstant | _ : IFunApp => {
-          val Some(SMTBitVec(oldWidth)) = getTermType(t.asInstanceOf[ITerm])
-          //-BEGIN-ASSERTION-///////////////////////////////////////////////////
-          Debug.assertInt(SMTLineariser.AC, oldWidth < newWidth)
-          //-END-ASSERTION-/////////////////////////////////////////////////////
-          ShortCutResult(getZeroExtend(newWidth - oldWidth)
-                                      (t.asInstanceOf[ITerm]))
-        }
-        case t : IIntLit =>
-          ShortCutResult(
-            ModuloArithmetic.cast2UnsignedBV(newWidth, t))
-        case _ =>
-          KeepArg
-      }
-      def postVisit(t : IExpression,
-                    newWidth : Int,
-                    subres : Seq[ITerm]) : ITerm = t match {
-        case _ : IPlus =>
-          bvadd(subres(0), subres(1))
-        case ITimes(IdealInt.MINUS_ONE, _) =>
-          bvneg(subres(0))
-        case ITimes(coeff, _) =>
-          bvmul(ModuloArithmetic.cast2UnsignedBV(newWidth, coeff),
-                subres(0))
-      }
-    }
-
-    override def preVisit(t : IExpression,
-                          arg : Unit) : PreVisitResult = {
-      t match {
-        case _ : IQuantified | _ : IEpsilon =>
-          variableTypes += null
-        case TypePredicate(IVariable(ind), s) =>
-          setVariableType(ind, s)
-        case _ =>
-          // nothing
-      }
-      KeepArg
-    }
-
-    def postVisit(t : IExpression,
-                  arg : Unit,
-                  subres : Seq[IExpression]) : IExpression = t match {
-      case _ : IQuantified | _ : IEpsilon => {
-        Seqs removeLast variableTypes
-        t update subres
-      }
-        
-      case IIntFormula(rel, _) => subres(0) match {
-        case Difference(TypedTerm(s, Some(SMTBitVec(sWidth))),
-                        TypedTerm(t, Some(SMTBitVec(tWidth))))
-          if (sWidth == tWidth) => rel match {
-            case IIntRelation.GeqZero => bvuge(s, t)
-            case IIntRelation.EqZero  => eqPredicate(s, t)
-          }
-        case IPlus(IIntLit(value),
-                   TypedTerm(t, Some(SMTBitVec(width))))
-          if (value.signum <= 0 && value > -(IdealInt(2) pow width)) =>
-          rel match {
-            case IIntRelation.GeqZero =>
-              bvuge(t, ModuloArithmetic.cast2UnsignedBV(width, -value))
-            case IIntRelation.EqZero =>
-              eqPredicate(t, ModuloArithmetic.cast2UnsignedBV(width, -value))
-          }
-        case _ if prettyBitvectors =>
-          BitWidthInferrer.visit(subres(0), ()) match {
-            case Some(newWidth) => {
-              val pred = rel match {
-                case IIntRelation.GeqZero => bvsge
-                case IIntRelation.EqZero => eqPredicate
-              }
-              pred(BitVectorPadder.visit(subres(0), newWidth),
-                   ModuloArithmetic.cast2UnsignedBV(newWidth, 0))
-            }
-            case None =>
-              t update subres
-          }
-        case _ =>
-          t update subres
-        }
-      case _ =>
-        t update subres
-    }
-  }
- */
-=======
->>>>>>> fb11a04b
 
   //////////////////////////////////////////////////////////////////////////////
 
