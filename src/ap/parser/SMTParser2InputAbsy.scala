/**
 * This file is part of Princess, a theorem prover for Presburger
 * arithmetic with uninterpreted predicates.
 * <http://www.philipp.ruemmer.org/princess.shtml>
 *
 * Copyright (C) 2011-2023 Philipp Ruemmer <ph_r@gmx.net>
 *               2020-2022 Zafer Esen <zafer.esen@gmail.com>
 *
 * Redistribution and use in source and binary forms, with or without
 * modification, are permitted provided that the following conditions are met:
 * 
 * * Redistributions of source code must retain the above copyright notice, this
 *   list of conditions and the following disclaimer.
 * 
 * * Redistributions in binary form must reproduce the above copyright notice,
 *   this list of conditions and the following disclaimer in the documentation
 *   and/or other materials provided with the distribution.
 * 
 * * Neither the name of the authors nor the names of their
 *   contributors may be used to endorse or promote products derived from
 *   this software without specific prior written permission.
 * 
 * THIS SOFTWARE IS PROVIDED BY THE COPYRIGHT HOLDERS AND CONTRIBUTORS "AS IS"
 * AND ANY EXPRESS OR IMPLIED WARRANTIES, INCLUDING, BUT NOT LIMITED TO, THE
 * IMPLIED WARRANTIES OF MERCHANTABILITY AND FITNESS FOR A PARTICULAR PURPOSE ARE
 * DISCLAIMED. IN NO EVENT SHALL THE COPYRIGHT HOLDER OR CONTRIBUTORS BE LIABLE
 * FOR ANY DIRECT, INDIRECT, INCIDENTAL, SPECIAL, EXEMPLARY, OR CONSEQUENTIAL
 * DAMAGES (INCLUDING, BUT NOT LIMITED TO, PROCUREMENT OF SUBSTITUTE GOODS OR
 * SERVICES; LOSS OF USE, DATA, OR PROFITS; OR BUSINESS INTERRUPTION) HOWEVER
 * CAUSED AND ON ANY THEORY OF LIABILITY, WHETHER IN CONTRACT, STRICT LIABILITY,
 * OR TORT (INCLUDING NEGLIGENCE OR OTHERWISE) ARISING IN ANY WAY OUT OF THE USE
 * OF THIS SOFTWARE, EVEN IF ADVISED OF THE POSSIBILITY OF SUCH DAMAGE.
 */

package ap.parser;

import ap._
import ap.api.{SimpleAPI, Evaluator}
import ap.parameters.{ParserSettings, Param}
import ap.terfor.OneTerm
import ap.terfor.conjunctions.Conjunction
import ap.terfor.linearcombination.LinearCombination
import ap.terfor.equations.{EquationConj, NegEquationConj}
import ap.terfor.inequalities.InEqConj
import ap.terfor.preds.Atom
import ap.proof.certificates.{Certificate, DagCertificateConverter,
                              CertificatePrettyPrinter, CertFormula}
import ap.theories.{ExtArray, ADT, ModuloArithmetic, Theory, Heap, DivZero}
import ap.theories.strings.{StringTheory, StringTheoryBuilder}
import ap.theories.sequences.{SeqTheory, SeqTheoryBuilder}
import ap.theories.rationals.Rationals
import ap.algebra.{PseudoRing, RingWithDivision, RingWithOrder,
                   RingWithIntConversions}
import ap.types.{MonoSortedIFunction, MonoSortedPredicate}
import ap.basetypes.{IdealInt, IdealRat, Tree}
import ap.parser.smtlib._
import ap.parser.smtlib.Absyn._
import ap.util.{Debug, Logic, PlainRange, Seqs}

import scala.collection.immutable.VectorBuilder
import scala.collection.mutable.{ArrayBuffer,
                                 HashMap => MHashMap, HashSet => MHashSet}

object SMTParser2InputAbsy {

  private val AC = Debug.AC_PARSER
  
  import Parser2InputAbsy._
  import IExpression.{Sort => TSort}
  import SMTTypes._

  protected[parser] def toNormalBool(s : TSort) : TSort = s match {
    case TSort.MultipleValueBool => TSort.Bool
    case s => s
  }

  case class SMTFunctionType(arguments : List[SMTType],
                             result : SMTType)

  val SMTBoolVariableType = SMTFunctionType(List(), SMTBool)

  sealed abstract class VariableType
  case class BoundVariable(varType : SMTType)              extends VariableType
  case class SubstExpression(e : IExpression, t : SMTType) extends VariableType
  
  private type Env =
    Environment[SMTType, VariableType,
                SMTFunctionType, SMTFunctionType, SMTType]
  
  def apply(settings : ParserSettings) =
    new SMTParser2InputAbsy (new Env, settings, null)
  
  def apply(settings : ParserSettings, prover : SimpleAPI) =
    new SMTParser2InputAbsy (new Env, settings, prover)
  
  //////////////////////////////////////////////////////////////////////////////

  private case class IncrementalException(t : Throwable) extends Exception
  
  private object ExitException extends Exception("SMT-LIB interpreter terminated")
  
  //////////////////////////////////////////////////////////////////////////////

/*
  private val badStringChar = """[^a-zA-Z_0-9']""".r
  
  private def sanitise(s : String) : String =
    badStringChar.replaceAllIn(s, (m : scala.util.matching.Regex.Match) =>
                                       ('a' + (m.toString()(0) % 26)).toChar.toString)
 */

  //////////////////////////////////////////////////////////////////////////////
<<<<<<< HEAD

  /** Implicit conversion so that we can get a Scala-like iterator from a
    * a Java list */
  import scala.collection.JavaConverters.asScala

  implicit def impToScalaList[A](l : java.util.List[A]) : Seq[A] =
    asScala(l).toSeq

  implicit def impToScalaIterator[A](l : java.util.Iterator[A]) : Iterator[A] =
    asScala(l)

  def asString(s : SymbolRef) : String = s match {
    case s : IdentifierRef     => asString(s.identifier_)
    case s : CastIdentifierRef => asString(s.identifier_)
  }

  def asString(id : IndexC) : String = id match {
    case id : NumIndex => id.numeral_
    case id : HexIndex => id.hexadecimal_
    case id : SymIndex => asString(id.symbol_)
  }
  
  def asString(id : Identifier) : String = id match {
    case id : SymbolIdent =>
      asString(id.symbol_)
    case id : IndexIdent =>
      asString(id.symbol_) + "_" + ((id.listindexc_ map asString) mkString "_")
  }
  
  def asString(s : Symbol) : String = s match {
    case s : NormalSymbol =>
//      sanitise(s.normalsymbolt_)
      s.normalsymbolt_
    case s : QuotedSymbol =>
//      sanitise(s.quotedsymbolt_.substring(1, s.quotedsymbolt_.length - 1))
      s.quotedsymbolt_.substring(1, s.quotedsymbolt_.length - 1)
  }

  def asString(s : Sort) : String = s match {
    case s : IdentSort =>
      asString(s.identifier_)
    case s : CompositeSort =>
      asString(s.identifier_) + "_" +
      (s.listsort_ map (asString(_))).mkString("_")
  }
  
  object PlainSymbol {
    def unapply(s : SymbolRef) : scala.Option[String] = s match {
      case s : IdentifierRef => PlainIdentifier unapply s.identifier_
      case _ => None
    }
  }

  object PlainIdentifier {
    def unapply(id : Identifier) : scala.Option[String] = id match {
      case id : SymbolIdent => id.symbol_ match {
        case s : NormalSymbol =>
          Some(s.normalsymbolt_)
        case s : QuotedSymbol =>
          Some(s.quotedsymbolt_.substring(1, s.quotedsymbolt_.length - 1))
        case _ =>
          None
      }
      case _ => None
    }
  }
  
  object IndexedSymbol {
    def unapplySeq(s : SymbolRef) : scala.Option[Seq[String]] = s match {
      case s : IdentifierRef => IndexedIdentifier unapplySeq s.identifier_
      case _ => None
    }
  }

  object NumIndexedSymbol1 {
    def unapply(s : SymbolRef) : scala.Option[(String, IdealInt)] = s match {
      case IndexedSymbol(s1, NatLiteral(s2)) => Some((s1, s2))
      case _ => None
    }
  }

  object NumIndexedSymbol2 {
    def unapply(s : SymbolRef)
              : scala.Option[(String, IdealInt, IdealInt)] = s match {
      case IndexedSymbol(s1, NatLiteral(s2), NatLiteral(s3)) => Some((s1, s2, s3))
      case _ => None
    }
  }

  object IndexedIdentifier {
    def unapplySeq(id : Identifier) : scala.Option[Seq[String]] = id match {
      case id : IndexIdent => id.symbol_ match {
        case s : NormalSymbol =>
          Some(List(s.normalsymbolt_) ++ (id.listindexc_ map asString))
        case _ => None
      }
      case _ => None
    }
  }

  object CastSymbol {
    def unapply(s : SymbolRef) : scala.Option[(String, Sort)] = s match {
      case s : CastIdentifierRef => s.identifier_ match {
        case id : SymbolIdent => id.symbol_ match {
          case ns : NormalSymbol => Some((ns.normalsymbolt_, s.sort_))
          case _ => None
        }
        case _ => None
      }
      case _ => None
    }
  }  

  val DecLiteral = """([0-9]+)""".r
  val HexLiteral = """#x([0-9a-fA-F]+)""".r
  val BVDecLiteral = """bv([0-9]+)""".r
  val FFDecLiteral = """ff([0-9]+)""".r

  object NatLiteral {
    def unapply(s : String) : scala.Option[IdealInt] = s match {
      case DecLiteral(v) => Some(IdealInt(v))
      case HexLiteral(v) => Some(IdealInt(v, 16))
      case _             => None
    }
  }

  //////////////////////////////////////////////////////////////////////////////
=======
>>>>>>> fb11a04b
  
  private object LetInlineVisitor
          extends CollectingVisitor[(List[IExpression], Int), IExpression] {

    override def preVisit(t : IExpression,
                          substShift : (List[IExpression], Int)) : PreVisitResult = {
      val (subst, shift) = substShift
      t match {
        case IVariable(index)
          if (index < subst.size && subst(index).isInstanceOf[ITerm]) =>
          ShortCutResult(subst(index))

        case t@IVariable(index)
          if (index >= subst.size) =>
          ShortCutResult(t shiftedBy shift)

        case IIntFormula(IIntRelation.EqZero, IVariable(index))
          if (index < subst.size && subst(index).isInstanceOf[IFormula]) =>
          ShortCutResult(subst(index))
          
        case t : IVariableBinder => {
          val (subst, shift) = substShift
          val newSubst = for (t <- subst) yield VariableShiftVisitor(t, 0, 1)
          UniSubArgs((IVariable(0, t.sort) :: newSubst, shift))
        }
        case _ => KeepArg
      }
    }

    def postVisit(t : IExpression,
                  substShift : (List[IExpression], Int),
                  subres : Seq[IExpression]) : IExpression = t update subres
  }

}

////////////////////////////////////////////////////////////////////////////////

class SMTParser2InputAbsy (_env : Environment[SMTTypes.SMTType,
                                              SMTParser2InputAbsy.VariableType,
                                              SMTParser2InputAbsy.SMTFunctionType,
                                              SMTParser2InputAbsy.SMTFunctionType,
                                              SMTTypes.SMTType],
                           settings : ParserSettings,
                           _prover : SimpleAPI)
      extends Parser2InputAbsy
          [SMTTypes.SMTType,
           SMTParser2InputAbsy.VariableType,
           SMTParser2InputAbsy.SMTFunctionType,
           SMTParser2InputAbsy.SMTFunctionType,
           SMTTypes.SMTType,
           (Map[IFunction, (IExpression, SMTTypes.SMTType)], // functionDefs
            AnyRef,                                          // polyADTs
            Int,                                             // nextPartitionNumber
            Map[PartName, Int]                               // partNameIndexes
            )](_env, settings) {
  
  import IExpression.{Sort => TSort, _}
  import Parser2InputAbsy._
  import SMTParser2InputAbsy._
  import SMTTypes._
  import SMTParsingUtils._
  
  /** Implicit conversion so that we can get a Scala-like iterator from a
    * a Java list */
  import SMTParser2InputAbsy.{impToScalaList, impToScalaIterator}

  type GrammarExpression = Term

  //////////////////////////////////////////////////////////////////////////////

  def apply(input : java.io.Reader)
           : (IFormula, List[IInterpolantSpec], Signature) = {
    def entry(parser : smtlib.parser) = {
      val parseTree = parser.pScriptC
      parseTree match {
        case parseTree : Script => parseTree
        case _ => throw new ParseException("Input is not an SMT-LIB 2 file")
      }
    }
    
    apply(parseWithEntry(input, entry _))
    
    val (assumptionFormula, interpolantSpecs) =
      if (genInterpolants) {
        val namedParts = (for ((a, i) <- assumptions.iterator.zipWithIndex)
                          yield INamedPart(new PartName ("p" + i), a)).toList
        val names = for(part <- namedParts) yield part.name
        val interSpecs = (for(i <- 1 until names.length)
                          yield new IInterpolantSpec(names take i, names drop i)).toList
        val namedAxioms = INamedPart(PartName.NO_NAME, getAxioms)
        (connect(namedParts, IBinJunctor.And) &&& namedAxioms,
         interSpecs)
      } else {
        (connect(assumptions, IBinJunctor.And) &&& getAxioms, List())
      }

    val completeFor = !assumptionFormula
    (completeFor, interpolantSpecs, genSignature(completeFor))
  }

  //////////////////////////////////////////////////////////////////////////////

  private var timeoutChecker : () => Boolean = () => false

  def processIncrementally(input : java.io.Reader,
                           timeout : Int, _timeoutPer : Int,
                           userDefStoppingCond : => Boolean) : Unit = {
    val startTime = System.currentTimeMillis
    timeoutChecker = () => {
      (System.currentTimeMillis - startTime > timeout) || userDefStoppingCond
    }

    timeoutPer = timeout min _timeoutPer

    val l = new Yylex(new SMTCommandTerminator (input))
    val p = new parser(l) {
      override def commandHook(cmd : Command) : Boolean = {
        try {
          apply(cmd)
        } catch {
          case ExitException => throw ExitException
          case t : Throwable => throw IncrementalException(t)
        }
        false
      }
      override def report_error(message : String, info : Object) : Unit = {
        Console.err.println(message)
      }
    }

    try { p.pScriptC } catch {
      case ExitException => {
        // normal exit
        input.close
      }
      case IncrementalException(t) =>
        throw t
      case e : Exception =>
//        e.printStackTrace
        throw new ParseException(
             "At line " + String.valueOf(l.line_num()) +
             ", near \"" + l.buff() + "\" :" +
             "     " + e.getMessage())
    }
  }

  private var justStoreAssertions = false

  def extractAssertions(input : java.io.Reader) : Seq[IFormula] = {
    try {
      justStoreAssertions = true
      processIncrementally(input, Int.MaxValue, Int.MaxValue, false)
    } finally {
      justStoreAssertions = false
    }
    val res = assumptions.toList
    assumptions.clear
    res
  }

  def functionTypeMap : Map[IFunction, SMTFunctionType] =
    (for (Environment.Function(f, t) <- env.symbols) yield (f -> t)).toMap

  def constantTypeMap : Map[ConstantTerm, SMTType] =
    (for (Environment.Constant(c, _, t) <- env.symbols) yield (c -> t)).toMap

  def predicateTypeMap : Map[Predicate, SMTFunctionType] =
    (for (Environment.Predicate(p, _, t) <- env.symbols) yield (p -> t)).toMap

  //////////////////////////////////////////////////////////////////////////////

  /**
   * Parse an SMT-LIB script of the form
   * <code>(ignore expression)</code>.
   */
  def parseIgnoreCommand(input : java.io.Reader) : IExpression = {
    def entry(parser : smtlib.parser) = {
      val parseTree = parser.pScriptC
      parseTree match {
        case script : Script
          if (script.listcommand_.size == 1) =>
            script.listcommand_.head match {
              case cmd : IgnoreCommand => cmd.term_
              case _ =>
                throw new ParseException(
                    "Input is not of the form (ignore expression)")
            }
        case _ => throw new ParseException(
                    "Input is not of the form (ignore expression)")
      }
    }
    val expr = parseWithEntry(input, entry _)
    translateTerm(expr, -1) match {
      case p@(_, SMTBool) => asFormula(p)
      case p => asTerm(p)
    }
  }

  def parseExpression(str : String) : IExpression =
    parseIgnoreCommand(
      new java.io.BufferedReader (
        new java.io.StringReader("(ignore " + str + ")")))
  
  //////////////////////////////////////////////////////////////////////////////

  private def prover : SimpleAPI = {
    if (compModelEval != null) {
      compModelEval.shutDown
      compModelEval = null
    }
    _prover
  }

  private val incremental = (_prover != null)

  private def incrementalNoExtract = incremental && !justStoreAssertions
  
  protected def incrementalityMessage(thing : String, warnOnly : Boolean) =
    thing +
    " is only supported in incremental mode (option +incremental)" +
    (if (warnOnly) ", ignoring it" else "")

  /**
   * Check whether the given expression should never be inlined,
   * e.g., because it is too big. This method is meant to be
   * redefinable in subclasses
   */
  protected def neverInline(expr : IExpression) : Boolean =
    SizeVisitor(expr) > inlineSizeLimit

  private def checkIncremental(thing : String) =
    if (!incremental)
      throw new Parser2InputAbsy.TranslationException(
                  incrementalityMessage(thing, false))

  private def checkNotExtracting(thing : String) =
    if (justStoreAssertions)
      throw new Parser2InputAbsy.TranslationException(
                  thing + " cannot be handled when extracting assertions")

  private def checkIncrementalWarn(thing : String) : Boolean =
    if (incremental) {
      !justStoreAssertions
    } else {
      warn(incrementalityMessage(thing, true))
      false
    }

  private var printSuccess = false

  private def success : Unit = {
    if (incremental && printSuccess)
      println("success")
  }

  private def unsupported : Unit = {
    if (incremental)
      println("unsupported")
  }

  private def error(str : String) : Unit = {
    if (incremental)
      println("(error \"" + (SMTLineariser escapeString str) + "\")")
    else
      warn(str)
  }

  private val reusedSymbols : scala.collection.Map[String, AnyRef] =
    if (incremental) prover.getSymbolMap else null

  private def importProverSymbol(name : String,
                                 args : Seq[SMTType],
                                 res : SMTType) : Boolean =
    incremental &&
    ((reusedSymbols get name) match {
       case None =>
         false
       case Some(c : ConstantTerm) if (args.isEmpty) => {
         env.addConstant(c, Environment.NullaryFunction, res)
         true
       }
       case Some(f : IFunction) if (args.size == f.arity) => {
         env.addFunction(f, SMTFunctionType(args.toList, res))
         true
       }
       case Some(p : Predicate) if (args.size == p.arity && res == SMTBool) => {
         env.addPredicate(p, SMTFunctionType(args.toList, SMTBool))
         true
       }
       case Some(_) => {
         warn("inconsistent definition of symbol " + name)
         false
       }
     })

  private def importProverSymbol(name : String) : Boolean = {
    import ap.types.SortedConstantTerm
    import SMTLineariser.{sort2SMTType, functionTypeFromSort, predTypeFromSort}

    incremental &&
    ((reusedSymbols get name) match {
       case None =>
         false
       case Some(c : ConstantTerm) => {
         env.addConstant(c, Environment.NullaryFunction,
                         sort2SMTType(SortedConstantTerm sortOf c)._1)
         true
       }
       case Some(f : IFunction) => functionTypeFromSort(f) match {
         case Some(t) => {
           env.addFunction(f, t)
           true
         }
         case None => {
           warn("cannot reconstruct type of symbol " + name)
           false
         }
       }
       case Some(p : Predicate) => predTypeFromSort(p) match {
         case Some(t) => {
           env.addPredicate(p, t)
           true
         }
         case None => {
           warn("cannot reconstruct type of symbol " + name)
           false
         }
       }
       case _ => {
         warn("cannot handle symbol " + name)
         false
       }
     })
  }

  private var compModelEval : Evaluator = null

  private def completeModelEvaluator : Evaluator = {
    if (compModelEval == null) {
      _prover.getStatus(false) match {
        case SimpleAPI.ProverStatus.Sat |
             SimpleAPI.ProverStatus.Invalid |
             SimpleAPI.ProverStatus.Inconclusive =>
          compModelEval = _prover.completeModel
        case _ =>
          throw SimpleAPI.NoModelException
      }
    }
     
    compModelEval
  }

  //////////////////////////////////////////////////////////////////////////////

  /**
   * Translate boolean-valued functions as predicates or as functions? 
   */
  private var booleanFunctionsAsPredicates =
    Param.BOOLEAN_FUNCTIONS_AS_PREDICATES(settings)
  /**
   * Inline all let-expressions?
   */
  private var inlineLetExpressions = true
  /**
   * Inline functions introduced using define-fun?
   */
  private var inlineDefinedFuns = true
  /**
   * Limit beyond which let-expressions or functions are never inlined
   */
  private var inlineSizeLimit = Param.INLINE_SIZE_LIMIT(settings)
  /**
   * Totality axioms?
   */
  private var totalityAxiom = true
  /**
   * Functionality axioms?
   */
  private var functionalityAxiom = true
  /**
   * Set up proof generation?
   */
  private var genProofs = false
  /**
   * Set up interpolant generation?
   */
  private var genInterpolants = false
  /**
   * Set up unsat-core generation?
   */
  private var genUnsatCores = false
  /**
   * Timeout per query, in incremental mode
   */
  private var timeoutPer = Int.MaxValue
  /**
   * Parse recursive predicates over strings as transducers
   */  
  private var recFunctionsAsTransducers = false

  private def needCertificates : Boolean =
    genProofs || genInterpolants || genUnsatCores

  //////////////////////////////////////////////////////////////////////////////

  private val realAlgebra : PseudoRing with RingWithDivision
                                       with RingWithOrder
                                       with RingWithIntConversions = Rationals

  private def realDiv(num : ITerm, denom : ITerm) : ITerm =
    Rationals.divWithSpecialZero(num, denom)

  private val realType = SMTReal(realAlgebra.dom)

  private def addRealTheory = addTheory(Rationals)

  //////////////////////////////////////////////////////////////////////////////

  private var stringTheoryBuilder : StringTheoryBuilder = _

  private val defaultStringAlphabetSize = 3 * (1 << 16)

  private def resetStringTheoryBuilder = {
    stringTheoryBuilder =
      StringTheoryBuilder(Param.STRING_THEORY_DESC(settings))
    stringTheoryBuilder setAlphabetSize defaultStringAlphabetSize
  }

  resetStringTheoryBuilder

  private var usingStrings = false

  private var transducerStringTheory : scala.Option[StringTheory] = None

  private def maybeParseTransducer[A](cont : => A) = {
    if (recFunctionsAsTransducers) {
      transducerStringTheory = stringTheoryBuilder.getTransducerTheory
      if (transducerStringTheory.isEmpty)
        warn("ignoring :parse-transducers, which is not supported by solver " +
             stringTheoryBuilder.name)
    }
    try {
      cont
    } finally {
      transducerStringTheory = None
    }
  }

  private def stringTheory = {
    usingStrings = true
    transducerStringTheory getOrElse stringTheoryBuilder.theory
  }

  private def charType =   SMTChar(stringTheory.CharSort)
  private def stringType = SMTString(stringTheory.StringSort)
  private def regexType =  SMTRegLan(stringTheory.RegexSort)

  //////////////////////////////////////////////////////////////////////////////

  private val sequenceTheories = new MHashMap[TSort, SeqTheory]

  private def sequenceTheory(elSort : TSort) =
    sequenceTheories.getOrElseUpdate(elSort, {
      val builder = SeqTheoryBuilder(Param.SEQ_THEORY_DESC(settings))
      builder setElementSort elSort
      val t = builder.theory
      addTheory(t)
      t
    })

  //////////////////////////////////////////////////////////////////////////////

  private val extraTheories = Param.SMTParserExtraTheories(settings)

  //////////////////////////////////////////////////////////////////////////////

  private val assumptions = new ArrayBuffer[IFormula]

  private var functionDefs = Map[IFunction, (IExpression, SMTType)]()

  // Map from polymorphic sort names to the defining ADT
  private var polyADTs = Map[String, DataDeclsCommand]()

  // Information about partitions used for interpolation
  private var nextPartitionNumber : Int = 0
  private var partNameIndexes = Map[PartName, Int]()
//  private val interpolantSpecs = new ArrayBuffer[IInterpolantSpec]

  private def getPartNameIndexFor(name : PartName) : Int =
    (partNameIndexes get name) match {
      case Some(ind) => ind
      case None => {
        val ind = nextPartitionNumber
        nextPartitionNumber = nextPartitionNumber + 1
        partNameIndexes = partNameIndexes + (name -> ind)
        ind
      }
    }

  private var lastReasonUnknown = ""

  //////////////////////////////////////////////////////////////////////////////

  /**
   * Add a new frame to the settings stack; this in particular affects the
   * <code>Environment</code>.
   */
  protected def push : Unit = {
    checkIncremental("push")
    checkNotExtracting("push")
    pushState((functionDefs, polyADTs, nextPartitionNumber, partNameIndexes))
    prover.push
  }

  /**
   * Pop a frame from the settings stack.
   */
  protected def pop : Unit = {
    checkIncremental("pop")
    checkNotExtracting("pop")
    prover.pop

    val (oldFunctionDefs, oldPolyADTs, oldNextPartitionNumber, oldPartNameIndexes) =
      popState
    functionDefs = oldFunctionDefs
    polyADTs = oldPolyADTs.asInstanceOf[Map[String, DataDeclsCommand]]
    nextPartitionNumber = oldNextPartitionNumber
    partNameIndexes = oldPartNameIndexes

    // make sure that the prover generates proofs; this setting
    // is handled via the stack in the prover, but is global
    // in SMT-LIB scripts
    prover.setConstructProofs(needCertificates)
  }

  /**
   * Erase all stored information.
   */
  protected override def reset : Unit = {
    super.reset
    prover.reset

    printSuccess         = false
    booleanFunctionsAsPredicates =
      Param.BOOLEAN_FUNCTIONS_AS_PREDICATES(settings)
    inlineLetExpressions = true
    inlineDefinedFuns    = true
    inlineSizeLimit      =
      Param.INLINE_SIZE_LIMIT(settings)
    totalityAxiom        = true
    functionalityAxiom   = true
    genProofs            = false
    genInterpolants      = false
    genUnsatCores        = false
    recFunctionsAsTransducers = false
    assumptions.clear
    functionDefs         = Map()
    polyADTs             = Map()
    nextPartitionNumber  = 0
    partNameIndexes      = Map()
    resetStringTheoryBuilder
    sequenceTheories.clear
  }

  protected override def addAxiom(f : IFormula) : Unit =
    if (incremental) {
      prover setPartitionNumber -1
      prover addAssertion PartNameEliminator(f)
    } else {
      super.addAxiom(f)
    }

  protected override def addTheory(t : Theory) : Unit = {
    if (incremental)
      prover addTheory t
    super.addTheory(t)
  }

  private def addConstant(c : ConstantTerm, cType : SMTType) : Unit = {
    env.addConstant(c, Environment.NullaryFunction, cType)
    if (incremental)
      prover.addConstantRaw(c)
  }

  //////////////////////////////////////////////////////////////////////////////

  private val printer = new PrettyPrinterNonStatic

  private val constantTypeFunction =
    (c : ConstantTerm) => (env lookupSymPartial c.name) match {
       case Some(Environment.Constant(_, _, t)) => Some(t)
       case _ => None
    }

  private val functionTypeFunction =
    (f : IFunction) => (env lookupSymPartial f.name) match {
      case Some(Environment.Function(_, t)) => Some(t)
      case _ => None
    }

  private val predTypeFunction =
    (p : Predicate) => (env lookupSymPartial p.name) match {
      case Some(Environment.Predicate(_, _, t)) => Some(t)
      case _ => None
    }

  private def smtLinearise(f : IFormula) : Unit =
    SMTLineariser(f, constantTypeFunction,
                  functionTypeFunction, predTypeFunction)
  
  //////////////////////////////////////////////////////////////////////////////
  
  private object BooleanParameter {
    def unapply(param : AttrParam) : scala.Option[Boolean] = param match {
      case param : SomeAttrParam => param.sexpr_ match {
        case expr : SymbolSExpr =>
          asString(expr.symbol_) match {
            case "true" => Some(true)
            case "false" => Some(false)
            case _ => None
          }
        case _ => None
      }
      case _ : NoAttrParam => None
    }
  }

  private object NumParameter {
    def unapply(param : AttrParam) : scala.Option[IdealInt] = param match {
      case param : SomeAttrParam => param.sexpr_ match {
        case expr : ConstantSExpr => expr.specconstant_ match {
          case const : NumConstant => Some(IdealInt(const.numeral_))
          case _ => None
        }
        case _ => None
      }
      case _ : NoAttrParam => None
    }
  }

  private def handleBooleanAnnot(option : String, annot : AttrAnnotation)
                                (todo : Boolean => Unit) : Boolean =
    if (annot.annotattribute_ == option) {
      annot.attrparam_ match {
        case BooleanParameter(value) =>
          todo(value)
        case _ =>
          throw new Parser2InputAbsy.TranslationException(
            "Expected a boolean parameter after option " + option)
      }
      true
    } else {
      false
    }

  private def handleNumAnnot(option : String, annot : AttrAnnotation)
                            (todo : IdealInt => Unit) : Boolean =
    if (annot.annotattribute_ == option) {
      annot.attrparam_ match {
        case NumParameter(value) =>
          todo(value)
        case _ =>
          throw new Parser2InputAbsy.TranslationException(
            "Expected a numeric parameter after option " + option)
      }
      true
    } else {
      false
    }

  //////////////////////////////////////////////////////////////////////////////

  private def apply(script : Script) : Unit =
    for (cmd <- script.listcommand_) apply(cmd)

  private def apply(cmd : Command) : Unit = cmd match {

      case cmd : SetLogicCommand => {
        // just ignore for the time being
        success
      }

      //////////////////////////////////////////////////////////////////////////

      case cmd : SetOptionCommand => {
        val annot = cmd.optionc_.asInstanceOf[Option]
                                .annotation_.asInstanceOf[AttrAnnotation]

        val handled =
        handleBooleanAnnot(":print-success", annot) {
          value => printSuccess = value
        } ||
        handleBooleanAnnot(":produce-models", annot) {
          value => // nothing
        } ||
        handleBooleanAnnot(":boolean-functions-as-predicates", annot) {
          value => booleanFunctionsAsPredicates = value
        } ||
        handleBooleanAnnot(":inline-let", annot) {
          value => inlineLetExpressions = value
        } ||
        handleBooleanAnnot(":inline-definitions", annot) {
          value => inlineDefinedFuns = value
        } ||
        handleNumAnnot(":inline-size-limit", annot) {
          value => inlineSizeLimit = value.intValueSafe
        } ||
        handleBooleanAnnot(":totality-axiom", annot) {
          value => totalityAxiom = value
        } ||
        handleBooleanAnnot(":functionality-axiom", annot) {
          value => functionalityAxiom = value
        } ||
        handleBooleanAnnot(":produce-proofs", annot) {
          value => {
            genProofs = value
            if (incremental)
              prover.setConstructProofs(needCertificates)
          }
        } ||
        handleBooleanAnnot(":produce-interpolants", annot) {
          value => {
            genInterpolants = value
            if (incremental)
              prover.setConstructProofs(needCertificates)
          }
        } ||
        handleBooleanAnnot(":produce-unsat-cores", annot) {
          value => {
            genUnsatCores = value
            if (incremental)
              prover.setConstructProofs(needCertificates)
          }
        } ||
        handleNumAnnot(":timeout-per", annot) {
          value => timeoutPer = (value min IdealInt(Int.MaxValue)).intValue
        } ||
        handleBooleanAnnot(":parse-transducers", annot) {
          value => recFunctionsAsTransducers = value
        }

        if (handled) {
          success
        } else {
          if (incremental)
            unsupported
          else
            warn("ignoring option " + annot.annotattribute_)
        }
      }

      //////////////////////////////////////////////////////////////////////////
      
      case cmd : SetInfoCommand =>
        success

      //////////////////////////////////////////////////////////////////////////

      case cmd : SortDeclCommand => {
        ensureEnvironmentCopy

        val name = asString(cmd.symbol_)

        if (cmd.numeral_.toInt != 0) {
          warn("treating sort constructor " + name + " as int")
        } else {
          val sort = TSort.createUninterpretedSort(name)
          addTheory(sort.theory)
          env.addSort(name, SMTUnint(sort))
        }

        success
      }

      //////////////////////////////////////////////////////////////////////////

      case cmd : DataDeclCommand => {
        ensureEnvironmentCopy

        val name = asString(cmd.symbol_)
        val sortNames = List(name)
        val (adtCtors, smtCtorArgs) =
          translateDataCtorList(sortNames, 0, cmd.listconstructordeclc_)

        setupADT(sortNames, List((adtCtors, smtCtorArgs)))

        success
      }

      //////////////////////////////////////////////////////////////////////////

      case cmd : DataDeclsCommand => {
        ensureEnvironmentCopy

        impToScalaList(cmd.listpolysortc_) match {
          case Seq(sort : PolySort) if sort.numeral_.toInt > 0 => {
            // case of a polymorphic ADT with only one sort
            val name = asString(sort.symbol_)
            polyADTs = polyADTs + (name -> cmd)
          }

          case sorts => {
            // case of monomorphic ADTs, possibly with multiple sorts

            val sortNames =
              for (sortc <- sorts.toSeq) yield {
                val sort = sortc.asInstanceOf[PolySort]
                if (sort.numeral_.toInt != 0)
                  throw new Parser2InputAbsy.TranslationException(
                    "Mutual polymorphic algebraic data-types are not supported" +
                      " yet")
                asString(sort.symbol_)
              }

            val allCtors =
              for ((maybedecl, sortNum) <-
                   cmd.listmaybepardatadecl_.zipWithIndex) yield {
                val decls = maybedecl match {
                  case d : MonoDataDecl =>
                    d.listconstructordeclc_
                  case d : ParDataDecl if d.listsymbol_.isEmpty =>
                    d.listconstructordeclc_
                  case _ : ParDataDecl =>
                    throw new Parser2InputAbsy.TranslationException(
                      "Polymorphic algebraic data-types are not fully " +
                        "supported yet")
                }
                translateDataCtorList(sortNames, sortNum, decls)
              }

            setupADT(sortNames, allCtors)
          }
        }

        success
      }

      //////////////////////////////////////////////////////////////////////////

      case cmd : DataDeclsOldCommand => {
        ensureEnvironmentCopy

        if (!cmd.listsymbol_.isEmpty)
          throw new Parser2InputAbsy.TranslationException(
            "Polymorphic algebraic data-types are not supported yet")

        val sortNames =
          for (declc <- cmd.listolddatadeclc_) yield {
            val decl = declc.asInstanceOf[OldDataDecl]
            asString(decl.symbol_)
          }

        val allCtors =
          for ((declc, sortNum) <- cmd.listolddatadeclc_.zipWithIndex) yield {
            val decl = declc.asInstanceOf[OldDataDecl]
            translateDataCtorList(sortNames, sortNum,
                                  decl.listconstructordeclc_)
          }

        setupADT(sortNames, allCtors)

        success
      }

      //////////////////////////////////////////////////////////////////////////

      case cmd : HeapDeclCommand => {
        ensureEnvironmentCopy

        val heapSortName = asString(cmd.identifier_1)
        val addressSortName = asString(cmd.identifier_2)
        val objectSortName = asString(cmd.identifier_3)

        val ADTSortNames =
          for (sortc <- cmd.listpolysortc_) yield {
            val sort = sortc.asInstanceOf[PolySort]
            if (sort.numeral_.toInt != 0)
              throw new Parser2InputAbsy.TranslationException(
                "Polymorphic algebraic data-types are not supported yet")
            asString(sort.symbol_)
          }

        val allCtors =
          for ((maybedecl, sortNum) <-
                 cmd.listmaybepardatadecl_.zipWithIndex) yield {
            val decl = maybedecl match {
              case d : MonoDataDecl => d
              case _ : ParDataDecl =>
                throw new Parser2InputAbsy.TranslationException(
                  "Polymorphic algebraic data-types are not supported yet")
            }
            translateHeapCtorList(ADTSortNames, addressSortName, sortNum,
              decl.listconstructordeclc_)
          }

        setupHeap(heapSortName, addressSortName, objectSortName, ADTSortNames,
                  allCtors, cmd.term_)

        success
      }

      //////////////////////////////////////////////////////////////////////////

      case cmd : SortDefCommand => {
        if (!cmd.listsymbol_.isEmpty)        
          throw new Parser2InputAbsy.TranslationException(
              "Currently only define-sort with arity 0 is supported")
        env.addSort(asString(cmd.symbol_), translateSort(cmd.sort_))
        success
      }

      //////////////////////////////////////////////////////////////////////////
      
      case cmd : FunctionDeclCommand => {
        val name = asString(cmd.symbol_)
        val args : Seq[SMTType] = cmd.mesorts_ match {
          case sorts : SomeSorts =>
            for (s <- sorts.listsort_) yield translateSort(s)
          case _ : NoSorts =>
            List()
        }

        val res = translateSort(cmd.sort_)

        ensureEnvironmentCopy

        if (!importProverSymbol(name, args, res)) {
          if (args.length > 0) {
            if (!booleanFunctionsAsPredicates || res != SMTBool) {
              // use a real function
              val f = MonoSortedIFunction(name,
                                          args map (_.toSort),
                                          res.toSort,
                                          !totalityAxiom, !functionalityAxiom)
              env.addFunction(f, SMTFunctionType(args.toList, res))
              if (incremental)
                prover.addFunction(f,
                                   if (functionalityAxiom)
                                     SimpleAPI.FunctionalityMode.Full
                                   else
                                     SimpleAPI.FunctionalityMode.None)
            } else {
              // use a predicate
              val p = MonoSortedPredicate(name, args map (_.toSort))
              env.addPredicate(p, SMTFunctionType(args.toList, SMTBool))
              if (incremental)
                prover.addRelation(p)
            }
          } else if (res != SMTBool) {
            // use a constant
            addConstant(res.toSort newConstant name, res)
          } else {
            // use a nullary predicate (propositional variable)
            val p = new Predicate(name, 0)
            env.addPredicate(p, SMTBoolVariableType)
            if (incremental)
              prover.addRelation(p)
          }
        }

        success
      }

      //////////////////////////////////////////////////////////////////////////

      case cmd : ConstDeclCommand => {
        val name = asString(cmd.symbol_)
        val res = translateSort(cmd.sort_)

        ensureEnvironmentCopy

        if (!importProverSymbol(name, List(), res)) {
          if (res != SMTBool) {
            // use a constant
            addConstant(res.toSort newConstant name, res)
          } else {
            // use a nullary predicate (propositional variable)
            val p = new Predicate(name, 0)
            env.addPredicate(p, SMTBoolVariableType)
            if (incremental)
              prover.addRelation(p)
          }
        }

        success
      }

      //////////////////////////////////////////////////////////////////////////

      case cmd : FunctionDefCommand => {
        val name = asString(cmd.symbol_)
        val args : Seq[SMTType] = 
          for (sortedVar <- cmd.listesortedvarc_)
          yield translateSort(sortedVar.asInstanceOf[ESortedVar].sort_)
        val argNum = pushVariables(cmd.listesortedvarc_)
        val resType = translateSort(cmd.sort_)
        
        // parse the definition of the function
        val body@(_, bodyType) = translateTerm(cmd.term_, 0)

        if (bodyType != resType)
          throw new Parser2InputAbsy.TranslationException(
              "Body of function definition has wrong type")

        // pop the variables from the environment
        for (_ <- PlainRange(argNum)) env.popVar

        // use a real function
        val f = MonoSortedIFunction(name, args map (_.toSort), resType.toSort,
                                    true, !args.isEmpty)
        env.addFunction(f, SMTFunctionType(args.toList, resType))
    
        if (inlineDefinedFuns && !neverInline(body._1)) {
          functionDefs = functionDefs + (f -> body) 
        } else if (incremental && args.isEmpty) {
          // use the SimpleAPI abbreviation feature
          resType match {
            case SMTBool =>
              functionDefs =
                functionDefs + (f -> (prover.abbrev(asFormula(body), name),
                                      SMTBool))
            case t =>
              functionDefs =
                functionDefs + (f -> (prover.abbrev(asTerm(body), name), t))
          }
        } else {
          // set up a defining equation and formula
          if (incremental)
            prover.addFunction(f, SimpleAPI.FunctionalityMode.NoUnification)
          addAxiomEquation(f, body)
        }

        success
      }

      //////////////////////////////////////////////////////////////////////////

      case cmd : ConstDefCommand => {
        val name = asString(cmd.symbol_)
        val resType = translateSort(cmd.sort_)
        
        // parse the definition of the definition
        val body@(_, bodyType) = translateTerm(cmd.term_, 0)

        if (bodyType != resType)
          throw new Parser2InputAbsy.TranslationException(
              "Body of constant definition has wrong type")

        // use a real function (TODO: better introduce just a constant?)
        val f = MonoSortedIFunction(name, List(), resType.toSort, true, false)
        env.addFunction(f, SMTFunctionType(List(), resType))
    
        if (inlineDefinedFuns && !neverInline(body._1)) {
          functionDefs = functionDefs + (f -> body) 
        } else if (incremental) {
          // use the SimpleAPI abbreviation feature
          resType match {
            case SMTBool =>
              functionDefs =
                functionDefs + (f -> (prover abbrev asFormula(body), SMTBool))
            case t =>
              functionDefs =
                functionDefs + (f -> (prover abbrev asTerm(body), t))
          }
        } else {
          // set up a defining equation and formula
          if (incremental)
            prover.addFunction(f, SimpleAPI.FunctionalityMode.NoUnification)
          addAxiomEquation(f, body)
        }

        success
      }

      //////////////////////////////////////////////////////////////////////////

      case cmd : RecFunctionDefCommand => maybeParseTransducer {
        val name = asString(cmd.symbol_)
        val args : Seq[SMTType] = 
          for (sortedVar <- cmd.listesortedvarc_)
          yield translateSort(sortedVar.asInstanceOf[ESortedVar].sort_)
        val argNum = pushVariables(cmd.listesortedvarc_)
        val resType = translateSort(cmd.sort_)

        // use a real function
        val f = MonoSortedIFunction(name, args map (_.toSort), resType.toSort,
                                    true, true)
        env.addFunction(f, SMTFunctionType(args.toList, resType))

        if (incremental)
          prover.addFunction(f, SimpleAPI.FunctionalityMode.NoUnification)
        
        // parse the definition of the function
        val body@(_, bodyType) = translateTerm(cmd.term_, 0)

        if (bodyType != resType)
          throw new Parser2InputAbsy.TranslationException(
              "Body of function definition has wrong type")

        // pop the variables from the environment
        for (_ <- PlainRange(argNum)) env.popVar

        registerRecFunctions(List((f, body)))
        success
      }

      //////////////////////////////////////////////////////////////////////////

      case cmd : RecFunctionDefsCommand => maybeParseTransducer {
        // create functions
        val functions = for (sigc <- cmd.listfunsignaturec_) yield {
          val sig = sigc.asInstanceOf[FunSignature]
          val name = asString(sig.symbol_)
          val args : Seq[SMTType] = 
            for (sortedVar <- sig.listesortedvarc_)
            yield translateSort(sortedVar.asInstanceOf[ESortedVar].sort_)
          val resType = translateSort(sig.sort_)

          // use a real function
          val f = MonoSortedIFunction(name, args map (_.toSort), resType.toSort,
                                      true, true)
          env.addFunction(f, SMTFunctionType(args.toList, resType))

          if (incremental)
            prover.addFunction(f, SimpleAPI.FunctionalityMode.NoUnification)

          f
        }

        // parse bodies
        val funDefs =
          for (((sigc, bodyExpr), f) <-
                 (cmd.listfunsignaturec_ zip cmd.listterm_) zip functions) yield {
            val sig = sigc.asInstanceOf[FunSignature]
            val argNum = pushVariables(sig.listesortedvarc_)
            val resType = translateSort(sig.sort_)

            val body@(_, bodyType) = translateTerm(bodyExpr, 0)
            if (bodyType != resType)
              throw new Parser2InputAbsy.TranslationException(
                "Body of function definition has wrong type")
            
            // pop the variables from the environment
            for (_ <- PlainRange(argNum)) env.popVar

            (f, body)
          }

        registerRecFunctions(funDefs)
        success
      }

      //////////////////////////////////////////////////////////////////////////
      
      case cmd : PushCommand => {
        for (_ <- 0 until cmd.numeral_.toInt)
          push
        success
      }

      case cmd : PopCommand => {
        for (_ <- 0 until cmd.numeral_.toInt)
          pop
        success
      }

      //////////////////////////////////////////////////////////////////////////
      
      case cmd : AssertCommand => {
        val f = asFormula(translateTerm(cmd.term_, -1))
        if (incrementalNoExtract) {
          if (needCertificates) {
            PartExtractor(f, false) match {
              case List(INamedPart(PartName.NO_NAME, g)) => {
                // generate consecutive partition numbers
                prover setPartitionNumber nextPartitionNumber
                nextPartitionNumber = nextPartitionNumber + 1
                prover addAssertion PartNameEliminator(g)
              }
              case parts =>
                for (INamedPart(name, g) <- parts) {
                  prover setPartitionNumber getPartNameIndexFor(name)
                  prover addAssertion PartNameEliminator(g)
                }
            }
          } else {
            prover addAssertion f
          }
        } else {
          assumptions += f
        }

        success
      }

      //////////////////////////////////////////////////////////////////////////

      case cmd : SimplifyCommand => {
        checkIncremental("simplify")
        checkNotExtracting("simplify")
        try {
          val f = asFormula(translateTerm(cmd.term_, -1))
          val simpF = prover.withTimeout(timeoutPer) { prover simplify f }
          smtLinearise(simpF)
          println
        } catch {
          case SimpleAPI.TimeoutException =>
            error("timeout while simplifying expression")
          case e : TranslationException =>
            error(e.getMessage)
        }
      }

      //////////////////////////////////////////////////////////////////////////

      case cmd : CheckSatCommand => if (incrementalNoExtract) try {
        var res = prover checkSat false
        val startTime = System.currentTimeMillis

        while (res == SimpleAPI.ProverStatus.Running) {
          if (timeoutChecker()) {
            println("unknown")
            lastReasonUnknown = "timeout"
            Console.err.println("Global timeout, stopping solver")
            prover.stop
            throw ExitException
          }
          if ((System.currentTimeMillis - startTime).toInt > timeoutPer)
            prover.stop
          res = prover.getStatus(100)
        }
        
        res match {
          case SimpleAPI.ProverStatus.Sat |
               SimpleAPI.ProverStatus.Invalid =>
            println("sat")
          case SimpleAPI.ProverStatus.Unsat |
               SimpleAPI.ProverStatus.Valid =>
            println("unsat")
          case SimpleAPI.ProverStatus.Unknown => {
            println("unknown")
            lastReasonUnknown = "timeout"
          }
          case SimpleAPI.ProverStatus.Inconclusive => {
            println("unknown")
            lastReasonUnknown = "incomplete"
          }
          case SimpleAPI.ProverStatus.OutOfMemory =>
            error("out of memory or stack overflow")
          case _ =>
            error("unexpected prover result")
        }
      } catch {
        case ExitException =>
          throw ExitException
        case e : Exception =>
          error(e.getMessage)
      }

      //////////////////////////////////////////////////////////////////////////

      case cmd : GetAssertionsCommand =>
        error("get-assertions not supported")

      //////////////////////////////////////////////////////////////////////////

      case cmd : GetValueCommand => if (checkIncrementalWarn("get-value")) {
        try {
          val evaluator = completeModelEvaluator
          val expressions = cmd.listterm_.toList

          val values = _prover.withTimeout(timeoutPer) {
            for (expr <- expressions) yield
              translateTerm(expr, 0) match {
                case (f : IFormula, _) =>
                  evaluator(f).toString
                case (t : ITerm, _) =>
                  SMTLineariser asString evaluator(t)
              }
          }
            
          println("(" +
            (for ((e, v) <- expressions.iterator zip values.iterator)
             yield ("(" + (printer print e) + " " + v + ")")).mkString(" ") +
            ")")
        } catch {
          case SimpleAPI.TimeoutException =>
            error("timeout when constructing full model")
          case SimpleAPI.NoModelException =>
            error("no model available")
        }
      }

      //////////////////////////////////////////////////////////////////////////

      case cmd : GetProofCommand =>
        if (checkIncrementalWarn("get-proof")) {
          prover.getStatus(false) match {
            case SimpleAPI.ProverStatus.Unsat |
                 SimpleAPI.ProverStatus.Valid
                 if genProofs => {
              println("(proof \"")
              val nameMapping =
                (for ((n, i) <- partNameIndexes.iterator)
                 yield (i, n)).toMap
              println(prover.certificateAsString(nameMapping,
                                                 Param.InputFormat.SMTLIB))
              println("\")")
            }
            case _ =>
              error("no proof available")
          }
        }

      //////////////////////////////////////////////////////////////////////////

      case cmd : GetUnsatCoreCommand =>
        if (checkIncrementalWarn("get-unsat-core")) {
          prover.getStatus(false) match {
            case SimpleAPI.ProverStatus.Unsat |
                 SimpleAPI.ProverStatus.Valid => {
              val core = prover.getUnsatCore
              val names =
                (for ((name, n) <- partNameIndexes.iterator;
                      if (core contains n))
                 yield name.toString).toVector.sorted
              println("(" + (names mkString " ") + ")")
              success
            }
            case _ =>
              error("no unsatisfiable core available")
          }
        }

      //////////////////////////////////////////////////////////////////////////

      case cmd : GetAssignmentCommand =>
        error("get-assignment not supported")

      //////////////////////////////////////////////////////////////////////////

      case cmd : GetModelCommand => if (checkIncrementalWarn("get-model")) {
        prover.getStatus(false) match {
          case SimpleAPI.ProverStatus.Sat |
               SimpleAPI.ProverStatus.Invalid |
               SimpleAPI.ProverStatus.Inconclusive => try {
            val model = prover.withTimeout(timeoutPer) {
              prover.partialModelAsFormula
            }

            SMTLineariser printModel model
          } catch {
            case SimpleAPI.TimeoutException =>
              error("timeout when constructing full model")
            case SimpleAPI.NoModelException =>
              error("no model available")
          }

          case _ =>
            error("no model available")
        }
      }

      //////////////////////////////////////////////////////////////////////////

      case cmd : GetInterpolantsCommand =>
        if (incremental) {
          if (genInterpolants) prover.getStatus(false) match {
            case SimpleAPI.ProverStatus.Unsat |
                 SimpleAPI.ProverStatus.Valid => {

              try { prover.withTimeout(timeoutPer) {
                if (cmd.listsexpr_.isEmpty) {

                  val interpolantSpecs =
                    for (i <- 0 until nextPartitionNumber) yield Set(i)
                  val interpolants = prover.getInterpolants(interpolantSpecs)

                  print("(")
                  var sep = ""
                  for (interpolant <- interpolants) {
                    print(sep)
                    sep = "\n"
                    smtLinearise(interpolant)
                  }
                  println(")")

                } else translateTreeInterpolantSpec(cmd.listsexpr_) match {

                  case List(tree) => {
                    val allMentionedNames =
                      (for (t <- tree.iterator; n <- t.iterator) yield n).toSet
                    val remainingNames =
                      ((0 until nextPartitionNumber).iterator filterNot
                         allMentionedNames).toList

                    val finalTree =
                      if (!remainingNames.isEmpty) {
                        warn("not all asserted formulas are mentioned in interpolant specification, " +
                             "putting remaining formulas in the last/root partition")
                        Tree(tree.d ++ remainingNames, tree.children)
                      } else {
                        tree
                      }

                    val interpolants =
                      prover.getTreeInterpolant(finalTree,
                                                (timeoutPer / tree.size) min 3000)

                    print("(")
                    var sep = ""
                    for (t <- interpolants.children) t foreachPostOrder { f =>
                      print(sep)
                      sep = "\n"
                      smtLinearise(f)
                    }
                    println(")")
                  }

                  case _ =>
                    error("could not parse interpolant specification")
                }
              } } catch {
                case SimpleAPI.TimeoutException =>
                  error("timeout while computing interpolants")
              }
/*
   Old code that only works for sequence interpolants
                  for (p <- cmd.listsexpr_.toList) yield p match {
                    case p : SymbolSExpr =>
                      Set(partNameIndexes(
                            env.lookupPartName(printer print p.symbol_)))
                    case p : ParenSExpr
                        if (!p.listsexpr_.isEmpty &&
                            (printer print p.listsexpr_.head) == "and") => {
                      val it = p.listsexpr_.iterator
                      it.next
                      (for (s <- it)
                       yield partNameIndexes(
                               env.lookupPartName(printer print s))).toSet
                    }
                    case p =>
                      throw new Parser2InputAbsy.TranslationException(
                        "Could not parse interpolation partition: " +
                        (printer print p))
                  }
 */

            }

            case _ =>
              error("no proof available")
          } else {
            error(":produce-interpolants has to be set before get-interpolants")
          }
        } else {
          genInterpolants = true
        }
      
      //////////////////////////////////////////////////////////////////////////
      
      case cmd : GetInfoCommand => if (checkIncrementalWarn("get-info"))
        cmd.annotattribute_ match {
          case ":authors" => {
            println("(:authors \"")
            CmdlMain.printGreeting
            println("\n\")")
          }
          case ":name" =>
            println("(:name \"Princess\")")
          case ":version" =>
            println("(:version \"" + CmdlMain.version + "\")")
          case ":error-behavior" =>
            println("(:error-behavior \"immediate-exit\")")
          case ":interpolation-method" =>
            println("(:interpolation-method \"tree\")")
          case ":reason-unknown" =>
            println("(:reason-unknown " + lastReasonUnknown + ")")
        }
      
      //////////////////////////////////////////////////////////////////////////
      
      case cmd : GetOptionCommand => if (checkIncrementalWarn("get-option")) {
        unsupported
      }
      
      //////////////////////////////////////////////////////////////////////////
      
      case cmd : EchoCommand => if (checkIncrementalWarn("echo")) {
        println(cmd.smtstring_)
      }

      //////////////////////////////////////////////////////////////////////////

      case cmd : ResetCommand => if (checkIncrementalWarn("reset")) {
        val doConfirm = incremental && printSuccess
        reset
        // We have to do this, because incremental and printSuccess are...also
        // reset.
        if (doConfirm)
          println("success")
      }

      //////////////////////////////////////////////////////////////////////////

      case cmd : ExitCommand => if (checkIncrementalWarn("exit")) {
        throw ExitException
      }

      //////////////////////////////////////////////////////////////////////////

      case _ : EmptyCommand =>
        // command to be ignored

      //////////////////////////////////////////////////////////////////////////

      case _ =>
        warn("ignoring " + (printer print cmd))
  }

  //////////////////////////////////////////////////////////////////////////////

  protected def translateSort(s : Sort) : SMTType = s match {
    case s : IdentSort => s.identifier_ match {
      case PlainIdentifier("Int") =>
        SMTInteger
      case PlainIdentifier("Bool") =>
        SMTBool
      case PlainIdentifier("Real") =>
        realType
      case IndexedIdentifier("BitVec", width) =>
        SMTBitVec(width.toInt)
      case IndexedIdentifier("FiniteField", card) =>
        SMTFF(IdealInt(card))
      case PlainIdentifier("String") =>
        stringType
      case PlainIdentifier("RegLan") =>
        regexType
      case PlainIdentifier("Char") =>
        charType
      case PlainIdentifier(id) =>
        env lookupSort id
      case _ =>
        translateExtraTheorySort(s).getOrElse({
          warn("treating sort " + (printer print s) + " as Int")
          SMTInteger
        })
    }

    case s : CompositeSort => asString(s.identifier_) match {

      case "Array" => {
        val args =
          for (t <- s.listsort_.toList) yield translateSort(t)
        if (args.size < 2)
          throw new Parser2InputAbsy.TranslationException(
            "Expected at least two sort arguments in " + (printer print s))
        SMTArray(args.init, args.last)
      }

      case "Seq" => {
        val args =
          for (t <- s.listsort_.toList) yield translateSort(t)
        if (args.size != 1)
          throw new Parser2InputAbsy.TranslationException(
            "Expected one sort argument in " + (printer print s))
        SMTSeq(sequenceTheory(args.head.toSort), args.head)
      }

      case id if (polyADTs contains id) => {
        val encodedSortName = SMTADT.POLY_PREFIX + (printer print s)
        env.lookupSortPartial(encodedSortName) match {
          case None => {
            val cmd  = polyADTs(id)
            val args = for (t <- s.listsort_.toList) yield translateSort(t)
            val ctorDecls = cmd.listmaybepardatadecl_.head.asInstanceOf[ParDataDecl]

            val bSorts =
              (ctorDecls.listsymbol_.map(asString(_)) zip args).toMap

            val symbolicSort = {
              val symbolicSortArgs = new ListSort
              for (s <- ctorDecls.listsymbol_)
                symbolicSortArgs.add(new IdentSort(new SymbolIdent(s)))
              new CompositeSort (s.identifier_, symbolicSortArgs)
            }

            val (adtCtors, smtCtorArgs) =
              translateDataCtorList(List(asString(symbolicSort)), 0,
                                    ctorDecls.listconstructordeclc_,
                                    boundSorts = bSorts)

            setupADT(List(encodedSortName), List((adtCtors, smtCtorArgs)), true)
            env.lookupSort(encodedSortName)
          }
          case Some(t) => {
            t
          }
        }
      }

      case _ =>
        translateExtraTheorySort(s).getOrElse({
          warn("treating sort " + (printer print s) + " as Int")
          SMTInteger
        })
    }
  }

  protected def translateExtraTheorySort(s : Sort) : scala.Option[SMTType] =
    Seqs.some(for (t <- extraTheories.iterator) yield t.translateSMTSortAST(s))

  //////////////////////////////////////////////////////////////////////////////

  protected def translateTerm(t : Term, polarity : Int)
                             : (IExpression, SMTType) = t match {
    case t : smtlib.Absyn.ConstantTerm =>
      translateSpecConstant(t.specconstant_)
      
    case t : NullaryTerm =>
      symApp(t.symbolref_, List(), polarity)
    case t : FunctionTerm =>
      symApp(t.symbolref_, t.listterm_, polarity)

    case t : QuantifierTerm =>
      t.quantifier_ match {
        case _ : LbdQuantifier =>
          translateLambda(t, polarity)
        case _ =>
          translateQuantifier(t, polarity)
      }
    
    case t : AnnotationTerm => {
      val triggers = for (annot <- t.listannotation_;
                          a = annot.asInstanceOf[AttrAnnotation];
                          if (a.annotattribute_ == ":pattern");
                          trigs = translateTriggerAttr(a.attrparam_);
                          if !trigs.isEmpty)
                     yield trigs

      val baseExpr =
        if (needCertificates) {
          val names = for (annot <- t.listannotation_;
                           a = annot.asInstanceOf[AttrAnnotation];
                           if (a.annotattribute_ == ":named")) yield {
            a.attrparam_ match {
              case p : SomeAttrParam => p.sexpr_ match {
                case e : SymbolSExpr => 
                  printer print e
                case _ =>
                  throw new Parser2InputAbsy.TranslationException(
                     "Expected name after \":named\"")
              }
              case _ : NoAttrParam =>
                throw new Parser2InputAbsy.TranslationException(
                   "Expected name after \":named\"")
            }
          }
          
          translateTerm(t.term_, polarity) match {
            case p@(expr, SMTBool) =>
              ((asFormula(p) /: names) {
                 case (res, name) => INamedPart(env lookupPartName name, res)
               }, SMTBool)
            case p =>
              // currently names for terms are ignored
              p
          }
        } else {
          translateTerm(t.term_, polarity)
        }

      if (triggers.isEmpty)
        baseExpr
      else
        ((asFormula(baseExpr) /: triggers) {
           case (res, trigger) => ITrigger(ITrigger.extractTerms(trigger), res)
         }, SMTBool)
    }
    
    case t : LetTerm =>
      translateLet(t, polarity)
  }

  //////////////////////////////////////////////////////////////////////////////

  // add bound variables to the environment and record their number
  private def pushVariables(vars : smtlib.Absyn.ListSortedVariableC) : Int = {
    var quantNum : Int = 0
    
    for (binder <- vars) binder match {
      case binder : SortedVariable => {
        pushVar(binder.sort_, binder.symbol_)
        quantNum = quantNum + 1
      }
    }
    
    quantNum
  }

  private def pushVariables(vars : smtlib.Absyn.ListESortedVarC) : Int = {
    var quantNum : Int = 0
    
    for (binder <- vars) binder match {
      case binder : ESortedVar => {
        pushVar(binder.sort_, binder.symbol_)
        quantNum = quantNum + 1
      }
    }
    
    quantNum
  }

  private def pushVar(bsort : Sort, bsym : Symbol) : Unit = {
    ensureEnvironmentCopy
    env.pushVar(asString(bsym), BoundVariable(translateSort(bsort)))
  }
  
  private def translateQuantifier(t : QuantifierTerm, polarity : Int)
                                 : (IExpression, SMTType) = {
    val quantNum = pushVariables(t.listsortedvariablec_)
    val matrix = asFormula(translateTerm(t.term_, polarity))

    // pop the variables from the environment
    val types = for (_ <- 0 until quantNum)
                yield env.popVar.asInstanceOf[BoundVariable].varType

    t.quantifier_ match {
      case _ : AllQuantifier =>
        (all(types map (_.toSort), matrix), SMTBool)
      case _ : ExQuantifier =>
        (ex(types map (_.toSort), matrix), SMTBool)
      case _ : EpsQuantifier => {
        if (t.listsortedvariablec_.size != 1)
          throw new ParseException("_eps has to bind exactly one variable")
        (types.head.toSort eps matrix, types.head)
      }
    }
  }
  
  private def translateLambda(t : QuantifierTerm, polarity : Int)
                             : (IExpression, SMTType) = {
    ensureEnvironmentCopy

    var quantNum : Int = 0
    
    for (binder <- t.listsortedvariablec_.reverse) binder match {
      case binder : SortedVariable => {
        pushVar(binder.sort_, binder.symbol_)
        quantNum = quantNum + 1
      }
    }

    val body = translateTerm(t.term_, polarity)

    // pop the variables from the environment
    val argumentTypes = for (_ <- 0 until quantNum)
                        yield env.popVar.asInstanceOf[BoundVariable].varType

    val arrayType = SMTArray(argumentTypes.toList, body._2)

    // We need to take sure that the right Boolean sort is used for
    // quantified variables
    // TODO: only apply substitution if there are actually Boolean sorts

    val varSubstitution : List[ITerm] =
      for ((t, n) <- arrayType.arguments.zipWithIndex) yield {
        IVariable(n, toNormalBool(t.toSort))
      }

    (ExtArray.Lambda(arrayType.theory.indexSorts,
                     arrayType.theory.objSort,
                     subst(asTerm(body), varSubstitution, 0)),
     arrayType)
  }
  
  //////////////////////////////////////////////////////////////////////////////

  private var letVarCounter = 0
  
  private def letVarName(base : String) = {
    val res = base + "_" + letVarCounter
    letVarCounter = letVarCounter + 1
    res
  }
  
  /**
   * If t is an integer term, let expression in positive position:
   *   (let ((v t)) s)
   *   ->
   *   \forall int v; (v=t -> s)
   * 
   * If t is a formula, let expression in positive position:
   *   (let ((v t)) s)
   *   ->
   *   \forall int v; ((t <-> v=0) -> s)
   *   
   * TODO: possible optimisation: use implications instead of <->, depending
   * on the polarity of occurrences of v
   */
  private def translateLet(t : LetTerm, polarity : Int)
                          : (IExpression, SMTType) = {
    val bindings = for (b <- t.listbindingc_) yield {
      val binding = b.asInstanceOf[Binding]
      val (boundTerm, boundType) = translateTerm(binding.term_, 0)
      (asString(binding.symbol_), boundType, boundTerm)
    }

    ensureEnvironmentCopy

    if (env existsVar (_.isInstanceOf[BoundVariable])) {
      // we are underneath a real quantifier, so have to introduce quantifiers
      // for this let expression, or directly substitute
      
      for ((v, t, _) <- bindings) env.pushVar(v, BoundVariable(t))

      val wholeBody@(body, bodyType) = translateTerm(t.term_, polarity)
      
      for (_ <- bindings) env.popVar

      //////////////////////////////////////////////////////////////////////////
      
      if (inlineLetExpressions) {
        // then we directly inline the bound formulae and terms
        
        val subst =
          for ((_, t, s) <- bindings.toList.reverse) yield asTerm((s, t))
        (LetInlineVisitor.visit(body, (subst, -bindings.size)), bodyType)
      } else {
        val definingEqs =
          connect(for (((_, t, s), num) <-
                    bindings.iterator.zipWithIndex) yield {
            val shiftedS = VariableShiftVisitor(s, 0, bindings.size)
            val bv = v(bindings.length - num - 1)
            t match {        
              case SMTBool    =>
                IFormulaITE(asFormula((shiftedS, t)),
                            IIntFormula(IIntRelation.EqZero, bv),
                            IIntFormula(IIntRelation.EqZero, bv + i(-1)))
              case _ =>
                asTerm((shiftedS, t)) === bv
            }}, IBinJunctor.And)
      
        bodyType match {
          case SMTBool =>
            (if (polarity > 0)
              quan(Array.fill(bindings.length){Quantifier.ALL},
                   definingEqs ==> asFormula(wholeBody))
             else
               quan(Array.fill(bindings.length){Quantifier.EX},
                    definingEqs &&& asFormula(wholeBody)),
             SMTBool)
        }
      }
      
    } else {
      // we introduce a boolean or integer variables to encode this
      // let expression

      for ((name, t, s) <- bindings)
        // directly substitute small expressions, unless the user
        // has chosen otherwise
        if (inlineLetExpressions && !neverInline(s)) {
          env.pushVar(name, SubstExpression(s, t))
        } else if (incremental) {
          // use the SimpleAPI abbreviation feature
          t match {
            case SMTBool =>
              env.pushVar(name,
                          SubstExpression(prover.abbrev(asFormula((s, t))),
                                          SMTBool))
            case _ =>
              env.pushVar(name,
                          SubstExpression(prover.abbrev(asTerm((s, t))), t))
          }
        } else addAxiom(t match {
          case SMTBool => {
            val f = new MonoSortedIFunction(letVarName(name),
                                            List(TSort.Integer),
                                            TSort.MultipleValueBool,
                                            true, false)
            env.addFunction(f, SMTFunctionType(List(SMTInteger), SMTBool))

            env.pushVar(name, SubstExpression(
                                  containFunctionApplications(eqZero(f(0))),
                                  SMTBool))
            all(ITrigger(List(f(v(0))),
                         eqZero(v(0)) ==>
                         ((eqZero(f(v(0))) & asFormula((s, t))) |
                             ((f(v(0)) === 1) & !asFormula((s, t))))))
          }
          case exprType => {
            val c = t.toSort newConstant letVarName(name)
            addConstant(c, exprType)
            env.pushVar(name, SubstExpression(c, exprType))
            c === asTerm((s, t))
          }
        })
      
      val wholeBody = translateTerm(t.term_, polarity)

      for (_ <- bindings) env.popVar

      wholeBody
    }
  }
  
  //////////////////////////////////////////////////////////////////////////////

  private var tildeWarning = false
  
  protected def symApp(sym : SymbolRef, args : Seq[Term], polarity : Int)
                      : (IExpression, SMTType) = sym match {
    ////////////////////////////////////////////////////////////////////////////
    // Hardcoded connectives of formulae
    
    case PlainSymbol("true") => {
      checkArgNum("true", 0, args)
      (i(true), SMTBool)
    }
    case PlainSymbol("false") => {
      checkArgNum("false", 0, args)
      (i(false), SMTBool)
    }

    case PlainSymbol("not") => {
      checkArgNum("not", 1, args)
      (!asFormula(translateTerm(args.head, -polarity)), SMTBool)
    }
    
    case PlainSymbol("and") =>
      (connect(for (s <- flatten("and", args))
                 yield asFormula(translateTerm(s, polarity)),
               IBinJunctor.And),
       SMTBool)
    
    case PlainSymbol("or") =>
      (connect(for (s <- flatten("or", args))
                 yield asFormula(translateTerm(s, polarity)),
               IBinJunctor.Or),
       SMTBool)
    
    case PlainSymbol("=>") => {
      if (args.size == 0)
        throw new Parser2InputAbsy.TranslationException(
          "Operator \"=>\" has to be applied to at least one argument")

      (connect((for (a <- args.init) yield
                 !asFormula(translateTerm(a, -polarity))) ++
               List(asFormula(translateTerm(args.last, polarity))),
               IBinJunctor.Or),
       SMTBool)
    }
    
    case PlainSymbol("xor") => {
      if (args.size == 0)
        throw new Parser2InputAbsy.TranslationException(
          "Operator \"xor\" has to be applied to at least one argument")

      (connect(List(asFormula(translateTerm(args.head, polarity))) ++
               (for (a <- args.tail) yield
                 !asFormula(translateTerm(a, -polarity))),
               IBinJunctor.Eqv),
       SMTBool)
    }
    
    case PlainSymbol("ite") => {
      checkArgNum("ite", 3, args)
      val transArgs = for (a <- args) yield translateTerm(a, 0)
      (transArgs map (_._2)) match {
        case Seq(SMTBool, SMTBool, SMTBool) =>
          (IFormulaITE(asFormula(transArgs(0)),
                       asFormula(transArgs(1)), asFormula(transArgs(2))),
           SMTBool)
        case Seq(SMTBool, _ : SMTReal, _) | Seq(SMTBool, _, _ : SMTReal) =>
          (ITermITE(asFormula(transArgs(0)),
                    asRealTerm("ite", transArgs(1)),
                    asRealTerm("ite", transArgs(2))),
           realType)
        case Seq(SMTBool, t1, t2) => {
          if (t1 != t2)
            throw new TranslationException(
              "branches of ite need to have consistent type, not " +
              t1 + " and " + t2)
          (ITermITE(asFormula(transArgs(0)),
                    asTerm(transArgs(1)), asTerm(transArgs(2))),
           t1)
        }
      }
    }
    
    ////////////////////////////////////////////////////////////////////////////
    // Hardcoded predicates (which might also operate on booleans)
    
    case PlainSymbol("=") => {
      val transArgs = for (a <- args) yield translateTerm(a, 0)
      (if (transArgs forall (_._2 == SMTBool)) {
         and(for (Seq(a, b) <- (transArgs map (asFormula(_))) sliding 2)
               yield (a <===> b))
       } else {
         val (termArgs, typ) = asRealIntOtherTerms("=", transArgs)
         and(for (Seq(a, b) <- termArgs sliding 2)
               yield translateEq(a, b, typ, polarity))
       },
       SMTBool)
    }
    
    case PlainSymbol("distinct") => {
      val transArgs = for (a <- args) yield translateTerm(a, 0)
      (if (transArgs forall (_._2 == SMTBool))
         transArgs.length match {
           case 0 | 1 => true
           case 2 => ~(asFormula(transArgs(0)) <===> asFormula(transArgs(1)))
           case _ => false
         }
       else {
         val (termArgs, typ) = asRealIntOtherTerms("distinct", transArgs)
         // TODO: special case for arrays?
         distinct(termArgs)
       }, SMTBool)
    }
    
    case PlainSymbol("<=") =>
      (translateChainableRealIntPred("<=", args, _ <= _, realAlgebra.leq _),
       SMTBool)
    case PlainSymbol("<") =>
      (translateChainableRealIntPred("<",  args, _ < _,  realAlgebra.lt _),
       SMTBool)
    case PlainSymbol(">=") =>
      (translateChainableRealIntPred(">=", args, _ >= _, realAlgebra.geq _),
       SMTBool)
    case PlainSymbol(">") =>
      (translateChainableRealIntPred(">",  args, _ > _,  realAlgebra.gt _),
       SMTBool)
    
    case NumIndexedSymbol1("divisible", denomVal) => {
      checkArgNum("divisible", 1, args)
      val denom = i(denomVal)
      val num = VariableShiftVisitor(asTerm(translateTerm(args.head, 0)), 0, 1)
      (ex(num === v(0) * denom), SMTBool)
    }
      
    ////////////////////////////////////////////////////////////////////////////
    // Hardcoded integer and real operations

    case PlainSymbol("+") =>
      asRealIntTerms("+", flatten("+", args)) match {
        case (terms, SMTInteger) =>
          (sum(terms), SMTInteger)
        case (terms, SMTReal(_)) =>
          (realAlgebra.summation(terms : _*), realType)
      }

    case PlainSymbol(op@("-" | "~")) if (args.length == 1) => {
      if (op == "~" && !tildeWarning) {
        warn("interpreting \"~\" as unary minus, like in SMT-LIB 1")
        tildeWarning = true
      }
      asRealIntTerm(op, args.head) match {
        case (t, SMTInteger) => (-t, SMTInteger)
        case (t, SMTReal(_)) => (realAlgebra.minus(t), realType)
      }
    }

    case PlainSymbol("-") =>
      asRealIntTerms("-", args) match {
        case (terms, SMTInteger) =>
          (terms.head - sum(terms.tail), SMTInteger)
        case (terms, SMTReal(_)) =>
          (realAlgebra.minus(terms.head,
                             realAlgebra.summation(terms.tail : _*)), realType)
      }

    case PlainSymbol("*") =>
      asRealIntTerms("*", flatten("*", args)) match {
        case (terms, SMTInteger) =>
          (terms reduceLeft (mult _), SMTInteger)
        case (terms, SMTReal(_)) =>
          (terms reduceLeft (realAlgebra.mul _), realType)
      }

    case PlainSymbol("div") => {
      checkArgNum("div", 2, args)
      val Seq(num, denom) = for (a <- args) yield asTerm(translateTerm(a, 0))
      (mulTheory.eDivWithSpecialZero(num, denom), SMTInteger)
    }
       
    case PlainSymbol("mod") => {
      checkArgNum("mod", 2, args)
      val Seq(num, denom) = for (a <- args) yield asTerm(translateTerm(a, 0))
/*      denom match {
        case IIntLit(denomVal) if denomVal.signum > 0 =>
          (ModuloArithmetic.cast2Interval(IdealInt.ZERO, denomVal - 1, num),
           SMTInteger)
        case denom => */
          (mulTheory.eModWithSpecialZero(num, denom), SMTInteger)
//      }
    }

    case PlainSymbol("abs") => {
      checkArgNum("abs", 1, args)
      (abs(asTerm(translateTerm(args.head, 0))), SMTInteger)
    }

    case PlainSymbol("/") => {
      checkArgNum("/", 2, args)
      (realDiv(asRealTerm("/", args(0)), asRealTerm("/", args(1))),
       realType)
    }

    case PlainSymbol("to_real") => {
      checkArgNum("to_real", 1, args)
      (asRealTerm("to_real", args(0)), realType)
    }
      
    case PlainSymbol("to_int") => {
      checkArgNum("to_int", 1, args)
      (realAlgebra.ring2int(asRealTerm("to_int", args(0))), SMTInteger)
    }
      
    case PlainSymbol("is_int") => {
      checkArgNum("is_int", 1, args)
      (realAlgebra.isInt(asRealTerm("to_int", args(0))), SMTBool)
    }
      
    ////////////////////////////////////////////////////////////////////////////
    // Array operations
    
    case PlainSymbol("select") => {
      val transArgs = for (a <- args) yield translateTerm(a, 0)
      transArgs.head._2 match {
        case s@SMTArray(_, resultType) =>
          (IFunApp(s.theory.select,
                   for (a <- transArgs) yield asTerm(a)),
           resultType)
        case s =>
          throw new Parser2InputAbsy.TranslationException(
            "select has to be applied to an array expression, not " + s)
      }
    }

    case PlainSymbol("store") => {
      val transArgs = for (a <- args) yield translateTerm(a, 0)
      transArgs.head._2 match {
        case s : SMTArray =>
          (IFunApp(s.theory.store,
                   for (a <- transArgs) yield asTerm(a)),
           s)
        case s =>
          throw new Parser2InputAbsy.TranslationException(
            "store has to be applied to an array expression, not " + s)
      }
    }

    case CastSymbol("const", sort) =>
      translateSort(sort) match {
        case s : SMTArray => {
          checkArgNum("const", 1, args)
          val transArg = translateTerm(args(0), 0)
          if (transArg._2 != s.result)
            throw new Parser2InputAbsy.TranslationException(
              "const has to be applied to an expression of the object type")
          (s.theory.const(asTerm(transArg)), s)
        }
        case _ =>
          throw new Parser2InputAbsy.TranslationException(
            "const can only be used with array types")
      }

    ////////////////////////////////////////////////////////////////////////////
    // Bit-vector operations

    case NumIndexedSymbol1(BVDecLiteral(value), width) => {
      val t = SMTBitVec(width.intValueSafe)
      (ModuloArithmetic.cast2Sort(t.toSort, IdealInt(value)), t)
    }

    case PlainSymbol("concat") => {
      checkArgNum("concat", 2, args)
      val a0@(transArg0, type0) = translateTerm(args(0), 0)
      val a1@(transArg1, type1) = translateTerm(args(1), 0)
      val width0 = extractBVWidth("concat", type0, args(0))
      val width1 = extractBVWidth("concat", type1, args(1))
      (ModuloArithmetic.bv_concat(i(width0), i(width1), asTerm(a0), asTerm(a1)),
       SMTBitVec(width0 + width1))
    }

    case NumIndexedSymbol2("extract", IdealInt(begin), IdealInt(end)) => {
      checkArgNum("extract", 1, args)
      val a0@(transArg0, type0) = translateTerm(args(0), 0)
      val width0 = extractBVWidth("extract", type0, args(0))
      val resType = SMTBitVec(begin - end + 1)
      (ModuloArithmetic.bv_extract(i(begin),
        i(end),
        asTerm(a0)),
        resType)
    }

    case PlainSymbol("bvnot") =>
      translateBVUnaryOp("bvnot", ModuloArithmetic.bv_not, args)
    case PlainSymbol("bvneg") =>
      translateBVUnaryOp("bvneg", ModuloArithmetic.bv_neg, args)

    case PlainSymbol("bvand") =>
      translateBVNAryOp("bvand",  ModuloArithmetic.bv_and, args)
    case PlainSymbol("bvor") =>
      translateBVNAryOp("bvor",   ModuloArithmetic.bv_or, args)
    case PlainSymbol("bvadd") =>
      translateBVNAryOp("bvadd",  ModuloArithmetic.bv_add, args)
    case PlainSymbol("bvsub") =>
      translateBVBinOp("bvsub",  ModuloArithmetic.bv_sub, args)
    case PlainSymbol("bvmul") =>
      translateBVNAryOp("bvmul",  ModuloArithmetic.bv_mul, args)
    case PlainSymbol("bvudiv") =>
      translateBVBinOp("bvudiv", ModuloArithmetic.bv_udiv, args)
    case PlainSymbol("bvsdiv") =>
      translateBVBinOp("bvsdiv", ModuloArithmetic.bv_sdiv, args)
    case PlainSymbol("bvurem") =>
      translateBVBinOp("bvurem", ModuloArithmetic.bv_urem, args)
    case PlainSymbol("bvsrem") =>
      translateBVBinOp("bvsrem", ModuloArithmetic.bv_srem, args)
    case PlainSymbol("bvsmod") =>
      translateBVBinOp("bvsmod", ModuloArithmetic.bv_smod, args)
    case PlainSymbol("bvshl") =>
      translateBVBinOp("bvshl",  ModuloArithmetic.bv_shl, args)
    case PlainSymbol("bvlshr") =>
      translateBVBinOp("bvlshr", ModuloArithmetic.bv_lshr, args)
    case PlainSymbol("bvashr") =>
      translateBVBinOp("bvashr", ModuloArithmetic.bv_ashr, args)
    case PlainSymbol("bvxor") =>
      translateBVBinOp("bvxor",  ModuloArithmetic.bv_xor, args)
    case PlainSymbol("bvxnor") =>
      translateBVBinOp("bvxnor", ModuloArithmetic.bv_xnor, args)

    case PlainSymbol("bvnand") => {
      val (t, tp) = translateBVBinOp("bvnand", ModuloArithmetic.bv_and, args)
      (ModuloArithmetic.bv_not(i(tp.width), t), tp)
    }
    case PlainSymbol("bvnor") => {
      val (t, tp) = translateBVBinOp("bvnor", ModuloArithmetic.bv_or, args)
      (ModuloArithmetic.bv_not(i(tp.width), t), tp)
    }

    case PlainSymbol("bvcomp") => {
      checkArgNum("bvcomp", 2, args)
      val a0@(transArg0, type0) = translateTerm(args(0), 0)
      val a1@(transArg1, type1) = translateTerm(args(1), 0)
      val bits = checkArgBVAgreement("bvcomp", args(0), type0, args(1), type1)
      (ModuloArithmetic.bv_comp(i(bits), asTerm(a0), asTerm(a1)), SMTBitVec(1))
    }

    case PlainSymbol("bvult") =>
      translateBVBinPred("bvult", ModuloArithmetic.bv_ult, args)
    case PlainSymbol("bvule") =>
      translateBVBinPred("bvule", ModuloArithmetic.bv_ule, args)
    case PlainSymbol("bvslt") =>
      translateBVBinPred("bvslt", ModuloArithmetic.bv_slt, args)
    case PlainSymbol("bvsle") =>
      translateBVBinPred("bvsle", ModuloArithmetic.bv_sle, args)

    case PlainSymbol("bvugt") =>
      translateBVBinPredInv("bvugt", ModuloArithmetic.bv_ult, args)
    case PlainSymbol("bvuge") =>
      translateBVBinPredInv("bvuge", ModuloArithmetic.bv_ule, args)
    case PlainSymbol("bvsgt") =>
      translateBVBinPredInv("bvsgt", ModuloArithmetic.bv_slt, args)
    case PlainSymbol("bvsge") =>
      translateBVBinPredInv("bvsge", ModuloArithmetic.bv_sle, args)

    case NumIndexedSymbol1("zero_extend", IdealInt(digits)) => {
      checkArgNum("zero_extend", 1, args)
      val (transArg0, type0) = translateTerm(args(0), 0)
      val width = extractBVWidth("zero_extend", type0, args(0))
      (transArg0, SMTBitVec(width + digits))
    }

    case NumIndexedSymbol1("sign_extend", IdealInt(digits)) => {
      checkArgNum("sign_extend", 1, args)
      val a0@(transArg0, type0) = translateTerm(args(0), 0)
      val width = extractBVWidth("sign_extend", type0, args(0))
      (ModuloArithmetic.cast2UnsignedBV(width + digits,
         ModuloArithmetic.cast2SignedBV(width, asTerm(a0))),
       SMTBitVec(width + digits))
    }

    case PlainSymbol("bv2nat") | IndexedSymbol("bv2nat", _) => {
      checkArgNum("bv2nat", 1, args)
      val a0@(_, type0) = translateTerm(args(0), 0)
      extractBVWidth("bv2nat", type0, args(0))
      (asTerm(a0), SMTInteger)
    }

    case PlainSymbol("bv2int") | IndexedSymbol("bv2int", _) => {
      checkArgNum("bv2int", 1, args)
      val a0@(_, type0) = translateTerm(args(0), 0)
      val width0 = extractBVWidth("bv2int", type0, args(0))
      (ModuloArithmetic.cast2SignedBV(width0, asTerm(a0)), SMTInteger)
    }

    case NumIndexedSymbol1(op@("nat2bv" | "int2bv"), IdealInt(digits)) => {
      checkArgNum(op, 1, args)
      (ModuloArithmetic.cast2UnsignedBV(digits,
                                        asTerm(translateTerm(args(0), 0))),
       SMTBitVec(digits))
    }

    // Not supported yet: repeat, rotate_left, rotate_right

    ////////////////////////////////////////////////////////////////////////////
    // Finite field operations

    case CastSymbol(FFDecLiteral(value), sort) =>
      translateSort(sort) match {
        case s : SMTFF =>
          (ModuloArithmetic.cast2Sort(s.toSort, IdealInt(value)), s)
        case s =>
          throw new Parser2InputAbsy.TranslationException(
            "finite field element cannot be cast to " + s)
      }

    case PlainSymbol("ff.add") => {
      val transArgs = for (a <- args) yield translateTerm(a, 0)
      if (transArgs.map(_._2).toSet.size != 1)
        throw new Parser2InputAbsy.TranslationException(
          "ff.add can only be applied to arguments of the same sort")
      val sort = transArgs(0)._2 match {
        case sort : SMTFF =>
          sort
        case sort =>
          throw new Parser2InputAbsy.TranslationException(
            "ff.add can only be applied to finite field arguments, not " + sort)
      }
      (ModuloArithmetic.cast2Sort(sort.toSort, sum(transArgs map asTerm)),
       sort)
    }

    case PlainSymbol("ff.mul") => {
      val transArgs = for (a <- args) yield translateTerm(a, 0)
      if (transArgs.map(_._2).toSet.size != 1)
        throw new Parser2InputAbsy.TranslationException(
          "ff.mul can only be applied to arguments of the same sort")
      val sort = transArgs(0)._2 match {
        case sort : SMTFF =>
          sort
        case sort =>
          throw new Parser2InputAbsy.TranslationException(
            "ff.mul can only be applied to finite field arguments, not " + sort)
      }
      (ModuloArithmetic.cast2Sort(sort.toSort,
                                  transArgs.map(asTerm).reduceLeft(mult _)),
       sort)
    }

    case PlainSymbol("ff.neg") => {
      checkArgNum("ff.neg", 1, args)
      val p@(_, transSort) = translateTerm(args.head, 0)
      if (!transSort.isInstanceOf[SMTFF])
        throw new Parser2InputAbsy.TranslationException(
          "ff.neg can only be applied to finite field arguments")
      val sort = transSort.asInstanceOf[SMTFF]
      (ModuloArithmetic.cast2Sort(sort.toSort, -asTerm(p)), sort)
    }

    ////////////////////////////////////////////////////////////////////////////
    // ADT operations

    case PlainSymbol("_size") => {
      checkArgNum("_size", 1, args)
      val (expr, ty) = translateTerm(args.head, 0)
      ty match {
        case SMTADT(adt, sortNum) => {
          if (adt.termSize == null)
            throw new Parser2InputAbsy.TranslationException(
                "Function _size can only be used in combination with option " +
                "-adtMeasure=size")
          (IFunApp(adt.termSize(sortNum), List(expr.asInstanceOf[ITerm])),
           SMTInteger)
        }
        case _ =>
          throw new Parser2InputAbsy.TranslationException(
              "Function _size needs to receive an ADT term as argument")
      }
    }

    case IndexedSymbol("is", ctorName) =>
      // TODO: does this work correctly for quoted identifiers?
      unintFunApp("is-" + ctorName, sym, args, polarity)

    ////////////////////////////////////////////////////////////////////////////
    // String operations

    case NumIndexedSymbol1("char", value) =>
      (stringTheory int2String value, stringType)

    case PlainSymbol("str.empty") =>
      (translateStringFun(stringTheory.str_empty, args, List()), stringType)
    case PlainSymbol("str.cons") =>
      (translateStringFun(stringTheory.str_cons, args,
                          List(charType, stringType)), stringType)

    case PlainSymbol("str.head") =>
      (translateStringFun(stringTheory.str_head, args,
                          List(stringType)), charType)
    case PlainSymbol("str.head_code") =>
      (translateStringFun(stringTheory.str_head_code, args,
                          List(stringType)), SMTInteger)
    case PlainSymbol("str.tail") =>
      (translateStringFun(stringTheory.str_tail, args,
                          List(stringType)), stringType)

    case PlainSymbol("str.from.char" | "str.from_char") =>
      (translateStringFun(stringTheory.str_from_char, args,
                          List(charType)), stringType)

    case PlainSymbol("str.from_code") =>
      (translateStringFun(stringTheory.str_from_code, args,
                          List(SMTInteger)), stringType)
    case PlainSymbol("str.to_code") =>
      (translateStringFun(stringTheory.str_to_code, args,
                          List(stringType)), SMTInteger)

    case PlainSymbol("str.++") =>
      (translateNAryStringFun(stringTheory.str_++, args,
                              stringType), stringType)
    case PlainSymbol("str.len") =>
      (translateStringFun(stringTheory.str_len, args,
                          List(stringType)), SMTInteger)

    case PlainSymbol("str.to.int" | "str.to_int") =>
      (translateStringFun(stringTheory.str_to_int, args,
                          List(stringType)), SMTInteger)
    case PlainSymbol("int.to.str" | "int.to_str" | "str.from_int") =>
      (translateStringFun(stringTheory.int_to_str, args,
                          List(SMTInteger)), stringType)

    // str.<

    case PlainSymbol("str.to_re" | "str.to-re" | "str.to.re") =>
      (translateStringFun(stringTheory.str_to_re, args,
                          List(stringType)), regexType)
    case PlainSymbol("re.from.str" | "re.from_str") =>
      (translateStringFun(stringTheory.re_from_str, args,
                          List(stringType)), regexType)

    case PlainSymbol("str.in_re" | "str.in-re" | "str.in.re") =>
      translateStringPred(stringTheory.str_in_re, args,
                          List(stringType, regexType))
    case PlainSymbol("re.none") =>
      (translateStringFun(stringTheory.re_none, args,
                          List()), regexType)
    case PlainSymbol("re.eps") =>
      (translateStringFun(stringTheory.re_eps, args,
                          List()), regexType)
    case PlainSymbol("re.all") =>
      (translateStringFun(stringTheory.re_all, args,
                          List()), regexType)
    case PlainSymbol("re.allchar") =>
      (translateStringFun(stringTheory.re_allchar, args,
                          List()), regexType)
    case PlainSymbol("re.charrange") =>
      (translateStringFun(stringTheory.re_charrange, args,
                          List(charType, charType)), regexType)
    case PlainSymbol("re.range") =>
      (translateStringFun(stringTheory.re_range, args,
                          List(stringType, stringType)), regexType)
    case PlainSymbol("re.++") =>
      (translateNAryStringFun(stringTheory.re_++, args,
                              regexType), regexType)
    case PlainSymbol("re.union") =>
      (translateNAryStringFun(stringTheory.re_union, args,
                              regexType), regexType)
    case PlainSymbol("re.inter") =>
      (translateNAryStringFun(stringTheory.re_inter, args,
                              regexType), regexType)
    case PlainSymbol("re.diff") =>
      (translateNAryStringFun(stringTheory.re_diff, args,
                              regexType), regexType)
    
    case PlainSymbol("re.*") =>
      (translateStringFun(stringTheory.re_*, args,
                          List(regexType)), regexType)

    case PlainSymbol("str.<=") =>
      translateStringPred(stringTheory.str_<=, args,
                          List(stringType, stringType))
    case PlainSymbol("str.<") =>
      translateStringPred(stringTheory.str_<, args,
                          List(stringType, stringType))
    case PlainSymbol("str.at") =>
      (translateStringFun(stringTheory.str_at, args,
                          List(stringType, SMTInteger)), stringType)
    case PlainSymbol("str.char") =>
      (translateStringFun(stringTheory.str_char, args,
                          List(stringType, SMTInteger)), charType)

    case PlainSymbol("str.substr") =>
      (translateStringFun(stringTheory.str_substr, args,
                          List(stringType, SMTInteger, SMTInteger)), stringType)

    case PlainSymbol("str.prefixof") =>
      translateStringPred(stringTheory.str_prefixof, args,
                          List(stringType, stringType))
    case PlainSymbol("str.suffixof") =>
      translateStringPred(stringTheory.str_suffixof, args,
                          List(stringType, stringType))
    case PlainSymbol("str.contains") =>
      translateStringPred(stringTheory.str_contains, args,
                          List(stringType, stringType))

    case PlainSymbol("str.indexof") =>
      (translateStringFun(stringTheory.str_indexof, args,
                          List(stringType, stringType, SMTInteger)), SMTInteger)

    case PlainSymbol("str.replace") =>
      (translateStringFun(stringTheory.str_replace, args,
                          List(stringType, stringType, stringType)), stringType)
    case PlainSymbol("str.replacere" | "str.replace_re") =>
      (translateStringFun(stringTheory.str_replacere, args,
                          List(stringType, regexType, stringType)), stringType)

    case PlainSymbol("str.replaceall" | "str.replace_all") =>
      (translateStringFun(stringTheory.str_replaceall, args,
                          List(stringType, stringType, stringType)), stringType)

    case PlainSymbol("str.replaceallre" | "str.replace_re_all") =>
      (translateStringFun(stringTheory.str_replaceallre, args,
                          List(stringType, regexType, stringType)), stringType)

    case PlainSymbol("str.is-digit") =>
      translateStringPred(stringTheory.char_is_digit, args, List(charType))

    case PlainSymbol("re.+") =>
      (translateStringFun(stringTheory.re_+, args,
                          List(regexType)), regexType)
    case PlainSymbol("re.opt") =>
      (translateStringFun(stringTheory.re_opt, args,
                          List(regexType)), regexType)
    case PlainSymbol("re.comp" | "re.complement") =>
      (translateStringFun(stringTheory.re_comp, args,
                          List(regexType)), regexType)

    case NumIndexedSymbol1("re.^", IdealInt(num)) => {
      val Seq(arg) = translateStringArgs("re.^", args, List(regexType))
      (stringTheory.re_loop(num, num, arg), regexType)
    }
    case NumIndexedSymbol2("re.loop", n1, n2) => {
      val Seq(arg) = translateStringArgs("re.loop", args, List(regexType))
      (stringTheory.re_loop(n1, n2, arg), regexType)
    }

    case PlainSymbol("char.code") =>
      (stringTheory.char2Int(
         translateStringArgs("char.code", args, List(charType)).head),
       SMTInteger)
    case PlainSymbol("char.from-int") =>
      (stringTheory.int2Char(
         translateStringArgs("char.from-int", args, List(SMTInteger)).head),
       charType)

    case PlainSymbol(id)
      if usingStrings && (stringTheory.extraOps contains id) =>
      stringTheory.extraOps(id) match {
        case Left(f : MonoSortedIFunction) => {
          val argTypes = f.argSorts map (stringSort2SMTType _)
          val resType = stringSort2SMTType(f.resSort)
          (translateStringFun(f, args, argTypes), resType)
        }
        case Right(p : MonoSortedPredicate) => {
          val argTypes = p.argSorts map (stringSort2SMTType _)
          translateStringPred(p, args, argTypes)
        }
        case u =>
          throw new TranslationException("cannot handle string operator " + u)
      }

    case IndexedSymbol(id, indexes @ _*)
      if usingStrings &&
         (stringTheory.extraIndexedOps contains (id, indexes.size)) => {
      val IndNum = indexes.size
      stringTheory.extraIndexedOps((id, IndNum)) match {
        case Left(f : MonoSortedIFunction) => {
          val argTypes   = f.argSorts.drop(IndNum) map (stringSort2SMTType _)
          val stringArgs = translateStringArgs(f.name, args, argTypes)
          val indexArgs  = for (ind <- indexes) yield i(IdealInt(ind))
          val resType    = stringSort2SMTType(f.resSort)
          (IFunApp(f, indexArgs ++ stringArgs), resType)
        }
        case Right(p : MonoSortedPredicate) => {
          val argTypes   = p.argSorts.drop(IndNum) map (stringSort2SMTType _)
          val stringArgs = translateStringArgs(p.name, args, argTypes)
          val indexArgs  = for (ind <- indexes) yield i(IdealInt(ind))
          (IAtom(p, indexArgs ++ stringArgs), SMTBool)
        }
        case u =>
          throw new TranslationException("cannot handle string operator " + u)
      }
    }

    ////////////////////////////////////////////////////////////////////////////
    // Sequence operations

    case CastSymbol("seq.empty", sort) =>
      translateSort(sort) match {
        case s : SMTSeq => {
          checkArgNum("seq.empty", 0, args)
          (s.theory.seq_empty(), s)
        }
        case _ =>
          throw new Parser2InputAbsy.TranslationException(
            "seq.empty can only be used with sequence types")
      }
    
    case PlainSymbol("seq.cons") => {
      checkArgNum("seq.cons", 2, args)
      val transArgs = for (a <- args) yield translateTerm(a, 0)
      val elType = transArgs(0)._2
      val theory = transArgs(1)._2 match {
        case SMTSeq(t, `elType`) => t
        case _ =>
          throw new Parser2InputAbsy.TranslationException(
            "seq.cons can only be used with sequence types")
      }
      (theory.seq_cons(asTerm(transArgs(0)), asTerm(transArgs(1))),
       transArgs(1)._2)
    }

    case PlainSymbol("seq.unit") => {
      checkArgNum("seq.unit", 1, args)
      val arg = translateTerm(args(0), 0)
      val theory = sequenceTheory(arg._2.toSort)
      (theory.seq_unit(asTerm(arg)), SMTSeq(theory, arg._2))
    }

    case PlainSymbol("seq.++") => {
      val transArgs = for (a <- args) yield translateTerm(a, 0)
      val (theory, seqType) = (transArgs map (_._2)).distinct match {
        case Seq(t@SMTSeq(theory, _)) => (theory, t)
        case _ =>
          throw new Parser2InputAbsy.TranslationException(
            "seq.++ can only be applied to a non-empty list of sequences")
      }
      val res =
        (transArgs.iterator map (asTerm(_))) reduceLeft {
          (s, t) => theory.seq_++(s, t)
        }
      (res, seqType)
    }

    case PlainSymbol("seq.len") => {
      val (argTerms, seqType) =
        translateSeqArgs("seq.len", args, t => List(t))
      (seqType.theory.seq_len(argTerms : _*), SMTInteger)
    }

    case PlainSymbol("seq.extract") => {
      val (argTerms, seqType) =
        translateSeqArgs("seq.extract", args,
                         t => List(t, SMTInteger, SMTInteger))
      (seqType.theory.seq_extract(argTerms : _*), seqType)
    }

    case PlainSymbol("seq.indexof") => {
      val (argTerms, seqType) =
        translateSeqArgs("seq.indexof", args,
                         t => List(t, t.elementType, SMTInteger))
      (seqType.theory.seq_indexof(argTerms : _*), SMTInteger)
    }

    case PlainSymbol("seq.at") => {
      val (argTerms, seqType) =
        translateSeqArgs("seq.at", args, t => List(t, SMTInteger))
      (seqType.theory.seq_at(argTerms : _*), seqType)
    }

    case PlainSymbol("seq.nth") => {
      val (argTerms, seqType) =
        translateSeqArgs("seq.nth", args, t => List(t, SMTInteger))
      (seqType.theory.seq_nth(argTerms : _*), seqType.elementType)
    }

    case PlainSymbol("seq.update") => {
      val (argTerms, seqType) =
        translateSeqArgs("seq.update", args, t => List(t, SMTInteger, t))
      (seqType.theory.seq_update(argTerms : _*), seqType)
    }

    case PlainSymbol("seq.contains") => {
      val (argTerms, seqType) =
        translateSeqArgs("seq.contains", args, t => List(t, t))
      (seqType.theory.seq_contains(argTerms : _*), SMTBool)
    }
    case PlainSymbol("seq.prefixof") => {
      val (argTerms, seqType) =
        translateSeqArgs("seq.prefixof", args, t => List(t, t))
      (seqType.theory.seq_prefixof(argTerms : _*), SMTBool)
    }
    case PlainSymbol("seq.suffixof") => {
      val (argTerms, seqType) =
        translateSeqArgs("seq.suffixof", args, t => List(t, t))
      (seqType.theory.seq_suffixof(argTerms : _*), SMTBool)
    }

    case PlainSymbol("seq.replace") => {
      val (argTerms, seqType) =
        translateSeqArgs("seq.replace", args, t => List(t, t, t))
      (seqType.theory.seq_replace(argTerms : _*), seqType)
    }

    ////////////////////////////////////////////////////////////////////////////
    // Heap operations

    case PlainSymbol(name@"valid") =>
      extractHeap(args) match {
        case Some((Some(heapTerm), heapTheory)) => {
          val argTypes  = List(SMTHeapAddress(heapTheory))
          val transArgs = for (a <- args.tail) yield translateTerm(a, 0)

          if (argTypes != (transArgs map (_._2)))
            throw new TranslationException(
              name + " cannot be applied to arguments of type " +
              heapTheory.HeapSort + ", " +
              (transArgs map (_._2) mkString ", "))

          (IAtom(heapTheory.isAlloc,
                 List(heapTerm) ++ (transArgs map (asTerm(_)))),
           SMTBool)
        }
        case _ =>
          unintFunApp(name, sym, args, polarity)
      }

    case PlainSymbol(name@"alloc") =>
      translateHeapFun(
        _.alloc,
        args,
        heap => List(objectType(heap)),
        heap => SMTADT(heap.heapADTs, heap.HeapADTSortId.allocResSortId.id)).
      getOrElse(unintFunApp(name, sym, args, polarity))

    case PlainSymbol(name@"batchAlloc") =>
      translateHeapFun(_.batchAlloc,
        args,
        heap => List(objectType(heap), SMTInteger),
        heap => SMTADT(heap.heapADTs,
                       heap.HeapADTSortId.batchAllocResSortId.id)).getOrElse(
        unintFunApp(name, sym, args, polarity))

    case PlainSymbol(name@"read") =>
      translateHeapFun(_.read,
                       args,
                       heap => List(SMTHeapAddress(heap)),
                       objectType(_)).getOrElse(
      unintFunApp(name, sym, args, polarity))

    case PlainSymbol(name@"write") =>
      translateHeapFun(_.write,
                       args,
                       heap => List(SMTHeapAddress(heap), objectType(heap)),
                       SMTHeap(_)).getOrElse(
      unintFunApp(name, sym, args, polarity))

    case PlainSymbol(name@"batchWrite") =>
      translateHeapFun(
          _.batchWrite,
          args,
          heap => List(SMTADT(heap.heapADTs,
                   heap.HeapADTSortId.addressRangeSortId.id), objectType(heap)),
          SMTHeap(_)).getOrElse(
        unintFunApp(name, sym, args, polarity))

    case PlainSymbol(name@"within") =>
      extractHeap(args) match {
        case Some((_, heap)) => {
          val argTypes  = List(SMTADT(heap.heapADTs,
            heap.HeapADTSortId.addressRangeSortId.id), SMTHeapAddress(heap))
          val transArgs = for (a <- args) yield translateTerm(a, 0)

          if (argTypes != (transArgs map (_._2)))
            throw new TranslationException(
              name + " cannot be applied to arguments of type " +
                (transArgs map (_._2) mkString ", "))
          (IAtom(heap.within, (transArgs map (asTerm(_)))), SMTBool)
        }
        case None =>
          unintFunApp(name, sym, args, polarity)
      }

    ////////////////////////////////////////////////////////////////////////////
    // Declared symbols from the environment, and symbols from extra theories

    case sym =>
      translateExtraTheoryOp(sym, args, polarity).getOrElse({
        sym match {
          case CastSymbol(id, s) =>
            unintFunApp(id, sym, args, polarity, Some(translateSort(s)))
          case id =>
            unintFunApp(asString(id), sym, args, polarity)
        }
      })

  }

  private def translateEq(a : ITerm, b : ITerm, t : SMTType,
                          polarity : Int) : IFormula =
    t match {
      /*
      case s@SMTArray(argTypes, resType) if (polarity > 0) => {
        val arity = argTypes.size
        val theory = s.theory
        val args = (for (n <- 0 until arity) yield v(n))
        val matrix =
          translateEq(IFunApp(theory.select,
                              List(VariableShiftVisitor(a, 0, arity)) ++ args),
                      IFunApp(theory.select,
                              List(VariableShiftVisitor(b, 0, arity)) ++ args),
                      resType, polarity)

        quan(for (_ <- 0 until arity) yield Quantifier.ALL, matrix)
      }
       */

      case SMTBool =>
        eqZero(a) <=> eqZero(b)
//        all(all(!((VariableShiftVisitor(a, 0, 2) === v(0)) &
//                 (VariableShiftVisitor(b, 0, 2) === v(1)) &
//                 ((eqZero(v(0)) & (v(1) === 1)) | (eqZero(v(1)) & (v(0) === 1))))))
//                 geqZero(v(0)) & geqZero(v(1)) & (v(0) <= 1) & (v(1) <= 1)) ==>
//                (v(0) === v(1))))

      case _ =>
        a === b
    }

  private def lookupSym(name : String) : SMTParser2InputAbsy.Env#DSym =
    if (reusedSymbols == null) {
      env lookupSym name
    } else {
      (env lookupSymPartial name) match {
        case Some(res) =>
          res
        case None => {
          importProverSymbol(name)
          env lookupSym name
        }
      }
    }

  private def unintFunApp(id : String,
                          sym : SymbolRef, args : Seq[Term], polarity : Int,
                          resultType : scala.Option[SMTType] = None)
                         : (IExpression, SMTType) =
    lookupSym(id) match {
      case Environment.Predicate(pred, _, _) => {
        checkArgNumLazy(printer print sym, pred.arity, args)
        (IAtom(pred, for (a <- args) yield asTerm(translateTerm(a, 0))),
         SMTBool)
      }
      
      case Environment.Function(fun, SMTFunctionType(_, resultType)) => {
        checkArgNumLazy(printer print sym, fun.arity, args)
        (functionDefs get fun) match {
          case Some((body, t)) => {
            var translatedArgs = List[ITerm]()
            for (a <- args)
              translatedArgs = asTerm(translateTerm(a, 0)) :: translatedArgs
            (VariableSubstVisitor(body, (translatedArgs, 0)), t)
          }
          case None =>
            (IFunApp(fun, for (a <- args) yield asTerm(translateTerm(a, 0))),
             resultType)
        }
      }

      case Environment.Constant(c, _, t) =>
        (c, t)
      
      case Environment.Variable(i, BoundVariable(t)) =>
        (v(i, t.toSort), t)
        
      case Environment.Variable(i, SubstExpression(e, t)) =>
        (e, t)

      case Environment.OverloadedSym(symbols) => {
        val transArgs = for (a <- args) yield translateTerm(a, 0)
        val argTypes = transArgs.unzip._2

        val matchingSym = symbols find {
          sym => {
            val funType = sym match {
              case Environment.Function(_, typ) =>
                typ
              case Environment.Predicate(_, _, typ) =>
                typ
              case r =>
                throw new TranslationException(
                  "did not expect overloaded symbol " + r)
            }
            (funType.arguments == argTypes) &&
            (resultType match {
               case Some(t) => funType.result == t
               case None => true
             })
          }}

        val argTerms = transArgs map (asTerm(_))

        matchingSym match {
          case Some(Environment.Predicate(pred, _, _)) => {
            checkArgNumLazy(printer print sym, pred.arity, args)
            (IAtom(pred, argTerms), SMTBool)
          }
          case Some(Environment.Function(
                      fun, SMTFunctionType(_, resultType))) => {
            checkArgNumLazy(printer print sym, fun.arity, args)
            (functionDefs get fun) match {
              case Some((body, t)) =>
                (VariableSubstVisitor(body, (argTerms.toList, 0)), t)
              case None =>
                (IFunApp(fun, argTerms), resultType)
            }
          }
          case _ =>
            throw new TranslationException("did not find matching symbol " + id)
        }
      }

      case r =>
        throw new TranslationException("did not expect " + r)
    }

  private def translateExtraTheoryOp(sym      : SymbolRef,
                                     args     : Seq[Term],
                                     polarity : Int)
                                      : scala.Option[(IExpression, SMTType)] = {
    val transArgs = for (a <- args) yield ((pol:Int) => translateTerm(a, pol))
    Seqs.some(for (t <- extraTheories.iterator)
              yield t.translateSMTOperatorAST(sym, transArgs, polarity))
  }

  //////////////////////////////////////////////////////////////////////////////

  private def asRealTerm(op : String, t : Term) : ITerm =
    asRealTerm(op, translateTerm(t, 0))

  private def asRealTerm(op : String,
                         expr : (IExpression, SMTType)) : ITerm = expr match {
    case (expr : ITerm, SMTReal(_)) =>
      expr
    case (expr : ITerm, SMTInteger) =>
      realAlgebra.int2ring(expr)
    case (expr, _) =>
      throw new Parser2InputAbsy.TranslationException(
                   op + " expects a term of type Real, not " + expr)
  }

  private def asRealIntTerm(op : String, t : Term)
                         : (ITerm, SMTType) = translateTerm(t, 0) match {
    case p@(_, SMTReal(_)) =>
      (asTerm(p), realType)
    case p@(_, SMTInteger) =>
      (asTerm(p), SMTInteger)
    case (expr, _) =>
      throw new Parser2InputAbsy.TranslationException(
                   op + " expects a term of type Int or Real, not " +
                   (printer print t))
  }

  private def asRealIntTerms(op : String,
                             args : Seq[Term]) : (Seq[ITerm], SMTType) = {
    val transArgs = for (s <- args) yield translateTerm(s, 0)
    if (transArgs.isEmpty) {
      (List(), SMTInteger)
    } else if (transArgs exists { case (_, SMTReal(_)) => true
                                  case _ => false }) {
      (for (p <- transArgs) yield asRealTerm(op, p), realType)
    } else {
      (for (p <- transArgs) yield asTerm(p, SMTInteger), SMTInteger)
    }
  }

  private def asRealIntOtherTerms(op : String,
                                  args : Seq[(IExpression, SMTType)])
                               : (Seq[ITerm], SMTType) =
    if (args exists (_._2.isInstanceOf[SMTReal])) {
      (args map (asRealTerm(op, _)), realType)
    } else {
      val typ = args.head._2
      if (args exists (_._2 != typ))
        throw new Parser2InputAbsy.TranslationException(
          op + " cannot be applied to " + (args map (_._1) mkString ", "))
      (args map asTerm, typ)
    }

  //////////////////////////////////////////////////////////////////////////////

  private def translateStringFun(f : IFunction,
                                 args : Seq[Term],
                                 argTypes : Seq[SMTType]) : IExpression =
    IFunApp(f, translateStringArgs(f.name, args, argTypes))

  private def translateStringArgs(name : String,
                                  args : Seq[Term],
                                  argTypes : Seq[SMTType]) : Seq[ITerm] = {
    val transArgs = for (a <- args) yield translateTerm(a, 0)
    if (argTypes != (transArgs map (_._2)))
      throw new TranslationException(
        name + " cannot be applied to arguments of type " +
        (transArgs map (_._2) mkString ", "))
    transArgs map (asTerm(_))
  }

  private def translateNAryStringFun(f : IFunction,
                                     args : Seq[Term],
                                     argType : SMTType) : IExpression = {
    val transArgs = for (a <- args) yield translateTerm(a, 0)
    if (!(transArgs forall { case (_, t) => t == argType }))
      throw new TranslationException(
        f.name + " cannot be applied to arguments of type " +
        (transArgs map (_._2) mkString ", "))
    (transArgs.iterator map (asTerm(_))) reduceLeft {
       (s, t) => f(s, t)
     }
  }

  private def translateStringPred(p : Predicate,
                                  args : Seq[Term],
                                  argTypes : Seq[SMTType])
                               : (IExpression, SMTType) = {
    val transArgs = for (a <- args) yield translateTerm(a, 0)
    if (argTypes != (transArgs map (_._2)))
      throw new TranslationException(
        p.name + " cannot be applied to arguments of type " +
        (transArgs map (_._2) mkString ", "))
    (IAtom(p, transArgs map (asTerm(_))), SMTBool)
  }

  private def stringSort2SMTType(s : TSort) : SMTType = {
    val t = stringTheory
    s match {
      case t.CharSort   => charType
      case t.RegexSort  => regexType
      case t.StringSort => stringType
      case s => throw new TranslationException("" + s + " is not a string sort")
    }
  }

  //////////////////////////////////////////////////////////////////////////////

  private def translateSeqArgs(name       : String,
                               args       : Seq[Term],
                               argTypes   : SMTSeq => Seq[SMTType])
                            : (Seq[ITerm], SMTSeq) = {
    val transArgs = for (a <- args) yield translateTerm(a, 0)
    // We assume that the first argument is a sequence
    val seqType = transArgs(0)._2 match {
      case t : SMTSeq => {
        val expectedTypes = argTypes(t)
        if (transArgs.size > 1 && expectedTypes != (transArgs map (_._2)))
          throw new TranslationException(
            name + " cannot be applied to arguments of type " +
              (transArgs map (_._2) mkString ", "))
        t
      }
      case t => {
        throw new TranslationException(
          name + " cannot be applied to first argument of type " + t)
      }
    }
    (transArgs map (asTerm(_)), seqType)
  }

  //////////////////////////////////////////////////////////////////////////////

  /**
   * Translate a set of recursive functions to a letter-to-letter transducer
   * over strings.
   */
  private def recFunctions2Transducer(funs : Seq[(IFunction, IFormula)])
                                       : StringTheoryBuilder.SymTransducer = {
    import StringTheoryBuilder._

    val theory = stringTheory
    import theory.{str_empty, str_head, str_head_code, str_tail}

    val stateFuns = funs map (_._1)
    val tracks = stateFuns.head.arity

    object StrHeadReplacer extends ContextAwareVisitor[Unit, IExpression] {
      def postVisit(t : IExpression, ctxt : Context[Unit],
                    subres : Seq[IExpression]) : IExpression = t match {
        case IFunApp(`str_head` | `str_head_code`, Seq(IVariable(ind)))
          if ind >= ctxt.binders.size &&
             ind - ctxt.binders.size < tracks =>
          IVariable(tracks - ind - 1 + 2 * ctxt.binders.size)
        case _ =>
          t update subres
      }
    }

    if (!(stateFuns forall { f => f.arity == tracks }))
      throw new TranslationException(
        "Can only handle transducers with a uniform number of tracks")

    val funs2Index = stateFuns.iterator.zipWithIndex.toMap
    val symTransitions = new VectorBuilder[TransducerTransition]
    val accepting = new MHashSet[Int]

    for ((f, transitions) <- funs) {
      for (trans <-
             LineariseVisitor(Transform2NNF(transitions), IBinJunctor.Or)) {
        val conjuncts = LineariseVisitor(trans, IBinJunctor.And)

        val (targetConds, otherConds1) = conjuncts partition {
          case EqZ(IFunApp(f, _)) if stateFuns contains f => true
          case _ => false
        }

        val (emptinessConds, otherConds2) = otherConds1 partition {
          case Eq(_ : IVariable, IFunApp(`str_empty`, _)) => true
          case Eq(IFunApp(`str_empty`, _), _ : IVariable) => true
          case _ => false
        }

        val (nonEmptinessConds, otherConds3) = otherConds2 partition {
          case INot(Eq(_ : IVariable, IFunApp(`str_empty`, _))) => true
          case INot(Eq(IFunApp(`str_empty`, _), _ : IVariable)) => true
          case _ => false
        }

        val (blockedTransitionConds, otherConds) = otherConds3 partition {
          c => checkBlockedTransitionCond(c, 0).isDefined
        }

        if (conjuncts.size == emptinessConds.size &&
            (for (IVariable(ind) <-
                    SymbolCollector variables and(emptinessConds))
             yield ind) == (0 until tracks).toSet) {

          accepting += funs2Index(f)

        } else {
          if (!emptinessConds.isEmpty)
            throw new TranslationException(
              "inconsistent string emptiness conditions in transducer: " +
              and(emptinessConds))

          val (epsilons, targetIndex) = targetConds match {
            case Seq(EqZ(IFunApp(targetFun, args)))
              if (stateFuns contains targetFun) =>
              (for ((t, n) <- args.zipWithIndex;
                    trackVar = tracks - n - 1) yield t match {
                 case IVariable(`trackVar`)                         => true
                 case IFunApp(str_tail, Seq(IVariable(`trackVar`))) => false
                 case t =>
                   throw new TranslationException(
                     "unsupported track modifier in transducer: " + t)
               },
               funs2Index(targetFun))
            case c =>
              throw new TranslationException(
                "need exactly one target constraint in transducer, not " + c)
          }
        
          val nonEmptyTracks =
            for (IVariable(n) <-
                   SymbolCollector variables and(nonEmptinessConds))
            yield (tracks - n - 1)
          if (nonEmptyTracks !=
              (for ((false, n) <- epsilons.iterator.zipWithIndex)
               yield n).toSet)
            throw new TranslationException(
              "inconsistent constraints in transducer: " +
              "accessed tracks have to be non-empty strings")

          val constraint = StrHeadReplacer.visit(and(otherConds), Context())
                                          .asInstanceOf[IFormula]

          val blockedTransitions =
            for (f <- blockedTransitionConds) yield {
              val Some((targetFun, quantifiedTracks)) =
                checkBlockedTransitionCond(f, 0)
              BlockedTransition(funs2Index(targetFun), quantifiedTracks)
            }

          symTransitions +=
            TransducerTransition(funs2Index(f), targetIndex,
                                 epsilons, constraint, blockedTransitions)
        }

        () // work-around for Scala 2.12
      }
    }

    SymTransducer(symTransitions.result, accepting.toSet)
  }

  private def checkBlockedTransitionCond(f : IFormula, quanNum : Int)
                           : scala.Option[(IFunction, Seq[Boolean])] = f match {
    case IQuantified(Quantifier.ALL, g) =>
      checkBlockedTransitionCond(g, quanNum + 1)
    case INot(EqZ(IFunApp(f, args)))
      if args forall (_.isInstanceOf[IVariable]) =>
      Some((f, for (IVariable(ind) <- args) yield (ind < quanNum)))
    case _ =>
      None
  }

  //////////////////////////////////////////////////////////////////////////////

  private def translateBVUnaryOp(name : String, f : IFunction, args : Seq[Term])
                                : (IExpression, SMTType) = {
    checkArgNum(name, 1, args)
    val a0@(transArg0, type0) = translateTerm(args(0), 0)
    (f(i(extractBVWidth(name, type0, args(0))), asTerm(a0)), type0)
  }

  private def extractBVWidth(name : String, t : SMTType, arg : Term) : Int =
    extractBVModulusWidth(name, t, arg)._2

  private def extractBVModulus(name : String, t : SMTType,
                               arg : Term) : IdealInt =
    extractBVModulusWidth(name, t, arg)._1

  private def extractBVModulusWidth(name : String, t : SMTType,
                                    arg : Term) : (IdealInt, Int) =
    t match {
      case t@SMTBitVec(w) =>
        (t.modulus, w)
      case _ =>
        throw new Parser2InputAbsy.TranslationException(
          name + " cannot be applied to " + (printer print arg)
        )
    }

  private def translateBVBinOp(name : String, f : IFunction, args : Seq[Term])
                              : (ITerm, SMTBitVec) = {
    checkArgNum(name, 2, args)
    val a0@(transArg0, type0) = translateTerm(args(0), 0)
    val a1@(transArg1, type1) = translateTerm(args(1), 0)
    val bits = checkArgBVAgreement(name, args(0), type0, args(1), type1)
    (f(i(bits), asTerm(a0), asTerm(a1)), type0.asInstanceOf[SMTBitVec])
  }

  private def translateBVNAryOp(name : String, f : IFunction, args : Seq[Term])
                              : (ITerm, SMTBitVec) = {
    val flatArgs = flatten(name, args)
    val transArgs = for (a <- flatArgs) yield translateTerm(a, 0)
    val bits = checkArgBVAgreement(name, flatArgs, transArgs.unzip._2)
    ((transArgs.iterator map (asTerm(_))) reduceLeft {
       (s, t) => f(i(bits), s, t)
     },
     SMTBitVec(bits))
  }

  private def translateBVBinPred(name : String, p : Predicate, args : Seq[Term])
                                : (IExpression, SMTType) = {
    checkArgNum(name, 2, args)
    val a0@(transArg0, type0) = translateTerm(args(0), 0)
    val a1@(transArg1, type1) = translateTerm(args(1), 0)
    val bits = checkArgBVAgreement(name, args(0), type0, args(1), type1)
    (p(i(bits), asTerm(a0), asTerm(a1)), SMTBool)
  }

  private def translateBVBinPred(name : String, args : Seq[Term],
                                 op : (Int, ITerm, ITerm) => IFormula)
                                : (IExpression, SMTType) = {
    checkArgNum(name, 2, args)
    val a0@(transArg0, type0) = translateTerm(args(0), 0)
    val a1@(transArg1, type1) = translateTerm(args(1), 0)
    val bits = checkArgBVAgreement(name, args(0), type0, args(1), type1)
    (op(bits, asTerm(a0), asTerm(a1)), SMTBool)
  }

  private def translateBVBinPredInv(name : String, p : Predicate, args : Seq[Term])
                                   : (IExpression, SMTType) = {
    checkArgNum(name, 2, args)
    val a0@(transArg0, type0) = translateTerm(args(0), 0)
    val a1@(transArg1, type1) = translateTerm(args(1), 0)
    val bits = checkArgBVAgreement(name, args(0), type0, args(1), type1)
    (p(i(bits), asTerm(a1), asTerm(a0)), SMTBool)
  }

  private def checkArgBVAgreement(name : String,
                                  arg0 : Term, type0 : SMTType,
                                  arg1 : Term, type1 : SMTType) : Int =
    (type0, type1) match {
      case (t@SMTBitVec(w1), SMTBitVec(w2)) if (w1 == w2) =>
        w1
      case _ =>
        throw new Parser2InputAbsy.TranslationException(
          name + " cannot be applied to " +
          (printer print arg0) + " and " + (printer print arg1)
        )
    }

  private def checkArgBVAgreement(name : String,
                                  args : Seq[Term],
                                  types : Seq[SMTType]) : Int =
    types.distinct match {
      case Seq(SMTBitVec(w)) =>
        w
      case _ =>
        throw new Parser2InputAbsy.TranslationException(
          name + " cannot be applied to " +
          ((args map (printer print _)) mkString " ")
        )
    }

  //////////////////////////////////////////////////////////////////////////////
  
  private def translateTriggerAttr(attrparam : AttrParam) : Seq[IExpression] =
        attrparam match {
          case p : SomeAttrParam => p.sexpr_ match {
            case e : ParenSExpr => 
              for (expr <- e.listsexpr_.toList;
                   transTriggers = {
                     try { List(translateTrigger(expr)) }
                     catch { case _ : TranslationException |
                                  _ : Environment.EnvironmentException => {
                       warn("could not parse trigger " +
                            (printer print expr) +
                            ", ignoring")
                       List()
                     } }
                   };
                   t <- transTriggers) yield t
            case _ =>
              throw new Parser2InputAbsy.TranslationException(
                 "Expected list of patterns after \":pattern\"")
          }
          case _ : NoAttrParam =>
            throw new Parser2InputAbsy.TranslationException(
               "Expected trigger patterns after \":pattern\"")
        }

  private def translateTrigger(expr : SExpr) : IExpression = expr match {
    
    case expr : ConstantSExpr => translateSpecConstant(expr.specconstant_)._1
    
    case expr : SymbolSExpr => lookupSym(asString(expr.symbol_)) match {
      case Environment.Function(fun, _) => {
        checkArgNumSExpr(printer print expr.symbol_,
                         fun.arity, List[SExpr]())
        IFunApp(fun, List())
      }
      case Environment.Predicate(pred, _, _) => {
        checkArgNumSExpr(printer print expr.symbol_,
                         pred.arity, List[SExpr]())
        IAtom(pred, List())
      }
      case Environment.Constant(c, _, _) => c
      case Environment.Variable(i, BoundVariable(t)) => v(i, t.toSort)
      case _ =>
        throw new Parser2InputAbsy.TranslationException(
          "Unexpected symbol in a trigger: " +
          (printer print expr.symbol_))
    }
    
    case expr : ParenSExpr => {
      if (expr.listsexpr_.isEmpty)
        throw new Parser2InputAbsy.TranslationException(
          "Expected a function application, not " + (printer print expr))
      
      expr.listsexpr_.head match {
        case funExpr : SymbolSExpr => asString(funExpr.symbol_) match {
          case "select" => {
            val args = translateSExprTail(expr.listsexpr_)
            (TSort sortOf args.head) match {
              case ExtArray.ArraySort(t) =>
                IFunApp(t.select, args)
              case s =>
                throw new Parser2InputAbsy.TranslationException(
                  "select in a trigger has to be applied to an array term ")
            }
          }
          case "store" => {
            val args = translateSExprTail(expr.listsexpr_)
            (TSort sortOf args.head) match {
              case ExtArray.ArraySort(t) =>
                IFunApp(t.store, args)
              case s =>
                throw new Parser2InputAbsy.TranslationException(
                  "store in a trigger has to be applied to an array term ")
            }
          }
          case funName => lookupSym(funName) match {
            case Environment.Function(fun, _) => {
              checkArgNumSExpr(printer print funExpr.symbol_, fun.arity,
                               expr.listsexpr_.tail)
              IFunApp(fun, translateSExprTail(expr.listsexpr_))
            }
            case Environment.Predicate(pred, _, _) => {
              checkArgNumSExpr(printer print funExpr.symbol_, pred.arity,
                               expr.listsexpr_.tail)
              IAtom(pred, translateSExprTail(expr.listsexpr_))
            }
            case Environment.Constant(c, _, _) => {
              checkArgNumSExpr(printer print funExpr.symbol_,
                               0, expr.listsexpr_.tail)
              c
            }
            case Environment.Variable(i, BoundVariable(t)) => {
              checkArgNumSExpr(printer print funExpr.symbol_,
                               0, expr.listsexpr_.tail)
              v(i, t.toSort)
            }
            case _ =>
              throw new Parser2InputAbsy.TranslationException(
                "Unexpected symbol in a trigger: " +
                (printer print funExpr.symbol_))
          }
        }
      }
    }
  }
  
  private def translateSExprTail(exprs : ListSExpr) : Seq[ITerm] = {
    val args = exprs.tail.toList
    for (e <- args) yield translateTrigger(e) match {
      case ta : ITerm => ta
      case ta : IFormula => ITermITE(ta, i(0), i(1))
    }
  }

  //////////////////////////////////////////////////////////////////////////////

  private def translateTreeInterpolantSpec(exprs : ListSExpr)
                                          : List[Tree[Set[Int]]] = {
    var result = List[Tree[Set[Int]]]()

    for (p <- exprs) p match {
      case p : SymbolSExpr =>
        result =
          List(Tree(Set(partNameIndexes(
                          env.lookupPartName(printer print p.symbol_))),
                    result))
      case p : ParenSExpr
        if (!p.listsexpr_.isEmpty &&
            (printer print p.listsexpr_.head) == "and") => {
        val it = p.listsexpr_.iterator
        it.next
        val names = (for (s <- it) yield partNameIndexes(
                       env.lookupPartName(printer print s))).toSet
        result = List(Tree(names, result))
      }
      case p : ParenSExpr =>
        result = result ++ translateTreeInterpolantSpec(p.listsexpr_)
    }

    result    
  }

  //////////////////////////////////////////////////////////////////////////////
  
  protected def translateSpecConstant(c : SpecConstant)
                                     : (ITerm, SMTType) = c match {
    case c : NumConstant =>
      (i(IdealInt(c.numeral_)),
       SMTInteger)
    case c : HexConstant =>
      (i(IdealInt(c.hexadecimal_ substring 2, 16)),
       SMTBitVec((c.hexadecimal_.size - 2) * 4))
    case c : BinConstant =>
      (i(IdealInt(c.binary_ substring 2, 2)),
       SMTBitVec(c.binary_.size - 2))

    case c : RatConstant => {
      val v = IdealRat(c.rational_)
      (realAlgebra.div(realAlgebra.int2ring(v.num),
                       realAlgebra.int2ring(v.denom)),
       realType)
    }

    case c : StringConstant => {
      import IExpression._

      val string =
        c.smtstring_.substring(1, c.smtstring_.size - 1).iterator.map(_.toInt)
      val escSeq =
        if (Param.STRING_ESCAPES(settings))
          SMTLineariser.unescapeIt(string)
        else
          SMTLineariser.simpleUnescapeIt(string)

      ((escSeq :\ stringTheory.str_empty()) {
         case (c, s) => stringTheory.str_cons(stringTheory int2Char c, s)
       }, stringType)
    }

    case c : StringSQConstant => {
      import IExpression._

      val escSeq =
        SMTLineariser.unescapeSQString(
          c.smtstringsq_.substring(1, c.smtstringsq_.size - 1))

      ((escSeq :\ stringTheory.str_empty()) {
         case (c, s) => stringTheory.str_cons(stringTheory int2Char c, s)
       }, stringType)
    }
  }
  
  private def translateChainableRealIntPred(
                      op : String,
                      args : Seq[Term],
                      intOp  : (ITerm, ITerm) => IFormula,
                      realOp : (ITerm, ITerm) => IFormula) : IFormula =
    asRealIntTerms(op, args) match {
      case (terms, SMTInteger) =>
        and(for (Seq(a, b) <- terms sliding 2) yield intOp(a, b))
      case (terms, SMTReal(_)) => {
        addRealTheory
        and(for (Seq(a, b) <- terms sliding 2) yield realOp(a, b))
      }
    }
  
  private def flatten(op : String, args : Seq[Term]) : Seq[Term] =
    for (a <- args;
         b <- collectSubExpressions(a, (t:Term) => t match {
                case t : NullaryTerm => t.symbolref_ match {
                  case PlainSymbol(`op`) => true
                  case _ => false
                }
                case t : FunctionTerm => t.symbolref_ match {
                  case PlainSymbol(`op`) => true
                  case _ => false
                }
                case _ => false
              }, SMTConnective))
    yield b

  private def checkArgNumLazy(op : => String, expected : Int, args : Seq[Term]) : Unit =
    if (expected != args.size) checkArgNum(op, expected, args)
      
  protected def checkArgNum(op : String, expected : Int, args : Seq[Term]) : Unit =
    if (expected != args.size)
      throw new Parser2InputAbsy.TranslationException(
          "Operator \"" + op +
          "\" is applied to a wrong number of arguments: " +
          ((for (a <- args) yield (printer print a)) mkString ", "))
  
  private def checkArgNumSExpr(op : => String, expected : Int, args : Seq[SExpr]) : Unit =
    if (expected != args.size)
      throw new Parser2InputAbsy.TranslationException(
          "Operator \"" + op +
          "\" is applied to a wrong number of arguments: " +
          ((for (a <- args) yield (printer print a)) mkString ", "))
  
  private object SMTConnective extends ASTConnective {
    def unapplySeq(t : Term) : scala.Option[Seq[Term]] = t match {
      case t : NullaryTerm => Some(List())
      case t : FunctionTerm => Some(t.listterm_.toList)
    }
  }

  //////////////////////////////////////////////////////////////////////////////
// todo: this is too redundant with translateDataCtorList, need to refactor
  private def translateHeapCtorList(sortNames : Seq[String],
                                    addressSortName : String,
                                    resultSortNum : Int,
                                    constructorDecls : Seq[ConstructorDeclC])
  : (Seq[(String, Heap.CtorSignature)], Seq[Seq[SMTType]]) =
    (for (ctor <- constructorDecls) yield ctor match {
      case ctorDecl : ConstructorDecl => {
        val ctorName = asString(ctorDecl.symbol_)

        val (adtArgs, smtArgs) =
          (for (s <- ctorDecl.listselectordeclc_) yield {
            val selDecl = s.asInstanceOf[SelectorDecl]
            val selName = asString(selDecl.symbol_)

            val (adtSort, smtSort : SMTType) =
              (sortNames indexOf asString(selDecl.sort_)) match {
                case -1 => {
                  selDecl.sort_ match {
                    case s : IdentSort
                      if asString(s.identifier_) == addressSortName =>
                      (Heap.AddressCtor, SMTHeapAddress(null))
                    case s : IdentSort
                      if asString(s.identifier_) ==
                        (addressSortName + Heap.addressRangeSuffix) =>
                      // todo: -2 is to signal setupADT that this is an addressRange,
                      //  can be fixed by declaring fixed heap ADTs first
                      (Heap.AddressRangeCtor, SMTADT(null, -2))
                    case _ => val t = translateSort(selDecl.sort_)
                      (Heap.OtherSort(t.toSort), t)
                  }
                }
                case ind =>
                  // we don't have the actual ADT yet, so just put
                  // null for the moment
                  (Heap.ADTSort(ind), SMTADT(null, ind))
              }

            ((selName, adtSort), smtSort)
          }).unzip

        ((ctorName, Heap.CtorSignature(adtArgs, Heap.ADTSort(resultSortNum))),
          smtArgs)
      }

      case ctorDecl : NullConstructorDecl =>
        ((asString(ctorDecl.symbol_),
          Heap.CtorSignature(List(), Heap.ADTSort(resultSortNum))),
          List())
    }).unzip

  //////////////////////////////////////////////////////////////////////////////

  private def translateDataCtorList(sortNames : Seq[String],
                                    resultSortNum : Int,
                                    constructorDecls : Seq[ConstructorDeclC],
                                    boundSorts : Map[String, SMTType] = Map())
                : (Seq[(String, ADT.CtorSignature)], Seq[Seq[SMTType]]) =
    (for (ctor <- constructorDecls) yield ctor match {
       case ctorDecl : ConstructorDecl => {
         val ctorName = asString(ctorDecl.symbol_)

         val (adtArgs, smtArgs) =
           (for (s <- ctorDecl.listselectordeclc_) yield {
              val selDecl = s.asInstanceOf[SelectorDecl]
              val selName = asString(selDecl.symbol_)
              val selSortName = asString(selDecl.sort_)

              val (adtSort, smtSort) =
                (sortNames indexOf selSortName) match {
                  case -1 => {
                    val t =
                      (boundSorts get selSortName) match {
                        case Some(t) => t
                        case None    => translateSort(selDecl.sort_)
                      }
                    (ADT.OtherSort(t.toSort), t)
                  }
                  case ind =>
                    // we don't have the actual ADT yet, so just put
                    // null for the moment
                    (ADT.ADTSort(ind), SMTADT(null, ind))
                }

              ((selName, adtSort), smtSort)
            }).unzip

          ((ctorName, ADT.CtorSignature(adtArgs, ADT.ADTSort(resultSortNum))),
           smtArgs)
       }

       case ctorDecl : NullConstructorDecl =>
         ((asString(ctorDecl.symbol_),
           ADT.CtorSignature(List(), ADT.ADTSort(resultSortNum))),
          List())
     }).unzip

  //////////////////////////////////////////////////////////////////////////////

  private def addADTToEnv(datatype : ADT) : Unit = {
    val smtDataTypes =
      for (n <- datatype.sorts.indices) yield SMTADT(datatype, n)

    // add types to environment
    for (t <- smtDataTypes)
      env.addSort(t.toString, t)

    // add adt symbols to the environment
    val smtCtorFunctionTypes =
      for ((ctor, ctorNum) <- datatype.constructors.zipWithIndex;
         adtNum = datatype.sortOfCtor(ctorNum)) yield {
      val smtArgSorts = for (arg <- ctor.argSorts) yield
        SMTLineariser.sort2SMTType(arg)._1
      SMTFunctionType(smtArgSorts.toList, smtDataTypes(adtNum))
    }

    for ((f, smtType) <-
           datatype.constructors.iterator zip smtCtorFunctionTypes.iterator)
      env.addFunction(f, smtType)

    for ((sels, smtType) <-
           datatype.selectors.iterator zip smtCtorFunctionTypes.iterator;
         (f, arg) <-
           sels.iterator zip smtType.arguments.iterator) {
      env.addFunction(f, SMTFunctionType(List(smtType.result), arg))
    }

    // generate the is- queries as inlined functions
    for ((ctor, ctorNum) <- datatype.constructors.zipWithIndex;
         adtNum = datatype.sortOfCtor(ctorNum);
         ctorIdFun = datatype.ctorIds(adtNum);
         ctorIdTerm = ctorIdFun(v(0)))
    {
      val query = new IFunction("is-" + ctor.name, 1, true, true)
      env.addFunction(query,
        SMTFunctionType(List(smtDataTypes(adtNum)), SMTBool))
      val body = ctorIdTerm === datatype.ctorId2PerSortId(ctorNum)
      functionDefs = functionDefs + (query -> (body, SMTBool))
    }
  }

  private def setupADT(sortNames : Seq[String],
                       allCtors : Seq[(Seq[(String, ADT.CtorSignature)],
                                       Seq[Seq[SMTType]])],
                       overloaded : Boolean = false) : Unit = {
        val adtCtors = (allCtors map (_._1)).flatten
        val datatype =
          new ADT (sortNames, adtCtors, Param.ADT_MEASURE(settings))

        val smtDataTypes =
          for (n <- 0 until sortNames.size) yield SMTADT(datatype, n)

        // add types to environment
        for (t <- smtDataTypes)
          env.addSort(t.toString, t)

        // add adt symbols to the environment
        val smtCtorFunctionTypes =
          for (((_, args), num) <- allCtors.zipWithIndex;
               args2 <- args.iterator;
               cleanedArgs = for (t <- args2) yield t match {
                 case SMTADT(null, -2) => smtDataTypes.last // todo: this signals the AddrRange ADT, which must always be the last type, find better solution!
                 case SMTADT(null, n) => smtDataTypes(n)
                 case t => t
               })
          yield SMTFunctionType(cleanedArgs.toList, smtDataTypes(num))

        for ((f, smtType) <-
             datatype.constructors.iterator zip smtCtorFunctionTypes.iterator) {
          if (overloaded)
            env.addOverloadedFunction(f, smtType)
          else
            env.addFunction(f, smtType)
        }

        for ((sels, smtType) <-
               datatype.selectors.iterator zip smtCtorFunctionTypes.iterator;
             (f, arg) <-
               sels.iterator zip smtType.arguments.iterator) {
          val typ = SMTFunctionType(List(smtType.result), arg)
          if (overloaded)
            env.addOverloadedFunction(f, typ)
          else
            env.addFunction(f, typ)
        }

        // generate the is- queries as inlined functions
        for (((ctors, _), adtNum) <- allCtors.iterator.zipWithIndex;
             ctorIdFun = datatype ctorIds adtNum;
             ctorIdTerm = ctorIdFun(v(0));
             ((name, _), ctorNum) <- ctors.iterator.zipWithIndex) {
          val query = new IFunction("is-" + name, 1, true, true)
          val typ = SMTFunctionType(List(smtDataTypes(adtNum)), SMTBool)
          if (overloaded)
            env.addOverloadedFunction(query, typ)
          else
            env.addFunction(query, typ)
          val body = ctorIdTerm === ctorNum
          functionDefs = functionDefs + (query -> (body, SMTBool))
        }
  }

  //////////////////////////////////////////////////////////////////////////////

  private def setupHeap(heapSortName : String, addressSortName : String,
                        objectSortName : String, adtSortNames : Seq[String],
                        allCtors : Seq[(Seq[(String, Heap.CtorSignature)],
                         Seq[Seq[SMTType]])],
                        defaultObjectTerm : Term) : Unit = {

    val adtCtors = (allCtors map (_._1)).flatten

    // Throw an error if the Object sort cannot be found as a datatype
    val (objectSort, _) =
      adtSortNames.indexOf(objectSortName) match {
        case -1 => throw new Parser2InputAbsy.TranslationException(
          "Could not find " + objectSortName + " among the given sorts.")
        case n => (Heap.ADTSort(n), n)
      }

    // This gets called during the heap theory construction, before the actual
    // construction is complete; so we need to add the heap ADT sorts to the env
    // to be able to construct the defaultObjectTerm.
    // todo: how to avoid passing heapADTs here, it is really out of place...
    def defObjCtor(objectCtors : Seq[MonoSortedIFunction],
                   heapADTs    : ADT) : ITerm = {
      addADTToEnv(heapADTs)
      asTerm(translateTerm(defaultObjectTerm, -1))
    }

    val heap = new Heap(heapSortName, addressSortName, objectSort,
      adtSortNames, adtCtors, defObjCtor)

    // Add the remaining heap sorts to the environment
    env.addSort(addressSortName, SMTHeapAddress(heap))
    env.addSort(heapSortName, SMTHeap(heap))

    // Add heap functions to the environment

    // Some of the heap functions are overloaded, and have to be handled
    // directly in symApp: alloc, batchAlloc, read, write, batchWrite,
    //     and predicates: valid, within

    for (fun <- List(heap.emptyHeap, heap.allocHeap, heap.allocAddr,
                     heap.nullAddr,  heap.counter, heap.nthAddr,
                     heap.batchAllocHeap, heap.batchAllocAddrRange, heap.nth)) {
      val smtArgSorts = (for (arg <- fun.argSorts) yield
        SMTLineariser.sort2SMTType(arg)._1).toList
      env.addFunction(fun, SMTFunctionType(smtArgSorts,
                             SMTLineariser.sort2SMTType(fun.resSort)._1))
    }

    addTheory(heap)
  }
  // extracts the heap theory given a sequence of terms, and possibly the heap
  // term if it is in the arguments (as the head)
  protected def extractHeap(args : Seq[Term]) :
    scala.Option[(scala.Option[ITerm], Heap)] =
    args match {
      case Seq(arg0, _*) => {
        val p@(t, s) = translateTerm(arg0, 0)
        s match {
          case SMTHeap(heapTheory)  => Some((Some(asTerm(p)), heapTheory))
          case SMTADT(adt, sortNum) => // if this is one of the heapADTs
            adt.sorts(sortNum) match {
              case Heap.HeapSortExtractor(heap) =>
                Some((None, heap))
              case _ => None
            }
          case _ => None
        }
      }
      case _ => None
    }

  protected def translateHeapFun(funF      : Heap => IFunction,
                                 args      : Seq[Term],
                                 argTypesF : Heap => Seq[SMTType],
                                 resTypeF  : Heap => SMTType)
                               : scala.Option[(IExpression, SMTType)] =
    for ((Some(heapTerm), heapTheory) <- extractHeap(args)) yield {
      val fun       = funF(heapTheory)
      val argTypes  = argTypesF(heapTheory)
      val transArgs = for (a <- args.tail) yield translateTerm(a, 0)

      if (argTypes != (transArgs map (_._2)))
        throw new TranslationException(
          fun.name + " cannot be applied to arguments of type " +
          heapTheory.HeapSort + ", " +
          (transArgs map (_._2) mkString ", "))

      (IFunApp(fun, List(heapTerm) ++ (transArgs map (asTerm(_)))),
       resTypeF(heapTheory))
    }

  protected def objectType(heapTheory : Heap) : SMTType =
    SMTLineariser.sort2SMTType(heapTheory.ObjectSort)._1

  //////////////////////////////////////////////////////////////////////////////

  protected def registerRecFunctions(
                  funs : Seq[(IFunction, (IExpression, SMTType))]) : Unit =
    if (transducerStringTheory.isDefined) {
      val name = funs.head._1.name
      val transducer =
        recFunctions2Transducer(
          for ((f, trans) <- funs) yield (f, asFormula(trans)))
      stringTheoryBuilder.addTransducer(name, transducer)
    } else {
      for ((f, body) <- funs) {
        // set up a defining equation and formula
        warn("assuming that recursive function " + f.name + " is partial")
        addAxiomEquation(f, body)
      }
    }

  private def addAxiomEquation(f : IFunction,
                               body : (IExpression, SMTType)) : Unit = {
    val (argSorts, resSort) = MonoSortedIFunction.functionType(f)
    val argNum = argSorts.size

    val argVars = for ((s, n) <- argSorts.zipWithIndex) yield v(argNum -n-1, s)
    val resVar  = v(argNum, resSort)
    val lhs     = IFunApp(f, argVars)
    val axiom =
      if (argNum == 0)
        lhs === asTerm(body)
      else
        all(argSorts.reverse ++ List(resSort),
            ITrigger(List(lhs),
                     (lhs === resVar) ==> (asTerm(body) === resVar)))

    addAxiom(axiom)
  }

  //////////////////////////////////////////////////////////////////////////////

  protected def asFormula(expr : (IExpression, SMTType)) : IFormula = expr match {
    case (expr : IFormula, SMTBool) =>
      expr
    case (expr : ITerm, SMTBool) =>
      // then we assume that an integer encoding of boolean values was chosen
      IIntFormula(IIntRelation.EqZero, expr)
    case (expr, _) =>
      throw new Parser2InputAbsy.TranslationException(
                   "Expected a formula, not " + expr)
  }

}<|MERGE_RESOLUTION|>--- conflicted
+++ resolved
@@ -110,136 +110,6 @@
  */
 
   //////////////////////////////////////////////////////////////////////////////
-<<<<<<< HEAD
-
-  /** Implicit conversion so that we can get a Scala-like iterator from a
-    * a Java list */
-  import scala.collection.JavaConverters.asScala
-
-  implicit def impToScalaList[A](l : java.util.List[A]) : Seq[A] =
-    asScala(l).toSeq
-
-  implicit def impToScalaIterator[A](l : java.util.Iterator[A]) : Iterator[A] =
-    asScala(l)
-
-  def asString(s : SymbolRef) : String = s match {
-    case s : IdentifierRef     => asString(s.identifier_)
-    case s : CastIdentifierRef => asString(s.identifier_)
-  }
-
-  def asString(id : IndexC) : String = id match {
-    case id : NumIndex => id.numeral_
-    case id : HexIndex => id.hexadecimal_
-    case id : SymIndex => asString(id.symbol_)
-  }
-  
-  def asString(id : Identifier) : String = id match {
-    case id : SymbolIdent =>
-      asString(id.symbol_)
-    case id : IndexIdent =>
-      asString(id.symbol_) + "_" + ((id.listindexc_ map asString) mkString "_")
-  }
-  
-  def asString(s : Symbol) : String = s match {
-    case s : NormalSymbol =>
-//      sanitise(s.normalsymbolt_)
-      s.normalsymbolt_
-    case s : QuotedSymbol =>
-//      sanitise(s.quotedsymbolt_.substring(1, s.quotedsymbolt_.length - 1))
-      s.quotedsymbolt_.substring(1, s.quotedsymbolt_.length - 1)
-  }
-
-  def asString(s : Sort) : String = s match {
-    case s : IdentSort =>
-      asString(s.identifier_)
-    case s : CompositeSort =>
-      asString(s.identifier_) + "_" +
-      (s.listsort_ map (asString(_))).mkString("_")
-  }
-  
-  object PlainSymbol {
-    def unapply(s : SymbolRef) : scala.Option[String] = s match {
-      case s : IdentifierRef => PlainIdentifier unapply s.identifier_
-      case _ => None
-    }
-  }
-
-  object PlainIdentifier {
-    def unapply(id : Identifier) : scala.Option[String] = id match {
-      case id : SymbolIdent => id.symbol_ match {
-        case s : NormalSymbol =>
-          Some(s.normalsymbolt_)
-        case s : QuotedSymbol =>
-          Some(s.quotedsymbolt_.substring(1, s.quotedsymbolt_.length - 1))
-        case _ =>
-          None
-      }
-      case _ => None
-    }
-  }
-  
-  object IndexedSymbol {
-    def unapplySeq(s : SymbolRef) : scala.Option[Seq[String]] = s match {
-      case s : IdentifierRef => IndexedIdentifier unapplySeq s.identifier_
-      case _ => None
-    }
-  }
-
-  object NumIndexedSymbol1 {
-    def unapply(s : SymbolRef) : scala.Option[(String, IdealInt)] = s match {
-      case IndexedSymbol(s1, NatLiteral(s2)) => Some((s1, s2))
-      case _ => None
-    }
-  }
-
-  object NumIndexedSymbol2 {
-    def unapply(s : SymbolRef)
-              : scala.Option[(String, IdealInt, IdealInt)] = s match {
-      case IndexedSymbol(s1, NatLiteral(s2), NatLiteral(s3)) => Some((s1, s2, s3))
-      case _ => None
-    }
-  }
-
-  object IndexedIdentifier {
-    def unapplySeq(id : Identifier) : scala.Option[Seq[String]] = id match {
-      case id : IndexIdent => id.symbol_ match {
-        case s : NormalSymbol =>
-          Some(List(s.normalsymbolt_) ++ (id.listindexc_ map asString))
-        case _ => None
-      }
-      case _ => None
-    }
-  }
-
-  object CastSymbol {
-    def unapply(s : SymbolRef) : scala.Option[(String, Sort)] = s match {
-      case s : CastIdentifierRef => s.identifier_ match {
-        case id : SymbolIdent => id.symbol_ match {
-          case ns : NormalSymbol => Some((ns.normalsymbolt_, s.sort_))
-          case _ => None
-        }
-        case _ => None
-      }
-      case _ => None
-    }
-  }  
-
-  val DecLiteral = """([0-9]+)""".r
-  val HexLiteral = """#x([0-9a-fA-F]+)""".r
-  val BVDecLiteral = """bv([0-9]+)""".r
-  val FFDecLiteral = """ff([0-9]+)""".r
-
-  object NatLiteral {
-    def unapply(s : String) : scala.Option[IdealInt] = s match {
-      case DecLiteral(v) => Some(IdealInt(v))
-      case HexLiteral(v) => Some(IdealInt(v, 16))
-      case _             => None
-    }
-  }
-
-  //////////////////////////////////////////////////////////////////////////////
-=======
->>>>>>> fb11a04b
   
   private object LetInlineVisitor
           extends CollectingVisitor[(List[IExpression], Int), IExpression] {
