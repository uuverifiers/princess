--- conflicted
+++ resolved
@@ -36,7 +36,8 @@
   
   private type Env = Environment[Type, Type, Rank, Rank]
   
-  def apply = new TPTPTParser(new Env)
+  def apply(booleanFunctionsAsPredicates : Boolean) =
+    new TPTPTParser(new Env, booleanFunctionsAsPredicates)
   
   private case class TypedVar(name : String, t : Type)
   private type SyntaxError = Parser2InputAbsy.ParseException
@@ -81,7 +82,6 @@
   private def Rank2(r: ((Type, Type), Type)) = new Rank(List(r._1._1, r._1._2) -> r._2)
   private def Rank3(r: ((Type, Type, Type), Type)) = new Rank(List(r._1._1, r._1._2, r._1._2) -> r._2)
 
-<<<<<<< HEAD
   val predefinedParts = Set(new PartName("axiom"),
                             new PartName("hypothesis"),
                             new PartName("definition"),
@@ -95,10 +95,7 @@
   val predefinedPartMap =
     (for (p <- predefinedParts.iterator) yield (p.toString -> p)).toMap
 
-  object TPTPType extends Enumeration {
-=======
   private object TPTPType extends Enumeration {
->>>>>>> 938601fd
     val FOF, TFF, Unknown = Value
   }
 
@@ -107,18 +104,13 @@
 /**
  * A parser for TPTP, both FOF and TFF
  */
-<<<<<<< HEAD
-class TPTPTParser(_env : Environment,
-                  booleanFunctionsAsPredicates : Boolean)
-      extends Parser2InputAbsy(_env) with JavaTokenParsers with PackratParsers {
-=======
 class TPTPTParser(_env : Environment[TPTPTParser.Type,
                                      TPTPTParser.Type,
                                      TPTPTParser.Rank,
-                                     TPTPTParser.Rank])
+                                     TPTPTParser.Rank],
+                  booleanFunctionsAsPredicates : Boolean)
       extends Parser2InputAbsy(_env)
       with JavaTokenParsers with PackratParsers {
->>>>>>> 938601fd
 
   import IExpression._
   import TPTPTParser._
@@ -138,7 +130,7 @@
           CmdlMain.negativeResult = "Satisfiable"
         }
 
-        if (containsRatReal)
+        if (containsRat || containsReal)
           CmdlMain.negativeResult = "GaveUp"
         
         val problem = connect(tffs, IBinJunctor.Or)
@@ -159,14 +151,15 @@
         val domainAxioms = chosenFiniteConstraintMethod match {
           case Param.FiniteDomainConstraints.DomainSize =>
             connect(for (s <- env.symbols) yield s match {
-              case Environment.Constant(c, Environment.NullaryFunction) =>
+              case Environment.Constant(c, Environment.NullaryFunction,
+                                        IType) =>
                 !(c >= 0 & c < CmdlMain.domain_size)
-              case Environment.Function(f, false) => {
+              case Environment.Function(f, r) if (r.resType != OType) => {
                 val fApp = IFunApp(f, for (i <- 0 until f.arity) yield v(i))
                 val matrix = (fApp >= 0 & fApp < CmdlMain.domain_size)
                 !quan(for (i <- 0 until f.arity) yield Quantifier.ALL, matrix)
               }
-              case Environment.Predicate(_) | Environment.Function(_, true) =>
+              case Environment.Predicate(_, _) | Environment.Function(_, _) =>
                 i(false)
             }, IBinJunctor.Or)
           case Param.FiniteDomainConstraints.None |
@@ -181,14 +174,9 @@
                        ind2 <- (ind1+1) until stringConstants.size)
                   yield (stringConstants(ind1)._2 =/= stringConstants(ind2)._2),
                   IBinJunctor.And)
-<<<<<<< HEAD
-        
+
         ((getAxioms &&& stringConstantAxioms) ===> (problem ||| domainAxioms),
          List(), env.toSignature)
-=======
-
-        ((getAxioms &&& stringConstantAxioms) ===> connect(tffs, IBinJunctor.Or), List(), env.toSignature)
->>>>>>> 938601fd
       }
       case error =>
         throw new SyntaxError(error.toString)
