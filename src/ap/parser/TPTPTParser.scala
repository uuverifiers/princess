/**
 * This file is part of Princess, a theorem prover for Presburger
 * arithmetic with uninterpreted predicates.
 * <http://www.philipp.ruemmer.org/princess.shtml>
 *
 * Copyright (C) 2012      Philipp Ruemmer <ph_r@gmx.net>
 *               2010-2012 NICTA/Peter Baumgartner <Peter.Baumgartner@nicta.com.au>
 *
 * Princess is free software: you can redistribute it and/or modify
 * it under the terms of the GNU General Public License as published by
 * the Free Software Foundation, either version 3 of the License, or
 * (at your option) any later version.
 *
 * Princess is distributed in the hope that it will be useful,
 * but WITHOUT ANY WARRANTY; without even the implied warranty of
 * MERCHANTABILITY or FITNESS FOR A PARTICULAR PURPOSE.  See the
 * GNU General Public License for more details.
 *
 * You should have received a copy of the GNU General Public License
 * along with Princess.  If not, see <http://www.gnu.org/licenses/>.
 */

package ap.parser

import ap._
import ap.basetypes.{IdealInt, IdealRat}
import ap.terfor.{Formula, ConstantTerm}
import ap.terfor.preds.Predicate
import ap.terfor.conjunctions.Quantifier
import ap.parameters.Param
import scala.collection.mutable.{HashMap => MHashMap, HashSet => MHashSet}
import scala.util.parsing.combinator.{JavaTokenParsers, PackratParsers}
import scala.util.matching.Regex

object TPTPTParser {
  
  private type Env = Environment[Type, Type, Rank, Rank]
  
  def apply(booleanFunctionsAsPredicates : Boolean) =
    new TPTPTParser(new Env, booleanFunctionsAsPredicates)
  
  private case class TypedVar(name : String, t : Type)
  private type SyntaxError = Parser2InputAbsy.ParseException

  case class Type(name: String) {
    override def toString = name
  }
  
  // Types
  private object IType extends Type("$i") // Individuals (of the Herbrand Universe)
  // cannot call the object iType because if so Scala pattern matching assumes i
  // Type is a *variable*
  private object OType extends Type("$o") // Truth values
  private object TType extends Type("$tType") // The type of types (kinds)
  private object IntType extends Type("$int")
  private object RatType extends Type("$rat")
  private object RealType extends Type("$real")
  
  private val preDeclaredTypes = Set(TType, OType, IType, IntType, RatType, RealType)

  // Notice: no space between - and digits
  private val isIntegerConstRegEx = """[+-]?[0-9]+""".r 
  
  // Predefined types: $i: individuals, $o: truth values
  // var types = Set(IType, OType, IntType, raTType, RealType)

  /**
   * Rank: The signature of individual function (and predicate) symbols.
   */

  case class Rank(rank: (List[Type], Type)) {
    def argsTypes = rank._1
    def resType = rank._2
    override def toString = 
      (if (argsTypes.isEmpty) "" else  ((argsTypes mkString " x ") + " -> ")) + resType
  }

  // Convenience functions

  private def Rank0(r: Type) = new Rank(List() -> r)
  private def Rank1(r: (Type, Type)) = new Rank(List(r._1) -> r._2)
  private def Rank2(r: ((Type, Type), Type)) = new Rank(List(r._1._1, r._1._2) -> r._2)
  private def Rank3(r: ((Type, Type, Type), Type)) = new Rank(List(r._1._1, r._1._2, r._1._2) -> r._2)

  val predefinedParts = Set(new PartName("axiom"),
                            new PartName("hypothesis"),
                            new PartName("definition"),
                            new PartName("assumption"),
                            new PartName("lemma"),
                            new PartName("theorem"),
                            new PartName("conjecture"),
                            new PartName("negated_conjecture"),
                            new PartName("unknown"))
 
  val predefinedPartMap =
    (for (p <- predefinedParts.iterator) yield (p.toString -> p)).toMap

  private object TPTPType extends Enumeration {
    val FOF, TFF, Unknown = Value
  }

}

/**
 * A parser for TPTP, both FOF and TFF
 */
class TPTPTParser(_env : Environment[TPTPTParser.Type,
                                     TPTPTParser.Type,
                                     TPTPTParser.Rank,
                                     TPTPTParser.Rank],
                  booleanFunctionsAsPredicates : Boolean)
      extends Parser2InputAbsy(_env)
      with JavaTokenParsers with PackratParsers {

  import IExpression._
  import TPTPTParser._
  import Parser2InputAbsy.warn
  
  def apply(reader : java.io.Reader)
           : (IFormula, List[IInterpolantSpec], Signature) = {
    parseAll[List[List[IFormula]]](TPTP_input, reader) match {
      case Success(formulas, _) => {
        val tffs = formulas.flatten.filter(_ != null)
<<<<<<< HEAD

        if (haveConjecture) {
          CmdlMain.positiveResult = "Theorem"
          CmdlMain.negativeResult = "CounterSatisfiable"
        } else {
          CmdlMain.positiveResult = "Unsatisfiable"
          CmdlMain.negativeResult = "Satisfiable"
        }

        if (containsRat || containsReal)
          CmdlMain.negativeResult = "GaveUp"
        
        val problem = connect(tffs, IBinJunctor.Or)

        chosenFiniteConstraintMethod = tptpType match {
          case TPTPType.FOF =>
            Param.FiniteDomainConstraints.VocabularyEquations
          case TPTPType.TFF =>
            Param.FiniteDomainConstraints.None
          case TPTPType.Unknown => {
            warn("Was not able to figure out kind of TPTP input")
            Param.FiniteDomainConstraints.None
          }
        }
        
        // add axioms about the range of symbols; guards for quantifiers are
        // introducing during Preprocessing
        val domainAxioms = chosenFiniteConstraintMethod match {
          case Param.FiniteDomainConstraints.DomainSize =>
            connect(for (s <- env.symbols) yield s match {
              case Environment.Constant(c, Environment.NullaryFunction,
                                        IType) =>
                !(c >= 0 & c < CmdlMain.domain_size)
              case Environment.Function(f, r) if (r.resType != OType) => {
                val fApp = IFunApp(f, for (i <- 0 until f.arity) yield v(i))
                val matrix = (fApp >= 0 & fApp < CmdlMain.domain_size)
                !quan(for (i <- 0 until f.arity) yield Quantifier.ALL, matrix)
              }
              case Environment.Predicate(_, _) | Environment.Function(_, _) =>
                i(false)
            }, IBinJunctor.Or)
          case Param.FiniteDomainConstraints.None |
               Param.FiniteDomainConstraints.VocabularyEquations =>
            i(false)
        }

        val stringConstants = occurringStrings.toSeq.sortWith(_._1 < _._1)
        
        val stringConstantAxioms =
          connect(for (ind1 <- 0 until stringConstants.size;
                       ind2 <- (ind1+1) until stringConstants.size)
                  yield (stringConstants(ind1)._2 =/= stringConstants(ind2)._2),
                  IBinJunctor.And)

        ((getAxioms &&& stringConstantAxioms) ===> (problem ||| domainAxioms),
=======

//        println(tffs)
        
        ((getAxioms &&& stringAxioms &&& genRRAxioms) ===> connect(tffs, IBinJunctor.Or),
>>>>>>> 62efb34f
         List(), env.toSignature)
      }
      case error =>
        throw new SyntaxError(error.toString)
    }
    
  }

  private var tptpType = TPTPType.Unknown
<<<<<<< HEAD
  
  var chosenFiniteConstraintMethod : Param.FiniteDomainConstraints.Value =
    Param.FiniteDomainConstraints.None
=======

  //////////////////////////////////////////////////////////////////////////////
>>>>>>> 62efb34f
  
  private val declaredTypes = new MHashSet[Type]

  {
    declaredTypes ++= preDeclaredTypes
  }

  //////////////////////////////////////////////////////////////////////////////
  
  private val occurringStrings =
    new scala.collection.mutable.HashMap[String, ConstantTerm]
    
  private def stringAxioms = {
    val stringConstants = occurringStrings.toSeq.sortWith(_._1 < _._1)
    connect(for (ind1 <- 0 until stringConstants.size;
                 ind2 <- (ind1+1) until stringConstants.size)
            yield (stringConstants(ind1)._2 =/= stringConstants(ind2)._2),
              IBinJunctor.And)
  }
  
  /**
   * Totality axioms?
   */
  private val totalityAxiom = true
  /**
   * Functionality axioms?
   */
  private val functionalityAxiom = true

  protected def defaultFunctionType(f : IFunction) : Rank = tptpType match {
    case TPTPType.FOF =>
      Rank(((for (_ <- 0 until f.arity) yield IType).toList, IType))
    case TPTPType.TFF =>
      Rank(((for (_ <- 0 until f.arity) yield IntType).toList, IntType))
  }

  private var haveConjecture = false

  private val arithmeticPreds = Set(
    "$less",
    "$lesseq",
    "$greater",
    "$greatereq",
    "$is_int",
    "$is_rat"
  )

  private val arithmeticOps = arithmeticPreds ++ Set(
    "$uminus",
    "$sum",
    "$difference",
    "$product",
    "$quotient",
    "$quotient_e",
    "$quotient_t",
    "$quotient_f",
    "$remainder_e",
    "$remainder_t",
    "$remainder_f",
    "$floor",
    "$ceiling",
    "$truncate",
    "$round",
    
    "$to_int",
    "$to_rat",
    "$to_real"
  )
  
  //////////////////////////////////////////////////////////////////////////////
  // Rationals
  
  private var containsRat = false
  
  private def foundRat = if (!containsRat) {
    warn("Problem contains rationals, using incomplete axiomatisation")
    containsRat = true
    
//    val oldPartial = totalityAxiom
//    totalityAxiom = false
    
    declareSym("rat_$less",        Rank2((RatType, RatType), OType))
    declareSym("rat_$lesseq",      Rank2((RatType, RatType), OType))
    declareSym("rat_$greater",     Rank2((RatType, RatType), OType))
    declareSym("rat_$greatereq",   Rank2((RatType, RatType), OType))
    declareSym("rat_$is_int",      Rank1((RatType), OType))
    declareSym("rat_$is_rat",      Rank1((RatType), OType))
    
    declareSym("rat_$uminus",      Rank1(RatType, RatType))
    declareSym("rat_$sum",         Rank2((RatType, RatType), RatType))
    declareSym("rat_$difference",  Rank2((RatType, RatType), RatType))
    declareSym("rat_$product",     Rank2((RatType, RatType), RatType))
    declareSym("rat_$quotient",    Rank2((RatType, RatType), RatType))
    declareSym("rat_$quotient_e",  Rank2((RatType, RatType), RatType))
    declareSym("rat_$quotient_t",  Rank2((RatType, RatType), RatType))
    declareSym("rat_$quotient_f",  Rank2((RatType, RatType), RatType))
    declareSym("rat_$remainder_e", Rank2((RatType, RatType), RatType))
    declareSym("rat_$remainder_t", Rank2((RatType, RatType), RatType))
    declareSym("rat_$remainder_f", Rank2((RatType, RatType), RatType))
    declareSym("rat_$floor",       Rank1((RatType), RatType))
    declareSym("rat_$ceiling",     Rank1((RatType), RatType))
    declareSym("rat_$truncate",    Rank1((RatType), RatType))
    declareSym("rat_$round",       Rank1((RatType), RatType))
    
    declareSym("rat_$to_int",      Rank1((RatType), IntType))
    declareSym("rat_$to_rat",      Rank1((RatType), RatType))
    declareSym("rat_$to_real",     Rank1((RatType), RealType))
    
    declareSym("int_$to_rat",      Rank1((IntType), RatType))
    
//    totalityAxiom = oldPartial 
  }
  
  //////////////////////////////////////////////////////////////////////////////
  // Reals
  
  private var containsReal = false
  
  private def foundReal = if (!containsReal) {
    warn("Problem contains reals, using incomplete axiomatisation")
    containsReal = true

//    val oldPartial = totalityAxiom
//    totalityAxiom = false

    declareSym("real_$less",        Rank2((RealType, RealType), OType))
    declareSym("real_$lesseq",      Rank2((RealType, RealType), OType))
    declareSym("real_$greater",     Rank2((RealType, RealType), OType))
    declareSym("real_$greatereq",   Rank2((RealType, RealType), OType))
    declareSym("real_$is_int",      Rank1((RealType), OType))
    declareSym("real_$is_rat",      Rank1((RealType), OType))
    
    declareSym("real_$uminus",      Rank1(RealType, RealType))
    declareSym("real_$sum",         Rank2((RealType, RealType), RealType))
    declareSym("real_$difference",  Rank2((RealType, RealType), RealType))
    declareSym("real_$product",     Rank2((RealType, RealType), RealType))
    declareSym("real_$quotient",    Rank2((RealType, RealType), RealType))
    declareSym("real_$quotient_e",  Rank2((RealType, RealType), RealType))
    declareSym("real_$quotient_t",  Rank2((RealType, RealType), RealType))
    declareSym("real_$quotient_f",  Rank2((RealType, RealType), RealType))
    declareSym("real_$remainder_e", Rank2((RealType, RealType), RealType))
    declareSym("real_$remainder_t", Rank2((RealType, RealType), RealType))
    declareSym("real_$remainder_f", Rank2((RealType, RealType), RealType))
    declareSym("real_$floor",       Rank1((RealType), RealType))
    declareSym("real_$ceiling",     Rank1((RealType), RealType))
    declareSym("real_$truncate",    Rank1((RealType), RealType))
    declareSym("real_$round",       Rank1((RealType), RealType))
    
    declareSym("real_$to_int",      Rank1((RealType), IntType))
    declareSym("real_$to_rat",      Rank1((RealType), RatType))
    declareSym("real_$to_real",     Rank1((RealType), RealType))
    
    declareSym("int_$to_real",      Rank1((IntType), RealType))
    
//    totalityAxiom = oldPartial 
  }

  //////////////////////////////////////////////////////////////////////////////
  
  private def genRRAxioms = {
    val allLits = ratLiterals.toMap
    
    val res =
    connect(
    (if (containsRat)
       generalRatAxioms("rat_", RatType, allLits mapValues (_._1))
     else
       List()) ++
    (if (containsReal)
       generalRatAxioms("real_", RealType, allLits mapValues (_._2))
     else
       List())
    , IBinJunctor.And)
    
//    println(res)
    res
  }
  
  private def generalRatAxioms(prefix : String, t : Type,
                               constants : Map[IdealRat, ConstantTerm]) = {
    // instances of axioms for the defined literals
    
    implicit val s = t
    
    val verySmall = new ConstantTerm(prefix + "very_small")
    val veryLarge = new ConstantTerm(prefix + "very_large")
    env.addConstant(verySmall,  Environment.NullaryFunction, t)
    env.addConstant(veryLarge,  Environment.NullaryFunction, t)
    
    // unary predicates
    (for (predName <- List("$is_int", "$is_rat");
          (value, const) <- constants;
          res <- evalRRPred(predName, value).toSeq)
     yield rrPred(predName, !res, const)) ++
    //
    // binary predicates
    (for (predName <- List("$less", "$lesseq", "$greater", "$greatereq");
          (value1, const1) <- constants; (value2, const2) <- constants;
          res <- evalRRPred(predName, value1, value2).toSeq)
     yield rrPred(predName, !res, const1, const2)) ++
    //
    // unary functions
    (for (funName <- List("$uminus", "$floor", "$ceiling", "$truncate", "$round");
          (value, const) <- constants;
          res <- evalRRFun(funName, value).toSeq;
          resConst <- findRepresentations(res, t))
     yield (rrFun(funName, const) === resConst)) ++
    //
    // binary functions
    (for (funName <- List("$sum", "$difference", "$product", "$quotient",
                          "$quotient_e", "$quotient_t", "$quotient_f",
                          "$remainder_e", "$remainder_t", "$remainder_f");
          (value1, const1) <- constants; (value2, const2) <- constants;
          res <- evalRRFun(funName, value1, value2).toSeq;
          resConst <- findRepresentations(res, t))
     yield (rrFun(funName, const1, const2) === resConst)) ++
    //
    // existence of very small/large elements
    (for ((_, const) <- constants)
     yield rrPred("$less", false, verySmall, const) &
           rrPred("$less", false, const, veryLarge) &
           rrPred("$greater", false, const, verySmall) &
           rrPred("$greater", false, veryLarge, const)) ++
    List(rrPred("$less", false, verySmall, veryLarge),
         rrPred("$lesseq", false, verySmall, veryLarge),
         rrPred("$greater", true, verySmall, veryLarge),
         rrPred("$greatereq", true, verySmall, veryLarge)) ++
    //
    // literals are pairwise different
    {
      val allConsts =
        (List(i(verySmall), i(veryLarge)) ++ (for (c <- constants.values) yield i(c))).toSeq
      for (i <- 0 until allConsts.size;
           j <- (i+1) until allConsts.size) yield (allConsts(i) =/= allConsts(j))
    } ++
    //
    // quantified axioms
    List(all(all(rrPred("$less", false, v(0), v(1)) <=>
                 rrPred("$greater", false, v(1), v(0)))),
         all(all(rrPred("$lesseq", false, v(0), v(1)) <=>
                 rrPred("$greatereq", false, v(1), v(0)))),
         all(all((rrPred("$less", false, v(0), v(1))) | (v(0) === v(1)) <=>
                 rrPred("$lesseq", false, v(0), v(1)))),
//         all(all(rrPred("$less", false, v(0), v(1)) ==> (v(0) =/= v(1)))),
         all(all(all((rrPred("$less", false, v(0), v(1)) &
                      rrPred("$lesseq", false, v(1), v(2))) ==>
                     rrPred("$less", false, v(0), v(2))))),
         all(all(all((rrPred("$lesseq", false, v(0), v(1)) &
                      rrPred("$less", false, v(1), v(2))) ==>
                     rrPred("$less", false, v(0), v(2))))),
         all(all(all((rrPred("$lesseq", false, v(0), v(1)) &
                      rrPred("$lesseq", false, v(1), v(2))) ==>
                     rrPred("$lesseq", false, v(0), v(2)))))
         )
  }

  private def rrPred(op : String, negated : Boolean, args : ITerm*)
                    (implicit t : Type) : IFormula =
    checkUnintAtom((t match { case RatType => "rat_"; case RealType => "real_" }) + op,
                   args.toList, for (_ <- args.toList) yield t, negated)

  private def rrFun(op : String, args : ITerm*)(implicit t : Type) : ITerm =
    checkUnintFunTerm((t match { case RatType => "rat_"; case RealType => "real_" }) + op,
                      args.toList, for (_ <- args.toList) yield t)._1
  
  private def findRepresentations(r : IdealRat, t : Type) : Seq[ITerm] =
    (for ((c1, c2) <- (ratLiterals get r).toSeq)
     yield i(t match { case RatType => c1; case RealType => c2 })) /* ++
    (if (r.denom.isOne) List(CheckedFunTerm(t match { case RatType => "$to_rat"
                                                      case RealType => "$to_real" },
                                            List((r.num, IntType)))._1) else List()) */
  
  //////////////////////////////////////////////////////////////////////////////
  
  private def evalRRPred(op : String,
                         left : IdealRat,
                         right : IdealRat) : Option[Boolean] = op match {
    case "$less"                         => Some(left < right)
    case "$lesseq"                       => Some(left <= right)
    case "$greater"                      => Some(left > right)
    case "$greatereq"                    => Some(left >= right)
    case _                               => None
  }
  
  private def evalRRPred(op : String,
                         arg : IdealRat) : Option[Boolean] = op match {
    case "$is_int"                       => Some(arg.denom.isOne)
    case "$is_rat"                       => Some(true)
    case _                               => None
  }
  
  private def evalRRFun(op : String,
                        left : IdealRat,
                        right : IdealRat) : Option[IdealRat] = op match {
    case "$sum"                          => Some(left + right)
    case "$difference"                   => Some(left - right)
    case "$product"                      => Some(left * right)
    case "$quotient" if (!right.isZero)  => Some(left / right)
    case _                               => None
  }
  
  private def evalRRFun(op : String, arg : IdealRat) : Option[IdealRat] = op match {
    case "$uminus"     => {
      Some(-arg)
    }
    case "$floor"     => {
      val res = IdealRat(arg.num / arg.denom)
      Some(if (res <= arg) res else (res - IdealRat.ONE))
    }
    case "$ceiling"   => {
      val res = IdealRat(arg.num / arg.denom)
      Some(if (res >= arg) res else (res + IdealRat.ONE))
    }
    case "$truncate"  => Some(arg.signum match {
      case -1 => -IdealRat((-arg.num) / arg.denom)
      case  0 => IdealRat.ZERO
      case  1 => IdealRat(arg.num / arg.denom)
    })
    case "$round"     => {
      for (f <- evalRRFun("$floor", arg);
           c <- evalRRFun("$ceiling", arg))
      yield (if ((f == c) || (arg - f) < (c - arg))
               f
             else
               c)
    }
    case _ => None
  }
  
  //////////////////////////////////////////////////////////////////////////////
  
  private val ratLiterals = new MHashMap[IdealRat, (ConstantTerm, ConstantTerm)]
  private val ratLitValue = new MHashMap[ConstantTerm, IdealRat]
  
  private def constsFor(r : IdealRat) = ratLiterals.getOrElseUpdate(r, {
    val ratConst = new ConstantTerm ("rat_" + r)
    val realConst = new ConstantTerm ("real_" + r)
    env.addConstant(ratConst,  Environment.NullaryFunction, RatType)
    env.addConstant(realConst, Environment.NullaryFunction, RealType)
    ratLitValue += (ratConst -> r)
    ratLitValue += (realConst -> r)
    (ratConst, realConst)
  })
  
  private def ratConstFor(r : IdealRat)  = constsFor(r)._1
  private def realConstFor(r : IdealRat) = constsFor(r)._2
  
  private object RRValue {
    def unapply(t : ITerm) : Option[IdealRat] = t match {
      case IConstant(c) => ratLitValue get c
      case _            => None
    }
  }
  
  //////////////////////////////////////////////////////////////////////////////

  /**
   * Comments are considered as whitespace and ignored right away
   */
  protected override val whiteSpace = """(\s|%.*|(?m)/\*(\*(?!/)|[^*])*\*/)+""".r
  
  /**
   * The grammar rules
   */
  private lazy val TPTP_input: PackratParser[List[List[IFormula]]] =
    rep(annotated_formula /* | comment */ | include)

  private lazy val annotated_formula = 
    // TPTP_input requires a list, because include abobe returns a list
    ( fof_annotated_logic_formula ^^ {
        f => tptpType = TPTPType.FOF; List(f)
      } ) |
    ( tff_annotated_type_formula ^^ { _ => List() } ) |
    ( tff_annotated_logic_formula ^^ {
        f => tptpType = TPTPType.TFF; List(f)
      } ) 
  // cnf_annotated


  private lazy val fof_annotated_logic_formula =
    ("fof" ^^ { _ => tptpType = TPTPType.FOF }) ~ "(" ~>
    (atomic_word | wholeNumber) ~ "," ~ atomic_word ~ "," ~
    fof_logic_formula <~ ")" ~ "." ^^ {
    case name ~ "," ~ role ~ "," ~ f => 
	role match {
	  case "conjecture" => {
	    haveConjecture = true
        f
	  }
	  // "type" just returns TrueAtom - deal with that above
	  // case "type" => xxx
      case _ => !f // Assume f sits on the premise side
	}
  } 

  /**
   * TFF types
   */

  // In fact, non-null annotations are currently not accepted
  // Slightly rewritten version of the BNF rule in the TPTP report, to discrimate
  // between type and non-type very early, thus helping the parser.
  private lazy val tff_annotated_type_formula =
    ("tff" ^^ { _ => tptpType = TPTPType.TFF }) ~ "(" ~
    (atomic_word | wholeNumber) ~ "," ~ "type" ~ "," ~ tff_typed_atom ~
    ")" <~ "." ^^ { 
    // It's there just for its side effect
    _ => ()
  }

  private lazy val tff_annotated_logic_formula =
    ("tff" ^^ { _ => tptpType = TPTPType.TFF }) ~ "(" ~
    (atomic_word | wholeNumber) ~ "," ~ 
    formula_role_other_than_type ~ "," ~ tff_logic_formula <~ ")" ~ "." ^^ {
      case name ~ "," ~ role ~ "," ~ f => 
	  role match {
	    case "conjecture" => {
	      haveConjecture = true
	      INamedPart(predefinedPartMap(role), f)
	    }
	    case _ => INamedPart(predefinedPartMap(role), !f) // Assume f sits on the premise side
	  }
    } 

  private lazy val formula_role_other_than_type = commit(
    // "type" | 
    "axiom" | "hypothesis" | "definition" | "assumption" | "lemma" | "theorem" | 
    "conjecture" | "negated_conjecture" | "unknown" | atomic_word )


  // tff_typed_atom can appear only at toplevel
  private lazy val tff_typed_atom:PackratParser[Unit] =
     ( ( tff_untyped_atom ~ ":" ~ tff_top_level_type ) ^^ { 
	        // could declare a new type or a symbol of an existing type
       case typeName ~ ":" ~ Rank((Nil, TType)) => {
         // TODO: we have to add guards to encode that uninterpreted domains
         // could be finite
	     declaredTypes += Type(typeName)
	     ()
	     //Sigma += Type(typeName)
         // println("declared")
         // return a dummy
         // TrueAtom
       }
       case symbolName ~ ":" ~ rank =>
         declareSym(symbolName, rank)
     } ) |
     ( "(" ~> tff_typed_atom <~ ")" )
           
         
         /*
         if (rank.argsTypes.isEmpty && 
					  // Prop variables are better handled
					  // by the foreground
					  rank.resType != OType &&
					  (Sigma.BGTypes contains rank.resType) &&
					  Flags.paramsOpSet.value == "BG")
					// only in this case we have a BG operator
					Sigma = Sigma addBG (symbolName -> rank)
				      else
					Sigma += (symbolName -> rank)
				      // return a dummy
				      // println("declared")
				      // TrueAtom
				    }
				  */
     
  private def declareSym(symbolName : String, rank : Rank) : Unit = {
         if (rank.argsTypes contains OType)
           throw new SyntaxError("Error: type declaration for " + 
               symbolName + ": " + rank + ": argument type cannot be $oType")
         
         if (!rank.argsTypes.isEmpty) {
           if (!booleanFunctionsAsPredicates || rank.resType != OType)
             // use a real function
             env.addFunction(new IFunction(symbolName, rank.argsTypes.size,
                                           !totalityAxiom, !functionalityAxiom),
                             rank)
           else
             // use a predicate
             env.addPredicate(new Predicate(symbolName, rank.argsTypes.length),
                              rank)
         } else if (rank.resType != OType)
           // use a constant
           env.addConstant(new ConstantTerm(symbolName), Environment.NullaryFunction,
                           rank.resType)
         else
           // use a nullary predicate (propositional variable)
           env.addPredicate(new Predicate(symbolName, 0), rank)
  }
     
  private lazy val tff_untyped_atom =    atomic_word

  // This results in a Rank in our terminology
  private lazy val tff_top_level_type:PackratParser[Rank] =
    tff_mapping_type |
    ( tff_atomic_type  ^^ { (typ:Type) => Rank0(TypeExistsChecked(typ)) } )

  private lazy val tff_mapping_type:PackratParser[Rank] =
    ( ( tff_unitary_type ~ ">" ~ tff_atomic_type ) ^^
        { case argsTypes ~ ">" ~ resType =>
          Rank((argsTypes map (TypeExistsChecked(_))) -> TypeExistsChecked(resType)) } ) | (
            "(" ~> tff_mapping_type <~ ")" )
    
  private lazy val tff_unitary_type =
    ( tff_atomic_type ^^ { List(_) } ) | ( "(" ~> tff_xprod_type <~ ")" )
    
  private lazy val tff_xprod_type:PackratParser[List[Type]] =
    ( tff_atomic_type ~ "*" ~  rep1sep(tff_atomic_type, "*") ^^ {
      case t1 ~ "*" ~ tail => t1::tail
     } ) |
    ( "(" ~> tff_xprod_type <~ ")" )

  //////////////////////////////////////////////////////////////////////////////
   
  /**
   * TFF formulas
   */

  private lazy val tff_logic_formula =
    tff_binary_formula | tff_unitary_formula
    
  private lazy val tff_binary_formula =
    tff_binary_nonassoc | tff_binary_assoc
    
  private lazy val tff_binary_nonassoc =
    tff_unitary_formula ~ binary_nonassoc_connective ~ tff_unitary_formula ^^ {
      case f1 ~ op ~ f2 => op(f1,f2)
    }
  
  private lazy val tff_binary_assoc =
    tff_or_formula | tff_and_formula
    
  private lazy val tff_or_formula =
    tff_unitary_formula ~ "|" ~ rep1sep(tff_unitary_formula, "|") ^^ {
      case f1 ~ "|" ~ tail => f1::tail reduceLeft { _ | _ }
    }
  
  private lazy val tff_and_formula =     
    tff_unitary_formula ~ "&" ~ rep1sep(tff_unitary_formula, "&") ^^ {
      case f1 ~ "&" ~ tail => {
        f1::tail reduceLeft { _ & _ }
      }
    }
  
  private lazy val tff_unitary_formula:PackratParser[IFormula] = 
    tff_quantified_formula | tff_unary_formula | atom |
    "(" ~> tff_logic_formula <~ ")"
    
  private lazy val tff_unary_formula =
    "~" ~> tff_unitary_formula ^^ { ! _ }
  
  private lazy val tff_quantified_formula:PackratParser[IFormula] = 
    (((forallSign ^^ { _ => Quantifier.ALL.asInstanceOf[Quantifier] } ) |
	    ("?"        ^^ { _ => Quantifier.EX.asInstanceOf[Quantifier] } )) ~ 
	     "[" ~ tff_varlist ~ "]" ^^ { 
		        case q ~ "[" ~ vl ~ "]" => { 
				  for (v <- vl)
				    env.pushVar(v.name, v.t)
				  // Return the partially instantiated Quantifier-Formula
				  val quantify = (f:IFormula) => (f /: vl) { case (f, _) =>  IQuantified(q, f) }
				  (quantify, vl.size)
				}
		     }) ~ ":" ~ tff_unitary_formula ^^ {
		        // Put together the two parts, quantification and formula
		        case (quantTemplate, varNum) ~ ":" ~ f => {
                  for (_ <- 0 until varNum)
                    env.popVar
		          quantTemplate(f)
		        }
		      }


  // Variable list
  private lazy val tff_varlist: PackratParser[List[TypedVar]] =
    rep1sep(tff_var, ",")

  private lazy val tff_var: PackratParser[TypedVar] = 
    ( variableStr ~ ":" ~ tff_atomic_type ^^ { 
        case x ~ ":" ~ typ => TypedVar(x, TypeExistsChecked(typ)) 
      } ) |
    ( variableStr <~ guard(not(":")) ^^ { 
        // default type of variables (in quantifications) is IType
        x => TypedVar(x, IType) 
      } )

  private lazy val tff_atomic_type = 
    // user-defined type
    defined_type | ( atomic_word ^^ { Type(_) } ) 
  // predefined type

  private lazy val defined_type: PackratParser[Type] = 
    (("$oType" | "$o") ^^ { _ => OType }) |
    (("$iType" | ("$i" <~ guard(not("nt")))) ^^ { _ => IType }) |
    ("$tType" ^^ { _ => TType }) |
    ("$int" ^^ { _ => IntType }) |
    ("$rat" ^^ { _ => foundRat; RatType }) |
    ("$real" ^^ { _ => foundReal; RealType })

  //////////////////////////////////////////////////////////////////////////////
    
  /*
   * FOF formulas
   */
  private lazy val fof_logic_formula =
    fof_binary_formula | fof_unitary_formula
    
  private lazy val fof_binary_formula =
    fof_binary_nonassoc | fof_binary_assoc
    
  private lazy val fof_binary_nonassoc =
    fof_unitary_formula ~ binary_nonassoc_connective ~ fof_unitary_formula ^^ {
      case f1 ~ op ~ f2 => op(f1,f2)
    }
  
  private lazy val fof_binary_assoc =
    fof_or_formula | fof_and_formula
    
  private lazy val fof_or_formula =
    fof_unitary_formula ~ "|" ~ rep1sep(fof_unitary_formula, "|") ^^ {
      case f1 ~ "|" ~ tail => f1::tail reduceLeft { _ | _ }
    }
  
  private lazy val fof_and_formula =     
    fof_unitary_formula ~ "&" ~ rep1sep(fof_unitary_formula, "&") ^^ {
      case f1 ~ "&" ~ tail => f1::tail reduceLeft { _ & _ }
    }
  
  private lazy val fof_unitary_formula:PackratParser[IFormula] = 
      fof_quantified_formula | fof_unary_formula | atom |
      "(" ~> fof_logic_formula <~ ")"
      
  private lazy val fof_unary_formula =
    "~" ~> fof_unitary_formula ^^ { !(_) }
  
  private lazy val fof_quantified_formula:PackratParser[IFormula] =
    (((forallSign ^^ { _ => Quantifier.ALL.asInstanceOf[Quantifier] } ) |
      ("?"        ^^ { _ => Quantifier.EX.asInstanceOf[Quantifier] } )) ~ 
       "[" ~ fof_varlist ~ "]" ^^ { 
              case q ~ "[" ~ vl ~ "]" => { 
                for (v <- vl)
                  env.pushVar(v.name, v.t)
                // Return the partially instantiated Quantifier-Formula
                val quantify = (f:IFormula) => (f /: vl) { case (f, _) =>  IQuantified(q, f) }
                (quantify, vl.size)
              } 
           }) ~ ":" ~ fof_unitary_formula ^^ {
              // Put together the two parts, quantification and formula
              case (quantTemplate, varNum) ~ ":" ~ f => {
                for (_ <- 0 until varNum)
                  env.popVar
                quantTemplate(f)
              }
            }


  // Variable list
  private lazy val fof_varlist: PackratParser[List[TypedVar]] = 
    rep1sep(variableStr, ",") ^^ { _ map { TypedVar(_, IType) } } // looks cryptic?

  //////////////////////////////////////////////////////////////////////////////
  
  /**
   * Definitions common to TFF and FOF
   */

  private lazy val binary_nonassoc_connective = 
    ( "=>" ^^ {
      _ => { (x : IFormula, y : IFormula) => (x ==> y) } } ) |
    ( "<=" <~ guard(not(">")) ^^ {
      _ => { (x : IFormula, y : IFormula) => (y ==> x) } } ) |
    ( "<=>" ^^ {
      _ => { (x : IFormula, y : IFormula) => (x <=> y) } } ) |
    ( "<~>" ^^ {
      _ => { (x : IFormula, y : IFormula) => !(x <=> y) } } ) |
    ( "~|" ^^ {
      _ => { (x : IFormula, y : IFormula) => !(x | y) } } ) |
    ( "~&" ^^ {
      _ => { (x : IFormula, y : IFormula) => !(x & y) } } )

  // Atom
  // Difficulty is determining the type. If fun(args...) has been read 
  // it is possible that fun(args...) is an atom or the lhs of an equation.
  // Determining the type hence nees to be deferred until "=" (or "!=") is 
  // seen (or not). Once that is clear, the signature is extended 
  // appropriately. It can only be done this late because otherwise the signature
  // might be extended unappropriately, and backtracking (in the parser)
  // cannot undo that.

  private lazy val atom : PackratParser[IFormula] =
    ( "$true" ^^ { _ => i(true) }) |
    ( "$false" ^^ { _ => i(false) }) |
    // eqn with lhs a variable
    ( guard(variableStr ~ equalsSign) ~> (constant_or_variable ~ equalsSign ~ term) ^^ { 
	      case x ~ _ ~ t => CheckedEquation(x, t)
      } ) |
    ( guard(variableStr ~ "!=") ~> (constant_or_variable ~ "!=" ~ term) ^^ { 
	      case x ~ _ ~ t => !CheckedEquation(x, t)
      } ) |
    ( bg_constant ~ equalsSign ~ term ^^ { 
	      case c ~ _ ~ t => CheckedEquation(c, t)
      } ) |
    ( bg_constant ~ "!=" ~ term ^^ { 
	  case c ~ _ ~ t => !CheckedEquation(c, t)
      } ) |
  // functor with or without arguments
  (( ( functor ~ "(" ~ termlist ~ ")" ^^ { 
 	       case functor ~ "(" ~ termlist ~ ")" => (functor, termlist) } ) |
     ( functor ~ guard(not("(")) ^^ { 
	       case functor ~ _ => (functor, List()) } ) ) ~
   // Up to here the above could be an atom or the lhs of an equation.
   // The following three cases all return a template for a (dis)equation or an atom
   ( ( equalsSign ~ term ^^ { case _ ~ t =>
	     (functor:String, args:List[(ITerm, Type)]) => { 
//	       if (!(Sigma.ranks contains functor))
//             Sigma += (functor -> Rank((args map { _ => IType }) -> IType))
	       CheckedEquation(CheckedFunTerm(functor, args), t)
	     } 
       } ) |
     ( "!=" ~ term ^^ { 
         case _ ~ t =>
	     (functor:String, args:List[(ITerm, Type)]) => { 
//	       if (!(Sigma.ranks contains functor))
//	         Sigma += (functor -> Rank((args map { _ => IType }) -> IType))
	       !CheckedEquation(CheckedFunTerm(functor, args), t)
	     } 
       } ) |
     ( guard(not(equalsSign | "!=")) ^^ { 
         case _ =>
	     (functor:String, args:List[(ITerm, Type)]) => { 
//	       if (!(Sigma.ranks contains functor))
//             Sigma += (functor -> Rank((args map { _ => IType }) -> OType))
	       CheckedAtom(functor, args)
	     } 
       } ) ) ^^ 
   // Put together the results of the parsing obtained so far
   { case (functor,args) ~ fTemplate => fTemplate(functor,args) } )

  // Terms
  // Parsing (of atoms) is such that whenever a term is to be parsed
  // it is clear it must be a term (no backtracking), hence as soon
  // as a term is found the signature can be extended.
  private lazy val term: PackratParser[(ITerm, Type)] =
    funterm | constant_or_variable | bg_constant
    
  private lazy val variableStr: PackratParser[String] =
    regex(new Regex("[A-Z][a-zA-Z0-9_]*"))
    
/*    lazy val variable : PackratParser[] =
    variableStr ^^ { name => {
      val t = env.loo
    }} } */
    
  private lazy val funterm: PackratParser[(ITerm, Type)] =
    functor ~ "(" ~ termlist ~ ")" ^^ {
      case functor ~ "(" ~ termlist ~ ")" => CheckedFunTerm(functor, termlist)
        
//	      if (!(Sigma.ranks contains functor))
//	        Sigma += (functor -> Rank((termlist map { _ => IType }) -> IType))
	    // todo: check well-sortedness of arguments
//	    CheckedFunTerm(functor, termlist) 
  }

  private lazy val termlist = rep1sep(term, ",")

  // Foreground constant or parameter
  private lazy val constant_or_variable: PackratParser[(ITerm, Type)] = 
    // a constant cannot be followed by a parenthesis, would see a FunTerm instead
    // Use atomic_word instead of functor?
    guard((functor | variableStr) ~ not("(")) ~>
      (functor | variableStr) ^^ { functor => {
        if (!(env isDeclaredSym functor)) {
          if (tptpType != TPTPType.FOF)
            warn("implicit declaration of " + functor + ": " + IType)
          declareSym(functor, Rank0(IType))
        }
          
        (env lookupSym functor) match {
          case Environment.Constant(c, _, t) => (i(c), t)
          case Environment.Variable(index, t) => (v(index), t)
          case _ => throw new SyntaxError("Unexpected symbol: " + functor)
        }
      }
  }

  private def fofify(t : Type) = tptpType match {
    case TPTPType.FOF => IType
    case _ => t
  }
      
  // Background literal constant
  private lazy val bg_constant: PackratParser[(ITerm, Type)] =
    (
      (regex(isIntegerConstRegEx) <~ guard(not(regex("[./]".r)))) ^^ { 
	    s => (i(IdealInt(s)), fofify(IntType))
      }
    ) | (
      (regex(isIntegerConstRegEx) ~ "/" ~ regex(isIntegerConstRegEx)) ^^ {
        case num ~ _ ~ denom => {
          foundRat
          (i(ratConstFor(IdealRat(num + "/" + denom))), RatType)
        }
      }
    ) | (
      (regex(isIntegerConstRegEx) ~ "." ~ regex("""[0-9Ee\-]+""".r)) ^^ {
        case int ~ _ ~ frac => {
          foundReal
          (i(realConstFor(IdealRat(int + "." + frac))), RealType)
        }
      }
    ) | (
      regex(("\"([\\040-\\041\\043-\\0133\\0135-\\0176]|\\\\\"|\\\\\\\\)*\"").r) ^^ {
        case s =>
          (i(occurringStrings.getOrElseUpdate(s, {
             val c = new ConstantTerm ("stringConstant" + occurringStrings.size)
             env.addConstant(c, Environment.NullaryFunction, IType)
             c
           })), IType)
      }
    )
  
  // lexical: don't confuse = with => (the lexer is greedy)
  private lazy val equalsSign = "=" <~ guard(not(">"))
  
  private lazy val forallSign = "!" <~ guard(not("="))

  private lazy val functor = keyword | atomic_word

  private lazy val atomic_word: PackratParser[String] = 
    ( regex("""'.*'""".r) ^^ { _.drop(1).dropRight(1) } ) |
    regex("[a-z][a-zA-Z0-9_]*".r)

  private lazy val keyword = regex("[$][a-z_]+".r)

/* Could be specific (but why?)
  lazy val keyword = 
    "$uminus"     |
    "$sum"        |
    "$difference" |
    "$product"    |
    ("$less" <~ guard(not("eq")))   |
    "$lesseq"     |
    ("$greater" <~ guard(not("eq")))  |
    "$greatereq"  |
    "$evaleq"     
*/

  // Parsing of comments is not optimal as they may not appear
  // inside formulas - essentially they are an atom
//  private lazy val comment: PackratParser[List[IFormula]] =
//    """%.*""".r ^^ (x => List(null /* Comment(x) */))

  private lazy val include: PackratParser[List[IFormula]] = 
    "include" ~> "(" ~> atomic_word <~ ")" <~ "." ^^ { case fileName  => {
	    val TPTPHome = System.getenv("TPTP")
	    val filename = (if (TPTPHome == null) "" else TPTPHome + "/") + fileName
	    val reader = new java.io.BufferedReader (
                   new java.io.FileReader(new java.io.File (filename)))
        parseAll[List[List[IFormula]]](TPTP_input, reader) match {
          case Success(formulas, _) =>
            formulas.flatten
          case error =>
            throw new SyntaxError("When reading " + filename + "\n" + error)
	    }
	  } 
  }

  /**
   * CheckedXX: creates an XX, type-checked against sig and varTypes
   */
  private def CheckedEquation(s: (ITerm, Type), t: (ITerm, Type)) = {
    val (s_term, s_type) = s
    val (t_term, t_type) = t
    if (s_type != OType && s_type == t_type) 
      s_term === t_term
    else
      throw new SyntaxError(
         "Error: ill-sorted (dis)equation: between " + s_term + " and " + t_term)
  }

  private def CheckedAtom(pred: String,
                          args: List[(ITerm, Type)])
                         : IFormula = (pred, args map (_._2)) match {
    case ("$less",      Seq(IntType, IntType)) => args(0)._1 < args(1)._1
    case ("$lesseq",    Seq(IntType, IntType)) => args(0)._1 <= args(1)._1
    case ("$greater",   Seq(IntType, IntType)) => args(0)._1 > args(1)._1
    case ("$greatereq", Seq(IntType, IntType)) => args(0)._1 >= args(1)._1
    case ("$evaleq",    Seq(IntType, IntType)) => args(0)._1 === args(1)._1
    case ("$is_int",    Seq(IntType))          => true
    case ("$is_rat",    Seq(IntType))          => true
    case ("$is_real",   Seq(IntType))          => true

    case (pred, argTypes) =>
      if (arithmeticOps contains pred) argTypes match {
        case Seq(RatType, _*) =>
          checkUnintAtom("rat_" + pred, args map (_._1), argTypes)
        case Seq(RealType, _*) =>
          checkUnintAtom("real_" + pred, args map (_._1), argTypes)
        case _ =>
          // should not happen
          throw new SyntaxError("Operator " + pred +
                                " cannot be applied to " +
                                (argTypes mkString " x "))
      } else {
        checkUnintAtom(pred, args map (_._1), argTypes)
      }
  }
  
  private def checkUnintAtom(pred: String,
                             args: Seq[ITerm], argTypes : Seq[Type],
                             negated : Boolean = false)
              : IFormula = {
        if (!(env isDeclaredSym pred)) {
          val rank = Rank((argTypes.toList, OType))
          if (tptpType != TPTPType.FOF || (pred endsWith "'"))
            warn("implicit declaration or overloading of " + pred + ": " + rank)
          declareSym(pred, rank)
        }

      (env lookupSym pred) match {
        case Environment.Function(f, r) if (r.resType == OType) =>
          if (r.argsTypes != argTypes) {
            // urgs, symbol has been used with different arities
            // -> disambiguation-hack
            checkUnintAtom(pred + "'", args, argTypes, negated)
          } else {
            // then a predicate has been encoded as a function
            if (negated)
              IIntFormula(IIntRelation.EqZero, IPlus(IFunApp(f, args), -1))
            else
              IIntFormula(IIntRelation.EqZero, IFunApp(f, args))
          }
        case Environment.Predicate(p, r) =>
          if (r.argsTypes != argTypes) {
            // urgs, symbol has been used with different arities
            // -> disambiguation-hack
            checkUnintAtom(pred + "'", args, argTypes, negated)
          } else {
            if (negated)
              !IAtom(p, args)
            else
              IAtom(p, args)
          }
        case _ =>
          throw new SyntaxError("Unexpected symbol: " + pred)
      }
  }
  
/*      // Assume that pred has been entered into sig already
    if (Sigma(pred).argsTypes == Sigma.typesOf(args, varTypes))
  Atom(pred, args)
    else
	throw new SyntaxError("Error: ill-sorted atom: " + Atom(pred, args)) */

  private def CheckedFunTerm(fun: String,
                             args: List[(ITerm, Type)])
                            : (ITerm, Type) = (fun, args map (_._2)) match {
    case ("$sum",         Seq(IntType, IntType))  => (args(0)._1 + args(1)._1, IntType)
    case ("$difference",  Seq(IntType, IntType))  => (args(0)._1 - args(1)._1, IntType)
    case ("$product",     Seq(IntType, IntType))  => (mult(args(0)._1, args(1)._1), IntType)
    case ("$uminus",      Seq(IntType))           => (-args(0)._1, IntType)
    case ("$to_int",      Seq(IntType))           => args(0)
    case ("$to_rat",      Seq(IntType))           => {
      foundRat
      args(0) match {
        case Const(value) =>
          (ratConstFor(IdealRat(value)), RatType)
        case _ =>
         checkUnintFunTerm("int_" + fun, args map (_._1), Seq(IntType))
      }
    }
    case ("$to_real",     Seq(IntType))           => {
      foundReal
      args(0) match {
        case Const(value) =>
          (realConstFor(IdealRat(value)), RealType)
        case _ =>
         checkUnintFunTerm("int_" + fun, args map (_._1), Seq(IntType))
      }
    }

    case (fun, argTypes) =>
      if (arithmeticOps contains fun) args match {
        case Seq((RRValue(argValue), RatType))
          if (!(arithmeticPreds contains fun)) => 
          (for (resValue <- evalRRFun(fun, argValue))
           yield (i(ratConstFor(resValue)), RatType)) getOrElse (
             checkUnintFunTerm("rat_" + fun, args map (_._1), argTypes))
        case Seq((RRValue(argValue), RealType))
          if (!(arithmeticPreds contains fun)) => 
          (for (resValue <- evalRRFun(fun, argValue))
           yield (i(realConstFor(resValue)), RealType)) getOrElse (
             checkUnintFunTerm("real_" + fun, args map (_._1), argTypes))
        
        case Seq((RRValue(argValue1), RatType), (RRValue(argValue2), RatType))
          if (!(arithmeticPreds contains fun)) => 
          (for (resValue <- evalRRFun(fun, argValue1, argValue2))
           yield (i(ratConstFor(resValue)), RatType)) getOrElse (
             checkUnintFunTerm("rat_" + fun, args map (_._1), argTypes))
        case Seq((RRValue(argValue1), RealType), (RRValue(argValue2), RealType))
          if (!(arithmeticPreds contains fun)) => 
          (for (resValue <- evalRRFun(fun, argValue1, argValue2))
           yield (i(realConstFor(resValue)), RealType)) getOrElse (
             checkUnintFunTerm("real_" + fun, args map (_._1), argTypes))
        
        case Seq((_, RatType), _*) =>
          checkUnintFunTerm("rat_" + fun, args map (_._1), argTypes)
        case Seq((_, RealType), _*) =>
          checkUnintFunTerm("real_" + fun, args map (_._1), argTypes)
          
        case _ =>
          // should not happen
          throw new SyntaxError("Unexpected operator: " + fun)
      } else {
        checkUnintFunTerm(fun, args map (_._1), argTypes)
      }
  }

  private def checkUnintFunTerm(fun: String, args: Seq[ITerm], argTypes : Seq[Type])
                               : (ITerm, Type) = {
        if (!(env isDeclaredSym fun)) {
          val rank = Rank((argTypes.toList, IType))
          if (tptpType != TPTPType.FOF || (fun endsWith "'"))
            warn("implicit declaration or overloading of " + fun + ": " + rank)
          declareSym(fun, rank)
        }
        
      (env lookupSym fun) match {
        case Environment.Function(f, r) if (r.resType != OType) =>
          if (r.argsTypes != argTypes) {
            // urgs, symbol has been used with different arities
            // -> disambiguation-hack
            checkUnintFunTerm(fun + "'", args, argTypes)
          } else {
            (IFunApp(f, args), r.resType)
          }
        case Environment.Constant(c, _, t) => {
          if (!args.isEmpty)
            throw new SyntaxError("Constant does not accept arguments: " + functor)
          (IConstant(c), t)
        }
        case _ =>
          throw new SyntaxError("Unexpected symbol: " + fun)
      }
  }
  
/*      
    // Assume that fun has been entered into sig already
    if (args.isEmpty) {
	// A constant. See if we have a foreground constant or parameter
	if (Sigma.BGRanks contains fun)
	  // We have a parameter
	  Param(fun)
	else
	  // Foreground Constant
        Const(fun) 
    } else if (Sigma(fun).argsTypes == Sigma.typesOf(args, varTypes)) 
	// Type Checking OK 
	FunTerm(fun, args)
    else
	throw new SyntaxError("Error: ill-sorted term: " + FunTerm(fun, args)) */

  private def TypeExistsChecked(typ: Type) = 
    if (declaredTypes contains typ)
      typ
    else
      throw new SyntaxError("Error: type has not been declared: " + typ)
}

<|MERGE_RESOLUTION|>--- conflicted
+++ resolved
@@ -121,7 +121,6 @@
     parseAll[List[List[IFormula]]](TPTP_input, reader) match {
       case Success(formulas, _) => {
         val tffs = formulas.flatten.filter(_ != null)
-<<<<<<< HEAD
 
         if (haveConjecture) {
           CmdlMain.positiveResult = "Theorem"
@@ -176,13 +175,7 @@
                   yield (stringConstants(ind1)._2 =/= stringConstants(ind2)._2),
                   IBinJunctor.And)
 
-        ((getAxioms &&& stringConstantAxioms) ===> (problem ||| domainAxioms),
-=======
-
-//        println(tffs)
-        
-        ((getAxioms &&& stringAxioms &&& genRRAxioms) ===> connect(tffs, IBinJunctor.Or),
->>>>>>> 62efb34f
+        ((getAxioms &&& stringConstantAxioms &&& genRRAxioms) ===> (problem ||| domainAxioms),
          List(), env.toSignature)
       }
       case error =>
@@ -192,14 +185,11 @@
   }
 
   private var tptpType = TPTPType.Unknown
-<<<<<<< HEAD
   
   var chosenFiniteConstraintMethod : Param.FiniteDomainConstraints.Value =
     Param.FiniteDomainConstraints.None
-=======
-
+  
   //////////////////////////////////////////////////////////////////////////////
->>>>>>> 62efb34f
   
   private val declaredTypes = new MHashSet[Type]
 
