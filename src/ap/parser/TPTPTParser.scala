/**
 * This file is part of Princess, a theorem prover for Presburger
 * arithmetic with uninterpreted predicates.
 * <http://www.philipp.ruemmer.org/princess.shtml>
 *
 * Copyright (C) 2012      Philipp Ruemmer <ph_r@gmx.net>
 *               2010-2012 NICTA/Peter Baumgartner <Peter.Baumgartner@nicta.com.au>
 *
 * Princess is free software: you can redistribute it and/or modify
 * it under the terms of the GNU General Public License as published by
 * the Free Software Foundation, either version 3 of the License, or
 * (at your option) any later version.
 *
 * Princess is distributed in the hope that it will be useful,
 * but WITHOUT ANY WARRANTY; without even the implied warranty of
 * MERCHANTABILITY or FITNESS FOR A PARTICULAR PURPOSE.  See the
 * GNU General Public License for more details.
 *
 * You should have received a copy of the GNU General Public License
 * along with Princess.  If not, see <http://www.gnu.org/licenses/>.
 */

package ap.parser

import ap._
import ap.parameters.{ParserSettings, Param}
import ap.basetypes.{IdealInt, IdealRat}
import ap.terfor.Formula
import ap.parameters.Param
import ap.util.{Debug, Seqs}

import scala.collection.mutable.{HashMap => MHashMap, HashSet => MHashSet}
import scala.util.parsing.combinator.{JavaTokenParsers, PackratParsers}
import scala.util.matching.Regex

object TPTPTParser {

  private val AC = Debug.AC_PARSER

  private type Env = Environment[Type, Type, Rank, Rank]
  
  def apply(settings : ParserSettings) =
    new TPTPTParser(new Env, settings)
  
  private case class TypedVar(name : String, t : Type)
  private type SyntaxError = Parser2InputAbsy.ParseException

  case class Type(name: String) {
    override def toString = name
  }
  
  // Types
  private object IType extends Type("$i") // Individuals (of the Herbrand Universe)
  // cannot call the object iType because if so Scala pattern matching assumes i
  // Type is a *variable*
  private object OType extends Type("$o") // Truth values
  private object TType extends Type("$tType") // The type of types (kinds)
  private object IntType extends Type("$int")
  private object RatType extends Type("$rat")
  private object RealType extends Type("$real")
  
  private val preDeclaredTypes = Set(TType, OType, IType, IntType, RatType, RealType)

  private val arithTypes = Set(IntType, RatType, RealType)
  
  // Notice: no space between - and digits
  private val isIntegerConstRegEx = """[+-]?[0-9]+""".r 
  
  // Predefined types: $i: individuals, $o: truth values
  // var types = Set(IType, OType, IntType, raTType, RealType)

  /**
   * Rank: The signature of individual function (and predicate) symbols.
   */

  case class Rank(rank: (List[Type], Type)) {
    def argsTypes = rank._1
    def resType = rank._2
    override def toString = 
      (if (argsTypes.isEmpty) "" else  ((argsTypes mkString " x ") + " -> ")) + resType
  }

  // Convenience functions

  private def Rank0(r: Type) = new Rank(List() -> r)
  private def Rank1(r: (Type, Type)) = new Rank(List(r._1) -> r._2)
  private def Rank2(r: ((Type, Type), Type)) = new Rank(List(r._1._1, r._1._2) -> r._2)
  private def Rank3(r: ((Type, Type, Type), Type)) = new Rank(List(r._1._1, r._1._2, r._1._2) -> r._2)

  private object TPTPType extends Enumeration {
    val FOF, TFF, CNF, Unknown = Value
  }
     
}

/**
 * A parser for TPTP, both FOF and TFF
 */
class TPTPTParser(_env : Environment[TPTPTParser.Type,
                                     TPTPTParser.Type,
                                     TPTPTParser.Rank,
                                     TPTPTParser.Rank],
                  settings : ParserSettings)
      extends Parser2InputAbsy(_env)
      with JavaTokenParsers with PackratParsers {

  import IExpression._
  import TPTPTParser._
  import Parser2InputAbsy.warn
  
  private val booleanFunctionsAsPredicates =
    Param.BOOLEAN_FUNCTIONS_AS_PREDICATES(settings)
  private val triggersInConjecture =
    Param.TRIGGERS_IN_CONJECTURE(settings)
    
  //////////////////////////////////////////////////////////////////////////////
    
  def apply(reader : java.io.Reader)
           : (IFormula, List[IInterpolantSpec], Signature) = {
    warn("You are using the normal version of Princess to solve TPTP problems.\n" +
         "         Note that this version assumes a non-standard semantics\n" +
         "         of uninterpreted sorts, defining all domains to be infinite.\n" +
         "         For full support of TPTP please download the dedicated\n" +
         "         CASC/TPTP of Princess from\n" +
         "         http://www.philipp.ruemmer.org/princess.shtml#tptp")

    parseAll[List[List[IFormula]]](TPTP_input, reader) match {
      case Success(formulas, _) => {
        val tffs = formulas.flatten.filter(_ != null)

<<<<<<< HEAD
        tptpType match {
          case TPTPType.FOF | TPTPType.TFF if (haveConjecture) => {
            CmdlMain.positiveResult = "Theorem"
            CmdlMain.negativeResult = "CounterSatisfiable"
          }
          case _ => { 
            CmdlMain.positiveResult = "Unsatisfiable"
            CmdlMain.negativeResult = "Satisfiable"
          }
        }
        
        if (tptpType == TPTPType.TFF && (containsRat || containsReal))
          CmdlMain.negativeResult = "GaveUp"
        
        val problem = connect(tffs, IBinJunctor.Or)

        chosenFiniteConstraintMethod = tptpType match {
          case TPTPType.FOF | TPTPType.CNF =>
            Param.FiniteDomainConstraints.VocabularyEquations
          case TPTPType.TFF =>
            Param.FiniteDomainConstraints.TypeGuards
          case TPTPType.Unknown => {
            warn("Was not able to figure out kind of TPTP input")
            Param.FiniteDomainConstraints.None
          }
        }
        
        ////////////////////////////////////////////////////////////////////////
        
        // add axioms about the range of symbols; guards for quantifiers are
        // introducing during Preprocessing
        val domainAxioms = chosenFiniteConstraintMethod match {
          case Param.FiniteDomainConstraints.DomainSize =>
            connect(for (s <- env.symbols) yield s match {
              case Environment.Constant(c, Environment.NullaryFunction,
                                        IType) =>
                !(c >= 0 & c < CmdlMain.domain_size)
              case Environment.Function(f, r) if (r.resType != OType) => {
                val fApp = IFunApp(f, for (i <- 0 until f.arity) yield v(i))
                val matrix = (fApp >= 0 & fApp < CmdlMain.domain_size)
                !quan(for (i <- 0 until f.arity) yield Quantifier.ALL, matrix)
              }
              case Environment.Predicate(_, _) | Environment.Function(_, _) =>
                i(false)
            }, IBinJunctor.Or)
          case Param.FiniteDomainConstraints.None |
               Param.FiniteDomainConstraints.VocabularyEquations |
               Param.FiniteDomainConstraints.TypeGuards =>
            i(false)
        }

        ////////////////////////////////////////////////////////////////////////
        
        val stringConstants = occurringStrings.toSeq.sortWith(_._1 < _._1)
        
        val stringConstantAxioms =
          connect(for (ind1 <- 0 until stringConstants.size;
                       ind2 <- (ind1+1) until stringConstants.size)
                  yield (stringConstants(ind1)._2 =/= stringConstants(ind2)._2),
                  IBinJunctor.And)

        ////////////////////////////////////////////////////////////////////////
                  
        val fixedDeclaredTypes = declaredTypes.toMap

        def typeGuard(a : ITerm, t : Type) = fixedDeclaredTypes(t) match {
          case None => i(true)
          case Some(pred) => pred(a)
        }

        def constructFunctionType(rank : Rank) =
          chosenFiniteConstraintMethod match {
            case Param.FiniteDomainConstraints.TypeGuards =>
              new Signature.FunctionType {
                def argumentTypeGuard(args : Seq[ITerm]) : IFormula = {
                  //-BEGIN-ASSERTION-///////////////////////////////////////////
                  Debug.assertPre(TPTPTParser.AC, args.size == rank.argsTypes.size)
                  //-END-ASSERTION-/////////////////////////////////////////////
                  connect(for ((a, t) <- args.iterator zip rank.argsTypes.iterator)
                          yield typeGuard(a, t), IBinJunctor.And)
                }
                def resultTypeGuard  (res : ITerm) : IFormula =
                  typeGuard(res, rank.resType)
              }
            case _ =>
              Signature.TopFunctionType
          }
        
        val domainPredAxioms = chosenFiniteConstraintMethod match {
          case Param.FiniteDomainConstraints.TypeGuards =>
            connect(for ((t, Some(domPred)) <- declaredTypes.iterator)
                    yield {
                      // add a constant to make sure that the type is inhabited
                      val constName = "constant_in_" + t.name
                      declareSym(constName, Rank0(t))
                      domPred(checkUnintFunTerm(constName, List(), List())._1)
                    }, IBinJunctor.And)
          case _ =>
            i(true)
        }
        
        ////////////////////////////////////////////////////////////////////////
                  
        ((getAxioms &&& stringConstantAxioms &&& genRRAxioms &&& domainPredAxioms) ===>
          (problem ||| domainAxioms),
         List(),
         env toSignature (constructFunctionType _))
=======
//        println(tffs)

        ((getAxioms &&& stringAxioms &&& genRRAxioms) ===> connect(tffs, IBinJunctor.Or),
         List(), env.toSignature)
>>>>>>> b025ef6d
      }
      case error =>
        throw new SyntaxError(error.toString)
    }
    
  }

  private var tptpType = TPTPType.Unknown
  
  var chosenFiniteConstraintMethod : Param.FiniteDomainConstraints.Value =
    Param.FiniteDomainConstraints.None
  
  //////////////////////////////////////////////////////////////////////////////
  
  // Types with the corresponding domain predicates
  private val declaredTypes = new MHashMap[Type, Option[Predicate]]

  {
    declaredTypes += (TType -> None)
    declaredTypes += (OType -> None)
    declaredTypes += (IntType -> None)
    declaredTypes += (RatType -> None)
    declaredTypes += (RealType -> None)
    declareType(IType)
  }

  private def declareType(t : Type) = tptpType match {
    case TPTPType.TFF => {
      val domPred = new Predicate("in_" + t.name, 1)
      declaredTypes += (t -> Some(domPred))
      env.addDomainPredicate(domPred, Rank1((t), OType))
    }
    case _ =>
      declaredTypes += (t -> None)
  }
  
  //////////////////////////////////////////////////////////////////////////////
  
  private val occurringStrings =
    new scala.collection.mutable.HashMap[String, ConstantTerm]
    
  private def stringAxioms = {
    val stringConstants = occurringStrings.toSeq.sortWith(_._1 < _._1)
    connect(for (ind1 <- 0 until stringConstants.size;
                 ind2 <- (ind1+1) until stringConstants.size)
            yield (stringConstants(ind1)._2 =/= stringConstants(ind2)._2),
              IBinJunctor.And)
  }
  
  /**
   * Totality axioms?
   */
  private val totalityAxiom = true
  /**
   * Functionality axioms?
   */
  private val functionalityAxiom = true

  protected def defaultFunctionType(f : IFunction) : Rank = tptpType match {
    case TPTPType.FOF | TPTPType.CNF =>
      Rank(((for (_ <- 0 until f.arity) yield IType).toList, IType))
    case TPTPType.TFF =>
      Rank(((for (_ <- 0 until f.arity) yield IntType).toList, IntType))
  }

  private var haveConjecture = false

  private val arithmeticPreds = Set(
    "$less",
    "$lesseq",
    "$greater",
    "$greatereq",
    "$is_int",
    "$is_rat"
  )

  private val arithmeticOps = arithmeticPreds ++ Set(
    "$uminus",
    "$sum",
    "$difference",
    "$product",
    "$quotient",
    "$quotient_e",
    "$quotient_t",
    "$quotient_f",
    "$remainder_e",
    "$remainder_t",
    "$remainder_f",
    "$floor",
    "$ceiling",
    "$truncate",
    "$round",
    
    "$to_int",
    "$to_rat",
    "$to_real"
  )
  
  //////////////////////////////////////////////////////////////////////////////
  // Rationals
  
  private var containsRat = false
  
  private def foundRat = if (!containsRat) {
    containsRat = true
    
    if (tptpType == TPTPType.TFF) {
    warn("Problem contains rationals, using incomplete axiomatisation")
    
//    val oldPartial = totalityAxiom
//    totalityAxiom = false
    
    declareSym("rat_$less",        Rank2((RatType, RatType), OType))
    declareSym("rat_$lesseq",      Rank2((RatType, RatType), OType))
    declareSym("rat_$greater",     Rank2((RatType, RatType), OType))
    declareSym("rat_$greatereq",   Rank2((RatType, RatType), OType))
    declareSym("rat_$is_int",      Rank1((RatType), OType))
    declareSym("rat_$is_rat",      Rank1((RatType), OType))
    
    declareSym("rat_$uminus",      Rank1(RatType, RatType))
    declareSym("rat_$sum",         Rank2((RatType, RatType), RatType))
    declareSym("rat_$difference",  Rank2((RatType, RatType), RatType))
    declareSym("rat_$product",     Rank2((RatType, RatType), RatType))
    declareSym("rat_$quotient",    Rank2((RatType, RatType), RatType))
    declareSym("rat_$quotient_e",  Rank2((RatType, RatType), RatType))
    declareSym("rat_$quotient_t",  Rank2((RatType, RatType), RatType))
    declareSym("rat_$quotient_f",  Rank2((RatType, RatType), RatType))
    declareSym("rat_$remainder_e", Rank2((RatType, RatType), RatType))
    declareSym("rat_$remainder_t", Rank2((RatType, RatType), RatType))
    declareSym("rat_$remainder_f", Rank2((RatType, RatType), RatType))
    declareSym("rat_$floor",       Rank1((RatType), RatType))
    declareSym("rat_$ceiling",     Rank1((RatType), RatType))
    declareSym("rat_$truncate",    Rank1((RatType), RatType))
    declareSym("rat_$round",       Rank1((RatType), RatType))
    
    declareSym("rat_$to_int",      Rank1((RatType), IntType))
    declareSym("rat_$to_rat",      Rank1((RatType), RatType))
    declareSym("rat_$to_real",     Rank1((RatType), RealType))
    
    declareSym("int_$to_rat",      Rank1((IntType), RatType))
    
    ratConstFor(IdealRat.ZERO)
    
//    totalityAxiom = oldPartial 
  }}
  
  //////////////////////////////////////////////////////////////////////////////
  // Reals
  
  private var containsReal = false
  
  private def foundReal = if (!containsReal) {
    containsReal = true
    
    if (tptpType == TPTPType.TFF) {
    warn("Problem contains reals, using incomplete axiomatisation")

//    val oldPartial = totalityAxiom
//    totalityAxiom = false

    declareSym("real_$less",        Rank2((RealType, RealType), OType))
    declareSym("real_$lesseq",      Rank2((RealType, RealType), OType))
    declareSym("real_$greater",     Rank2((RealType, RealType), OType))
    declareSym("real_$greatereq",   Rank2((RealType, RealType), OType))
    declareSym("real_$is_int",      Rank1((RealType), OType))
    declareSym("real_$is_rat",      Rank1((RealType), OType))
    
    declareSym("real_$uminus",      Rank1(RealType, RealType))
    declareSym("real_$sum",         Rank2((RealType, RealType), RealType))
    declareSym("real_$difference",  Rank2((RealType, RealType), RealType))
    declareSym("real_$product",     Rank2((RealType, RealType), RealType))
    declareSym("real_$quotient",    Rank2((RealType, RealType), RealType))
    declareSym("real_$quotient_e",  Rank2((RealType, RealType), RealType))
    declareSym("real_$quotient_t",  Rank2((RealType, RealType), RealType))
    declareSym("real_$quotient_f",  Rank2((RealType, RealType), RealType))
    declareSym("real_$remainder_e", Rank2((RealType, RealType), RealType))
    declareSym("real_$remainder_t", Rank2((RealType, RealType), RealType))
    declareSym("real_$remainder_f", Rank2((RealType, RealType), RealType))
    declareSym("real_$floor",       Rank1((RealType), RealType))
    declareSym("real_$ceiling",     Rank1((RealType), RealType))
    declareSym("real_$truncate",    Rank1((RealType), RealType))
    declareSym("real_$round",       Rank1((RealType), RealType))
    
    declareSym("real_$to_int",      Rank1((RealType), IntType))
    declareSym("real_$to_rat",      Rank1((RealType), RatType))
    declareSym("real_$to_real",     Rank1((RealType), RealType))
    
    declareSym("int_$to_real",      Rank1((IntType), RealType))

    ratConstFor(IdealRat.ZERO)

//    totalityAxiom = oldPartial 
  }}

  //////////////////////////////////////////////////////////////////////////////
  
  private def genRRAxioms = {
    val allLits = ratLiterals.toMap
    
    val res = tptpType match {
      case TPTPType.TFF => connect(
        // add full axioms
        (if (containsRat)
           generalRatAxioms("rat_", RatType, allLits mapValues (_._1))
         else
           List()) ++
        (if (containsReal)
           generalRatAxioms("real_", RealType, allLits mapValues (_._2))
         else
           List())
        , IBinJunctor.And)
      case _ => connect(
        // only add information that numerals have distinct values
        (if (containsRat)
           distinctRatConstants(allLits.valuesIterator map (_._1))
         else
           List()) ++
        (if (containsReal)
           distinctRatConstants(allLits.valuesIterator map (_._2))
         else
           List())
        , IBinJunctor.And)
    }
    
//    println(res)
    res
  }
  
  private def distinctRatConstants(constants : Iterator[ConstantTerm]) = {
    val allConsts = (for (c <- constants) yield i(c)).toSeq
    for (i <- 0 until allConsts.size;
         j <- (i+1) until allConsts.size) yield (allConsts(i) =/= allConsts(j))
  }
  
  private def generalRatAxioms(prefix : String, t : Type,
                               constants : Map[IdealRat, ConstantTerm]) = {
    // instances of axioms for the defined literals
    
    implicit val s = t
    
    val verySmall = new ConstantTerm(prefix + "very_small")
    val veryLarge = new ConstantTerm(prefix + "very_large")
    env.addConstant(verySmall,  Environment.NullaryFunction, t)
    env.addConstant(veryLarge,  Environment.NullaryFunction, t)
    
    // unary predicates
    (for (predName <- List("$is_int", "$is_rat");
          (value, const) <- constants;
          res <- evalRRPred(predName, value).toSeq)
     yield rrPred(predName, !res, const)) ++
    //
    // binary predicates
    (for (predName <- List("$less", "$lesseq", "$greater", "$greatereq");
          (value1, const1) <- constants; (value2, const2) <- constants;
          res <- evalRRPred(predName, value1, value2).toSeq)
     yield rrPred(predName, !res, const1, const2)) ++
    //
    // unary functions
    (for (funName <- List("$uminus", "$floor", "$ceiling", "$truncate", "$round");
          (value, const) <- constants;
          res <- evalRRFun(funName, value).toSeq;
          resConst <- findRepresentations(res, t))
     yield (rrFun(funName, const) === resConst)) ++
    //
    // binary functions
    (for (funName <- List("$sum", "$difference", "$product", "$quotient",
                          "$quotient_e", "$quotient_t", "$quotient_f",
                          "$remainder_e", "$remainder_t", "$remainder_f");
          (value1, const1) <- constants; (value2, const2) <- constants;
          res <- evalRRFun(funName, value1, value2).toSeq;
          resConst <- findRepresentations(res, t))
     yield (rrFun(funName, const1, const2) === resConst)) ++
    //
    // existence of very small/large elements
    (for ((_, const) <- constants)
     yield rrPred("$less", false, verySmall, const) &
           rrPred("$less", false, const, veryLarge) &
           rrPred("$greater", false, const, verySmall) &
           rrPred("$greater", false, veryLarge, const)) ++
    List(rrPred("$less", false, verySmall, veryLarge),
         rrPred("$lesseq", false, verySmall, veryLarge),
         rrPred("$greater", true, verySmall, veryLarge),
         rrPred("$greatereq", true, verySmall, veryLarge)) ++
    //
    // literals are pairwise different
    {
      val allConsts =
        (List(i(verySmall), i(veryLarge)) ++ (for (c <- constants.values) yield i(c))).toSeq
      for (i <- 0 until allConsts.size;
           j <- (i+1) until allConsts.size) yield (allConsts(i) =/= allConsts(j))
    } ++
    //
    // quantified axioms
    //
    List(//
         // binary relations
         //
         all(all(rrPred("$less", false, v(0), v(1)) <=>
                 rrPred("$greater", false, v(1), v(0)))),
         all(all(rrPred("$lesseq", false, v(0), v(1)) <=>
                 rrPred("$greatereq", false, v(1), v(0)))),
         all(all((rrPred("$less", false, v(0), v(1)) | (v(0) === v(1))) <=>
                 rrPred("$lesseq", false, v(0), v(1)))),
//         all(all(rrPred("$less", false, v(0), v(1)) ==> (v(0) =/= v(1)))),
         all(all(all((rrPred("$less", false, v(0), v(1)) &
                      rrPred("$lesseq", false, v(1), v(2))) ==>
                     rrPred("$less", false, v(0), v(2))))),
         all(all(all((rrPred("$lesseq", false, v(0), v(1)) &
                      rrPred("$less", false, v(1), v(2))) ==>
                     rrPred("$less", false, v(0), v(2))))),
         all(all(all((rrPred("$lesseq", false, v(0), v(1)) &
                      rrPred("$lesseq", false, v(1), v(2))) ==>
                     rrPred("$lesseq", false, v(0), v(2))))),
         //
         // R/Q with + forms an abelian group
         //
         all(all(rrFun("$sum", v(0), v(1)) === rrFun("$sum", v(1), v(0)))),
         all(all(all(rrFun("$sum", v(0), rrFun("$sum", v(1), v(2))) ===
                     rrFun("$sum", rrFun("$sum", v(0), v(1)), v(2))))),
         all(rrFun("$sum", v(0), constants(IdealRat.ZERO)) === v(0)),
         all(rrFun("$sum", v(0), rrFun("$uminus", v(0))) === constants(IdealRat.ZERO)),
         all(all(rrFun("$sum", v(0), rrFun("$uminus", v(1))) ===
                 rrFun("$difference", v(0), v(1)))),
         //
         // lemmas about negation
         //
         all((v(0) === rrFun("$uminus", v(0))) ==>
             (v(0) === constants(IdealRat.ZERO))),
         all(rrFun("$uminus", rrFun("$uminus", v(0))) === v(0)),
         //
         // lemmas about multiplication
         //
         all(all(rrFun("$product", v(0), v(1)) === rrFun("$product", v(1), v(0)))),
         all(all((v(1) === constants(IdealRat.ZERO)) |
                 (rrFun("$quotient", rrFun("$product", v(0), v(1)), v(1)) === v(0))))
         )
  }

  private def rrPred(op : String, negated : Boolean, args : ITerm*)
                    (implicit t : Type) : IFormula =
    checkUnintAtom((t match { case RatType => "rat_"; case RealType => "real_" }) + op,
                   args.toList, for (_ <- args.toList) yield t, negated)

  private def rrFun(op : String, args : ITerm*)(implicit t : Type) : ITerm =
    checkUnintFunTerm((t match { case RatType => "rat_"; case RealType => "real_" }) + op,
                      args.toList, for (_ <- args.toList) yield t)._1
  
  private def findRepresentations(r : IdealRat, t : Type) : Seq[ITerm] =
    (for ((c1, c2) <- (ratLiterals get r).toSeq)
     yield i(t match { case RatType => c1; case RealType => c2 })) /* ++
    (if (r.denom.isOne) List(CheckedFunTerm(t match { case RatType => "$to_rat"
                                                      case RealType => "$to_real" },
                                            List((r.num, IntType)))._1) else List()) */
  
  //////////////////////////////////////////////////////////////////////////////
  
  private def evalRRPred(op : String,
                         left : IdealRat,
                         right : IdealRat) : Option[Boolean] = op match {
    case "$less"                         => Some(left < right)
    case "$lesseq"                       => Some(left <= right)
    case "$greater"                      => Some(left > right)
    case "$greatereq"                    => Some(left >= right)
    case _                               => None
  }
  
  private def evalRRPred(op : String,
                         arg : IdealRat) : Option[Boolean] = op match {
    case "$is_int"                       => Some(arg.denom.isOne)
    case "$is_rat"                       => Some(true)
    case _                               => None
  }
  
  private def evalRRFun(op : String,
                        left : IdealRat,
                        right : IdealRat) : Option[IdealRat] = op match {
    case "$sum"                          => Some(left + right)
    case "$difference"                   => Some(left - right)
    case "$product"                      => Some(left * right)
    case "$quotient" if (!right.isZero)  => Some(left / right)
    case _                               => None
  }
  
  private def evalRRFun(op : String, arg : IdealRat) : Option[IdealRat] = op match {
    case "$uminus"     => {
      Some(-arg)
    }
    case "$floor"     => {
      val res = IdealRat(arg.num / arg.denom)
      Some(if (res <= arg) res else (res - IdealRat.ONE))
    }
    case "$ceiling"   => {
      val res = IdealRat(arg.num / arg.denom)
      Some(if (res >= arg) res else (res + IdealRat.ONE))
    }
    case "$truncate"  => Some(arg.signum match {
      case -1 => -IdealRat((-arg.num) / arg.denom)
      case  0 => IdealRat.ZERO
      case  1 => IdealRat(arg.num / arg.denom)
    })
    case "$round"     => {
      for (f <- evalRRFun("$floor", arg);
           c <- evalRRFun("$ceiling", arg))
      yield (if ((f == c) || (arg - f) < (c - arg))
               f
             else
               c)
    }
    case _ => None
  }
  
  //////////////////////////////////////////////////////////////////////////////
  
  private val ratLiterals = new MHashMap[IdealRat, (ConstantTerm, ConstantTerm)]
  private val ratLitValue = new MHashMap[ConstantTerm, IdealRat]
  
  private def constsFor(r : IdealRat) = ratLiterals.getOrElseUpdate(r, {
    val ratConst = new ConstantTerm ("rat_" + r)
    val realConst = new ConstantTerm ("real_" + r)
    env.addConstant(ratConst,  Environment.NullaryFunction, RatType)
    env.addConstant(realConst, Environment.NullaryFunction, RealType)
    ratLitValue += (ratConst -> r)
    ratLitValue += (realConst -> r)
    (ratConst, realConst)
  })
  
  private def ratConstFor(r : IdealRat)  = constsFor(r)._1
  private def realConstFor(r : IdealRat) = constsFor(r)._2
  
  private object RRValue {
    def unapply(t : ITerm) : Option[IdealRat] = t match {
      case IConstant(c) => ratLitValue get c
      case _            => None
    }
  }
  
  //////////////////////////////////////////////////////////////////////////////

  /**
   * Comments are considered as whitespace and ignored right away
   */
  protected override val whiteSpace = """(\s|%.*|(?m)/\*(\*(?!/)|[^*])*\*/)+""".r
  
  /**
   * The grammar rules
   */
  private lazy val TPTP_input: PackratParser[List[List[IFormula]]] =
    rep(annotated_formula /* | comment */ | include)

  private lazy val annotated_formula = 
    // TPTP_input requires a list, because include abobe returns a list
    ( fof_annotated_logic_formula ^^ { List(_) } ) |
    ( cnf_annotated_logic_formula ^^ { List(_) } ) |
    ( tff_annotated_type_formula ^^ {
        case IBoolLit(false) => List()
        case x =>              List(x)
      } ) |
    ( tff_annotated_logic_formula ^^ { List(_) } ) 
  // cnf_annotated


  private lazy val fof_annotated_logic_formula =
    ("fof" ^^ { _ => tptpType = TPTPType.FOF }) ~ "(" ~>
    (atomic_word | wholeNumber) ~ "," ~
    formula_role_other_than_type ~ "," ~ fof_logic_formula <~ ")" ~ "." ^^ {
    case name ~ "," ~ role ~ "," ~ f => 
	role match {
	  case "conjecture" => {
	    haveConjecture = true
        f
	  }
      case _ => !f // Assume f sits on the premise side
	}
  } 

  private lazy val cnf_annotated_logic_formula =
    ("cnf" ^^ { _ => tptpType = TPTPType.CNF }) ~ "(" ~>
    (atomic_word | wholeNumber) ~ "," ~
    formula_role_other_than_type ~ "," ~
    fof_logic_formula <~ ")" ~ "." ^^ {
    case name ~ "," ~ role ~ "," ~ f => 
    role match {
      case "conjecture" => {
        assert(false)
        null
      }
      case _ => { // Assume f sits on the premise side
        // we have to add quantifiers for all variables in the problem
        var res =
          if (env.declaredVariableNum > 0) possiblyEmptyTrigger(f) else f
        while (env.declaredVariableNum > 0) {
          res = all(res)
          env.popVar
        }
        !res
      }
    }
  } 

  /**
   * TFF types
   */

  // In fact, non-null annotations are currently not accepted
  // Slightly rewritten version of the BNF rule in the TPTP report, to discrimate
  // between type and non-type very early, thus helping the parser.
  private lazy val tff_annotated_type_formula =
    ("tff" ^^ { _ => tptpType = TPTPType.TFF }) ~ "(" ~
    (atomic_word | wholeNumber) ~ "," ~ "type" ~ "," ~> tff_typed_atom <~ ")" ~ "."

  private var inConjecture = false
  
  private def possiblyEmptyTrigger(f : IFormula) =
    if (inConjecture && !triggersInConjecture)
      // create an empty trigger, to prevent
      // the trigger heuristic from choosing
      // triggers
      ITrigger(List(), f)
    else
      f
      
  private lazy val tff_annotated_logic_formula =
    ("tff" ^^ { _ => tptpType = TPTPType.TFF }) ~ "(" ~
    (atomic_word | wholeNumber) ~ "," ~ 
    formula_role_other_than_type ~ "," ~ tff_logic_formula <~ ")" ~ "." ^^ {
      case name ~ "," ~ role ~ "," ~ f => 
	  role match {
	    case "conjecture" => {
	      haveConjecture = true
	      f
	    }
	    case _ => !f // Assume f sits on the premise side
	  }
    } 

  private lazy val formula_role_other_than_type = commit(
    // "type" | 
    "axiom" | "hypothesis" | "definition" | "assumption" | "lemma" | "theorem" | 
    "conjecture" | "negated_conjecture" | "unknown" | atomic_word ) ^^ {
      case role@("conjecture" | "negated_conjecture") => {
        inConjecture = true
        role
      }
      case role => {
        inConjecture = false
        role
      }
    }


  // tff_typed_atom can appear only at toplevel
  private lazy val tff_typed_atom:PackratParser[IFormula] =
     ( ( tff_untyped_atom ~ ":" ~ tff_top_level_type ) ^^ { 
       // could declare a new type or a symbol of an existing type
       case typeName ~ ":" ~ Rank((Nil, TType)) => {
         declareType(Type(typeName))
	     i(false)
       }
       case symbolName ~ ":" ~ (rank@Rank((Nil, t)))
         if (declaredTypes(t).isDefined) => {
           declareSym(symbolName, rank)
           !(declaredTypes(t).get)(checkUnintFunTerm(symbolName, List(), List())._1)
         }
       case symbolName ~ ":" ~ rank => {
         declareSym(symbolName, rank)
         i(false)
       }
     } ) |
     ( "(" ~> tff_typed_atom <~ ")" )
           
         
         /*
         if (rank.argsTypes.isEmpty && 
					  // Prop variables are better handled
					  // by the foreground
					  rank.resType != OType &&
					  (Sigma.BGTypes contains rank.resType) &&
					  Flags.paramsOpSet.value == "BG")
					// only in this case we have a BG operator
					Sigma = Sigma addBG (symbolName -> rank)
				      else
					Sigma += (symbolName -> rank)
				      // return a dummy
				      // println("declared")
				      // TrueAtom
				    }
				  */
     
  private def declareSym(symbolName : String, rank : Rank) : Unit = {
         if (rank.argsTypes contains OType)
           throw new SyntaxError("Error: type declaration for " + 
               symbolName + ": " + rank + ": argument type cannot be $oType")
         
         if (!rank.argsTypes.isEmpty) {
           if (!booleanFunctionsAsPredicates || rank.resType != OType)
             // use a real function
             env.addFunction(new IFunction(symbolName, rank.argsTypes.size,
                                           !totalityAxiom, !functionalityAxiom),
                             rank)
           else
             // use a predicate
             env.addPredicate(new Predicate(symbolName, rank.argsTypes.length),
                              rank)
         } else if (rank.resType != OType)
           // use a constant
           env.addConstant(new ConstantTerm(symbolName), Environment.NullaryFunction,
                           rank.resType)
         else
           // use a nullary predicate (propositional variable)
           env.addPredicate(new Predicate(symbolName, 0), rank)
  }
     
  private lazy val tff_untyped_atom =    atomic_word

  // This results in a Rank in our terminology
  private lazy val tff_top_level_type:PackratParser[Rank] =
    tff_mapping_type |
    ( tff_atomic_type  ^^ { (typ:Type) => Rank0(TypeExistsChecked(typ)) } )

  private lazy val tff_mapping_type:PackratParser[Rank] =
    ( ( tff_unitary_type ~ ">" ~ tff_atomic_type ) ^^
        { case argsTypes ~ ">" ~ resType =>
          Rank((argsTypes map (TypeExistsChecked(_))) -> TypeExistsChecked(resType)) } ) | (
            "(" ~> tff_mapping_type <~ ")" )
    
  private lazy val tff_unitary_type =
    ( tff_atomic_type ^^ { List(_) } ) | ( "(" ~> tff_xprod_type <~ ")" )
    
  private lazy val tff_xprod_type:PackratParser[List[Type]] =
    ( tff_atomic_type ~ "*" ~  rep1sep(tff_atomic_type, "*") ^^ {
      case t1 ~ "*" ~ tail => t1::tail
     } ) |
    ( "(" ~> tff_xprod_type <~ ")" )

  //////////////////////////////////////////////////////////////////////////////
   
  /**
   * TFF formulas
   */

  private lazy val tff_logic_formula =
    tff_binary_formula | tff_unitary_formula
    
  private lazy val tff_binary_formula =
    tff_binary_nonassoc | tff_binary_assoc
    
  private lazy val tff_binary_nonassoc =
    tff_unitary_formula ~ binary_nonassoc_connective ~ tff_unitary_formula ^^ {
      case f1 ~ op ~ f2 => op(f1,f2)
    }
  
  private lazy val tff_binary_assoc =
    tff_or_formula | tff_and_formula
    
  private lazy val tff_or_formula =
    tff_unitary_formula ~ "|" ~ rep1sep(tff_unitary_formula, "|") ^^ {
      case f1 ~ "|" ~ tail => f1::tail reduceLeft { _ | _ }
    }
  
  private lazy val tff_and_formula =     
    tff_unitary_formula ~ "&" ~ rep1sep(tff_unitary_formula, "&") ^^ {
      case f1 ~ "&" ~ tail => {
        f1::tail reduceLeft { _ & _ }
      }
    }
  
  private lazy val tff_ite_f_formula =
    "$ite_f" ~ "(" ~> tff_logic_formula ~ "," ~
                      tff_logic_formula ~ "," ~ tff_logic_formula <~ ")" ^^ {
    case cond ~ _ ~ left ~ _ ~ right => IFormulaITE(cond, left, right)
  }

  private lazy val tff_let_formula :PackratParser[IFormula] =
    ((("$let_tf" ~ "(" ~> term ~ "=" ~ term ^^ {
       case lhs ~ _ ~ rhs => {
         val (lhs_t, lhs_type) = lhs
         val (rhs_t, rhs_type) = rhs
         if (!lhs_t.isInstanceOf[IConstant])
           throw new SyntaxError(
              "Error: currently $let_tf only supports constants, not " + lhs_t)
         val IConstant(c) = lhs_t
         if (lhs_type == OType || lhs_type != rhs_type)
           throw new SyntaxError(
              "Error: ill-sorted $let_tf: between " + lhs_t + " and " + rhs_t + "." +
              " Possibly the type of " + lhs_t + " has to be declared.")
         (c, rhs_t)
       }
     }) ~ "," ~ tff_logic_formula <~ ")") ^^ {
      case definition ~ _ ~ body => {
        ConstantSubstVisitor(body, Map(definition))
      }
    }) |
    ("$let_ff" ~ "(" ~> tff_unitary_formula ~ "<=>" ~ tff_logic_formula ~
                       "," ~ tff_logic_formula <~ ")" ^^ {
      case lhs ~ _ ~ rhs ~ _ ~ body => {
        lhs match {
          case IAtom(p, Seq()) => // nothing
          case _ =>
            throw new SyntaxError(
               "Error: currently $let_ff only supports Boolean variables, not " + lhs)
        }
        val IAtom(p, _) = lhs
        PredicateSubstVisitor(body, Map(p -> rhs))
      }
    })

  private lazy val tff_unitary_formula:PackratParser[IFormula] = 
    tff_quantified_formula | tff_unary_formula |
    tff_ite_f_formula | tff_let_formula |
    (guard(not("$ite_f" | "$let_tf" | "$let_ff")) ~> atom) |
    "(" ~> tff_logic_formula <~ ")"
    
  private lazy val tff_unary_formula =
    "~" ~> tff_unitary_formula ^^ { ! _ }
  
  private lazy val tff_quantified_formula:PackratParser[IFormula] = 
    (((forallSign ^^ { _ => Quantifier.ALL.asInstanceOf[Quantifier] } ) |
	    ("?"        ^^ { _ => Quantifier.EX.asInstanceOf[Quantifier] } )) ~ 
	     "[" ~ tff_varlist ~ "]" ^^ { 
		        case q ~ "[" ~ vl ~ "]" => { 
				  for (v <- vl)
				    env.pushVar(v.name, v.t)
				  // Return the partially instantiated Quantifier-Formula
				  val quantify = (f:IFormula) => {
				    val withGuards = (f /: vl.iterator.zipWithIndex) {
				      case (f, (TypedVar(_, t), ind)) => (q, declaredTypes(t)) match {
				        case (Quantifier.ALL, Some(domPred)) =>
				          domPred(v(vl.size - ind - 1)) ==> f
                        case (Quantifier.EX, Some(domPred)) =>
                          domPred(v(vl.size - ind - 1)) & f
                        case (_, None) =>
                          f
				      }
				    }
				    (possiblyEmptyTrigger(withGuards) /: vl) { case (f, _) =>  IQuantified(q, f) }
                  }
				  (quantify, vl.size)
				}
		     }) ~ ":" ~ tff_unitary_formula ^^ {
		        // Put together the two parts, quantification and formula
		        case (quantTemplate, varNum) ~ ":" ~ f => {
                  for (_ <- 0 until varNum)
                    env.popVar
		          quantTemplate(f)
		        }
		      }


  // Variable list
  private lazy val tff_varlist: PackratParser[List[TypedVar]] =
    rep1sep(tff_var, ",")

  private lazy val tff_var: PackratParser[TypedVar] = 
    ( variableStr ~ ":" ~ tff_atomic_type ^^ { 
        case x ~ ":" ~ typ => TypedVar(x, TypeExistsChecked(typ)) 
      } ) |
    ( variableStr <~ guard(not(":")) ^^ { 
        // default type of variables (in quantifications) is IType
        x => TypedVar(x, IType) 
      } )

  private lazy val tff_atomic_type = 
    // user-defined type
    defined_type | ( atomic_word ^^ { Type(_) } ) 
  // predefined type

  private lazy val defined_type: PackratParser[Type] = 
    (("$oType" | "$o") ^^ { _ => OType }) |
    (("$iType" | ("$i" <~ guard(not("nt")))) ^^ { _ => IType }) |
    ("$tType" ^^ { _ => TType }) |
    ("$int" ^^ { _ => IntType }) |
    ("$rat" ^^ { _ => foundRat; RatType }) |
    ("$real" ^^ { _ => foundReal; RealType })

  //////////////////////////////////////////////////////////////////////////////
    
  /*
   * FOF formulas
   */
  private lazy val fof_logic_formula =
    fof_binary_formula | fof_unitary_formula
    
  private lazy val fof_binary_formula =
    fof_binary_nonassoc | fof_binary_assoc
    
  private lazy val fof_binary_nonassoc =
    fof_unitary_formula ~ binary_nonassoc_connective ~ fof_unitary_formula ^^ {
      case f1 ~ op ~ f2 => op(f1,f2)
    }
  
  private lazy val fof_binary_assoc =
    fof_or_formula | fof_and_formula
    
  private lazy val fof_or_formula =
    fof_unitary_formula ~ "|" ~ rep1sep(fof_unitary_formula, "|") ^^ {
      case f1 ~ "|" ~ tail => f1::tail reduceLeft { _ | _ }
    }
  
  private lazy val fof_and_formula =     
    fof_unitary_formula ~ "&" ~ rep1sep(fof_unitary_formula, "&") ^^ {
      case f1 ~ "&" ~ tail => f1::tail reduceLeft { _ & _ }
    }
  
  private lazy val fof_unitary_formula:PackratParser[IFormula] = 
      fof_quantified_formula | fof_unary_formula | atom |
      "(" ~> fof_logic_formula <~ ")"
      
  private lazy val fof_unary_formula =
    "~" ~> fof_unitary_formula ^^ { !(_) }
  
  private lazy val fof_quantified_formula:PackratParser[IFormula] =
    (((forallSign ^^ { _ => Quantifier.ALL.asInstanceOf[Quantifier] } ) |
      ("?"        ^^ { _ => Quantifier.EX.asInstanceOf[Quantifier] } )) ~ 
       "[" ~ fof_varlist ~ "]" ^^ { 
              case q ~ "[" ~ vl ~ "]" => { 
                for (v <- vl)
                  env.pushVar(v.name, v.t)
                // Return the partially instantiated Quantifier-Formula
                val quantify = (f:IFormula) => (f /: vl) { case (f, _) =>  IQuantified(q, f) }
                (quantify, vl.size)
              } 
           }) ~ ":" ~ fof_unitary_formula ^^ {
              // Put together the two parts, quantification and formula
              case (quantTemplate, varNum) ~ ":" ~ f => {
                for (_ <- 0 until varNum)
                  env.popVar
                quantTemplate(possiblyEmptyTrigger(f))
              }
            }


  // Variable list
  private lazy val fof_varlist: PackratParser[List[TypedVar]] = 
    rep1sep(variableStr, ",") ^^ { _ map { TypedVar(_, IType) } } // looks cryptic?

  //////////////////////////////////////////////////////////////////////////////
  
  /**
   * Definitions common to TFF and FOF
   */

  private lazy val binary_nonassoc_connective = 
    ( "=>" ^^ {
      _ => { (x : IFormula, y : IFormula) => (x ==> y) } } ) |
    ( "<=" <~ guard(not(">")) ^^ {
      _ => { (x : IFormula, y : IFormula) => (y ==> x) } } ) |
    ( "<=>" ^^ {
      _ => { (x : IFormula, y : IFormula) => (x <=> y) } } ) |
    ( "<~>" ^^ {
      _ => { (x : IFormula, y : IFormula) => !(x <=> y) } } ) |
    ( "~|" ^^ {
      _ => { (x : IFormula, y : IFormula) => !(x | y) } } ) |
    ( "~&" ^^ {
      _ => { (x : IFormula, y : IFormula) => !(x & y) } } )

  // Atom
  // Difficulty is determining the type. If fun(args...) has been read 
  // it is possible that fun(args...) is an atom or the lhs of an equation.
  // Determining the type hence nees to be deferred until "=" (or "!=") is 
  // seen (or not). Once that is clear, the signature is extended 
  // appropriately. It can only be done this late because otherwise the signature
  // might be extended unappropriately, and backtracking (in the parser)
  // cannot undo that.

  private lazy val atom : PackratParser[IFormula] =
    ( "$true" ^^ { _ => i(true) }) |
    ( "$false" ^^ { _ => i(false) }) |
    // eqn with lhs a variable
    ( guard(variableStr ~ equalsSign) ~> (constant_or_variable ~ equalsSign ~ term) ^^ { 
	      case x ~ _ ~ t => CheckedEquation(x, t)
      } ) |
    ( guard(variableStr ~ "!=") ~> (constant_or_variable ~ "!=" ~ term) ^^ { 
	      case x ~ _ ~ t => !CheckedEquation(x, t)
      } ) |
    ( bg_constant ~ equalsSign ~ term ^^ { 
	      case c ~ _ ~ t => CheckedEquation(c, t)
      } ) |
    ( bg_constant ~ "!=" ~ term ^^ { 
	  case c ~ _ ~ t => !CheckedEquation(c, t)
      } ) |
    ( "$distinct" ~ "(" ~> termlist <~ ")" ^^ {
      case termlist =>
        connect(for (ind1 <- 0 until termlist.size;
                     ind2 <- (ind1+1) until termlist.size)
                yield !CheckedEquation(termlist(ind1), termlist(ind2)),
                IBinJunctor.And)
      } ) |
  // $ite_t terms
    ( (tff_ite_t_term | tff_let_term) ~ ( equalsSign | "!=" ) ~ term ^^ {
        case lhs ~ "=" ~ rhs => CheckedEquation(lhs, rhs)
        case lhs ~ "!=" ~ rhs => !CheckedEquation(lhs, rhs)
      }) |
  // functor with or without arguments
  ( guard(not("$ite_t" | "$let_tt" | "$let_ft")) ~>
     ( ( functor ~ "(" ~ termlist ~ ")" ^^ { 
   	       case functor ~ "(" ~ termlist ~ ")" => (functor, termlist) } ) |
       ( functor ~ guard(not("(")) ^^ { 
	       case functor ~ _ => (functor, List()) } ) ) ~
   // Up to here the above could be an atom or the lhs of an equation.
   // The following three cases all return a template for a (dis)equation or an atom
   ( ( equalsSign ~ term ^^ { case _ ~ t =>
	     (functor:String, args:List[(ITerm, Type)]) => { 
//	       if (!(Sigma.ranks contains functor))
//             Sigma += (functor -> Rank((args map { _ => IType }) -> IType))
	       CheckedEquation(CheckedFunTerm(functor, args), t)
	     } 
       } ) |
     ( "!=" ~ term ^^ { 
         case _ ~ t =>
	     (functor:String, args:List[(ITerm, Type)]) => { 
//	       if (!(Sigma.ranks contains functor))
//	         Sigma += (functor -> Rank((args map { _ => IType }) -> IType))
	       !CheckedEquation(CheckedFunTerm(functor, args), t)
	     } 
       } ) |
     ( guard(not(equalsSign | "!=")) ^^ { 
         case _ =>
	     (functor:String, args:List[(ITerm, Type)]) => { 
//	       if (!(Sigma.ranks contains functor))
//             Sigma += (functor -> Rank((args map { _ => IType }) -> OType))
	       CheckedAtom(functor, args)
	     } 
       } ) ) ^^ 
   // Put together the results of the parsing obtained so far
   { case (functor,args) ~ fTemplate => fTemplate(functor,args) } )

  // Terms
  // Parsing (of atoms) is such that whenever a term is to be parsed
  // it is clear it must be a term (no backtracking), hence as soon
  // as a term is found the signature can be extended.
  private lazy val term: PackratParser[(ITerm, Type)] =
    tff_ite_t_term | tff_let_term |
    (guard(not("$ite_t" | "$let_tf" | "$let_ff")) ~> (
       funterm | constant_or_variable | bg_constant))

  private lazy val variableStr: PackratParser[String] =
    regex(new Regex("[A-Z][a-zA-Z0-9_]*"))
    
/*    lazy val variable : PackratParser[] =
    variableStr ^^ { name => {
      val t = env.loo
    }} } */
    
  private lazy val funterm: PackratParser[(ITerm, Type)] =
    functor ~ "(" ~ termlist ~ ")" ^^ {
      case functor ~ "(" ~ termlist ~ ")" => CheckedFunTerm(functor, termlist)
        
//	      if (!(Sigma.ranks contains functor))
//	        Sigma += (functor -> Rank((termlist map { _ => IType }) -> IType))
	    // todo: check well-sortedness of arguments
//	    CheckedFunTerm(functor, termlist) 
  }

  private lazy val termlist = rep1sep(term, ",")

  // Foreground constant or parameter
  private lazy val constant_or_variable: PackratParser[(ITerm, Type)] = 
    // a constant cannot be followed by a parenthesis, would see a FunTerm instead
    // Use atomic_word instead of functor?
    guard((functor | variableStr) ~ not("(")) ~> (
      (functor ^^ { functor => {
        if (!(env isDeclaredSym functor)) {
          tptpType match {
            case TPTPType.TFF =>
              warn("implicit declaration of " + functor + ": " + IType)
            case _ =>
              // nothing
          }
          declareSym(functor, Rank0(IType))
        }
          
        (env lookupSym functor) match {
          case Environment.Constant(c, _, t) => (i(c), t)
          case _ => throw new SyntaxError("Unexpected symbol: " + functor)
        }
        
      }}) | (
          
       variableStr ^^ { varStr => {
        if (!(env isDeclaredSym varStr)) {
          tptpType match {
            case TPTPType.TFF =>
              throw new SyntaxError("implicit declaration of " + varStr)
            case _ =>
              // nothing
          }
          env.pushVar(varStr, IType)
        }
         
       (env lookupSym varStr) match {
         case Environment.Variable(index, t)
           if (tptpType == TPTPType.CNF) =>
             (v(env.declaredVariableNum - index - 1), t)
         case Environment.Variable(index, t) =>
           (v(index), t)
         case _ =>
           throw new SyntaxError("Unexpected symbol: " + varStr)
       }
       }}
      )
    )


  //////////////////////////////////////////////////////////////////////////////
  // Terms specific to TFF

  private lazy val tff_ite_t_term =
    "$ite_t" ~ "(" ~> tff_logic_formula ~ "," ~
                      term ~ "," ~ term <~ ")" ^^ {
    case cond ~ _ ~ l ~ _ ~ r => {
      val (left, leftT) = l
      val (right, rightT) = r
      if (leftT != OType && leftT == rightT)
        (ITermITE(cond, left, right), leftT)
      else
        throw new SyntaxError(
           "Error: ill-sorted $ite_t: between " + left + " and " + right)
    }
  }

  private lazy val tff_let_term =
    ((("$let_tt" ~ "(" ~> term ~ "=" ~ term ^^ {
       case lhs ~ _ ~ rhs => {
         val (lhs_t, lhs_type) = lhs
         val (rhs_t, rhs_type) = rhs
         if (!lhs_t.isInstanceOf[IConstant])
           throw new SyntaxError(
              "Error: currently $let_tt only supports constants, not " + lhs_t)
         val IConstant(c) = lhs_t
         if (lhs_type == OType || lhs_type != rhs_type)
           throw new SyntaxError(
              "Error: ill-sorted $let_tt: between " + lhs_t + " and " + rhs_t + "." +
              " Possibly the type of " + lhs_t + " has to be declared.")
         (c, rhs_t)
       }
     }) ~ "," ~ term <~ ")") ^^ {
      case definition ~ _ ~ body => {
        (ConstantSubstVisitor(body._1, Map(definition)), body._2)
      }
    }) |
    ("$let_ft" ~ "(" ~> tff_unitary_formula ~ "<=>" ~ tff_logic_formula ~
                       "," ~ term <~ ")" ^^ {
      case lhs ~ _ ~ rhs ~ _ ~ body => {
        lhs match {
          case IAtom(p, Seq()) => // nothing
          case _ =>
            throw new SyntaxError(
               "Error: currently $let_ff only supports Boolean variables, not " + lhs)
        }
        val IAtom(p, _) = lhs
        (PredicateSubstVisitor(body._1, Map(p -> rhs)), body._2)
      }
    })

  //////////////////////////////////////////////////////////////////////////////

  private def fofify(t : Type) = tptpType match {
    case TPTPType.FOF | TPTPType.CNF => IType
    case _ => t
  }
      
  // Background literal constant
  private lazy val bg_constant: PackratParser[(ITerm, Type)] =
    (
      (regex(isIntegerConstRegEx) <~ guard(not(regex("[./]".r)))) ^^ { 
	    s => (i(IdealInt(s)), fofify(IntType))
      }
    ) | (
      (regex(isIntegerConstRegEx) ~ "/" ~ regex(isIntegerConstRegEx)) ^^ {
        case num ~ _ ~ denom => {
          foundRat
          (i(ratConstFor(IdealRat(num + "/" + denom))), fofify(RatType))
        }
      }
    ) | (
      (regex(isIntegerConstRegEx) ~ "." ~ regex("""[0-9Ee\-]+""".r)) ^^ {
        case int ~ _ ~ frac => {
          foundReal
          (i(realConstFor(IdealRat(int + "." + frac))), fofify(RealType))
        }
      }
    ) | (
      regex(("\"([\\040-\\041\\043-\\0133\\0135-\\0176]|\\\\\"|\\\\\\\\)*\"").r) ^^ {
        case s =>
          (i(occurringStrings.getOrElseUpdate(s, {
             val c = new ConstantTerm ("stringConstant" + occurringStrings.size)
             env.addConstant(c, Environment.NullaryFunction, IType)
             c
           })), IType)
      }
    )
  
  // lexical: don't confuse = with => (the lexer is greedy)
  private lazy val equalsSign = "=" <~ guard(not(">"))
  
  private lazy val forallSign = "!" <~ guard(not("="))

  private lazy val functor = keyword | atomic_word

  private lazy val atomic_word: PackratParser[String] = 
    ( regex("""'.*'""".r) ^^ { _.drop(1).dropRight(1) } ) |
    regex("[a-z][a-zA-Z0-9_]*".r)

  private lazy val keyword = regex("[$][a-z_]+".r)

/* Could be specific (but why?)
  lazy val keyword = 
    "$uminus"     |
    "$sum"        |
    "$difference" |
    "$product"    |
    ("$less" <~ guard(not("eq")))   |
    "$lesseq"     |
    ("$greater" <~ guard(not("eq")))  |
    "$greatereq"  |
    "$evaleq"     
*/

  // Parsing of comments is not optimal as they may not appear
  // inside formulas - essentially they are an atom
//  private lazy val comment: PackratParser[List[IFormula]] =
//    """%.*""".r ^^ (x => List(null /* Comment(x) */))

  private lazy val include: PackratParser[List[IFormula]] = 
    "include" ~> "(" ~> atomic_word <~ ")" <~ "." ^^ { case fileName  => {
	    val TPTPHome = System.getenv("TPTP")
	    val filename = (if (TPTPHome == null) "" else TPTPHome + "/") + fileName
	    val reader = new java.io.BufferedReader (
                   new java.io.FileReader(new java.io.File (filename)))
        parseAll[List[List[IFormula]]](TPTP_input, reader) match {
          case Success(formulas, _) =>
            formulas.flatten
          case error =>
            throw new SyntaxError("When reading " + filename + "\n" + error)
	    }
	  } 
  }

  /**
   * CheckedXX: creates an XX, type-checked against sig and varTypes
   */
  private def CheckedEquation(s: (ITerm, Type), t: (ITerm, Type)) = {
    val (s_term, s_type) = s
    val (t_term, t_type) = t
    if (s_type != OType && s_type == t_type) 
      s_term === t_term
    else
      throw new SyntaxError(
         "Error: ill-sorted (dis)equation: between " + s_term + " and " + t_term)
  }

  private def CheckedAtom(pred: String,
                          args: List[(ITerm, Type)])
                         : IFormula = (pred, args map (_._2)) match {
    case ("$less",      Seq(IntType, IntType)) => args(0)._1 < args(1)._1
    case ("$lesseq",    Seq(IntType, IntType)) => args(0)._1 <= args(1)._1
    case ("$greater",   Seq(IntType, IntType)) => args(0)._1 > args(1)._1
    case ("$greatereq", Seq(IntType, IntType)) => args(0)._1 >= args(1)._1
    case ("$evaleq",    Seq(IntType, IntType)) => args(0)._1 === args(1)._1
    case ("$is_int",    Seq(IntType))          => true
    case ("$is_rat",    Seq(IntType))          => true
    case ("$is_real",   Seq(IntType))          => true
    case ("$is_rat",    Seq(RatType))          => true
    case ("$is_real",   Seq(RatType))          => true
    case ("$is_real",   Seq(RealType))         => true

    case (pred, argTypes)
      if ((arithmeticOps contains pred) && !Seqs.disjointSeq(arithTypes, argTypes)) =>
        argTypes match {
          case Seq(RatType, _*) =>
            checkUnintAtom("rat_" + pred, args map (_._1), argTypes)
          case Seq(RealType, _*) =>
            checkUnintAtom("real_" + pred, args map (_._1), argTypes)
          case _ =>
            // should not happen
            throw new SyntaxError("Operator " + pred +
                                  " cannot be applied to " +
                                  (argTypes mkString " x "))
      }

    case (pred, argTypes) =>
      checkUnintAtom(pred, args map (_._1), argTypes)
  }
  
  private def checkUnintAtom(pred: String,
                             args: Seq[ITerm], argTypes : Seq[Type],
                             negated : Boolean = false)
              : IFormula = {
        if (!(env isDeclaredSym pred)) {
          val rank = Rank((argTypes.toList, OType))
          if (tptpType == TPTPType.TFF || (pred endsWith "'"))
            warn("implicit declaration or overloading of " + pred + ": " + rank)
          declareSym(pred, rank)
        }

      (env lookupSym pred) match {
        case Environment.Function(f, r) if (r.resType == OType) =>
          if (r.argsTypes != argTypes) {
            // urgs, symbol has been used with different arities
            // -> disambiguation-hack
            checkUnintAtom(pred + "'", args, argTypes, negated)
          } else {
            // then a predicate has been encoded as a function
            if (negated)
              IIntFormula(IIntRelation.EqZero, IPlus(IFunApp(f, args), -1))
            else
              IIntFormula(IIntRelation.EqZero, IFunApp(f, args))
          }
        case Environment.Predicate(p, r) =>
          if (r.argsTypes != argTypes) {
            // urgs, symbol has been used with different arities
            // -> disambiguation-hack
            checkUnintAtom(pred + "'", args, argTypes, negated)
          } else {
            if (negated)
              !IAtom(p, args)
            else
              IAtom(p, args)
          }
        case _ =>
          throw new SyntaxError("Unexpected symbol: " + pred)
      }
  }
  
/*      // Assume that pred has been entered into sig already
    if (Sigma(pred).argsTypes == Sigma.typesOf(args, varTypes))
  Atom(pred, args)
    else
	throw new SyntaxError("Error: ill-sorted atom: " + Atom(pred, args)) */

  private def CheckedFunTerm(fun: String,
                             args: List[(ITerm, Type)])
                            : (ITerm, Type) = (fun, args map (_._2)) match {
    case ("$sum",         Seq(IntType, IntType))  => (args(0)._1 + args(1)._1, IntType)
    case ("$difference",  Seq(IntType, IntType))  => (args(0)._1 - args(1)._1, IntType)
    case ("$product",     Seq(IntType, IntType))  => (mult(args(0)._1, args(1)._1), IntType)
    case ("$uminus",      Seq(IntType))           => (-args(0)._1, IntType)
    case ("$quotient_e",  Seq(IntType, IntType))  => {
      // Euclidian division
      val Seq(num, denom) = for ((a, _) <- args) yield VariableShiftVisitor(a, 0, 1)
      (eps((mult(v(0), denom) <= num) &
           ((num < mult(v(0), denom) + denom) | (num < mult(v(0), denom) - denom))),
       IntType)
    }
    case ("$remainder_e",  Seq(IntType, IntType))  => {
      // Euclidian remainder
      val Seq(num, denom) = for ((a, _) <- args) yield VariableShiftVisitor(a, 0, 1)
      (eps((v(0) >= 0) & ((v(0) < denom) | (v(0) < -denom)) &
           ex(VariableShiftVisitor(num, 0, 1) ===
              mult(v(0), VariableShiftVisitor(denom, 0, 1)) + v(1))),
       IntType)
    }

    case ("$quotient_t",  Seq(IntType, IntType))  => {
      // Truncation division
      val Seq(num, denom) = for ((a, _) <- args) yield VariableShiftVisitor(a, 0, 1)
      val rem = num - mult(v(0), denom)
      (eps(((rem < denom) | (rem < -denom)) & ((-rem < denom) | (-rem < -denom)) &
           ((rem > 0) ==> (num > 0)) & ((rem < 0) ==> (num < 0))),
       IntType)
    }
    case ("$remainder_t",  Seq(IntType, IntType))  => {
      // Truncation division
      val Seq(num, denom) = for ((a, _) <- args) yield VariableShiftVisitor(a, 0, 1)
      (eps(((v(0) < denom) | (v(0) < -denom)) & ((-v(0) < denom) | (-v(0) < -denom)) &
           ((v(0) > 0) ==> (num > 0)) & ((v(0) < 0) ==> (num < 0)) &
           ex(VariableShiftVisitor(num, 0, 1) ===
              mult(v(0), VariableShiftVisitor(denom, 0, 1)) + v(1))),
       IntType)
    }

    case ("$quotient_f",  Seq(IntType, IntType))  => {
      // Floor division
      val Seq(num, denom) = for ((a, _) <- args) yield VariableShiftVisitor(a, 0, 1)
      val rem = num - mult(v(0), denom)
      (eps(((rem < denom) | (rem < -denom)) & ((-rem < denom) | (-rem < -denom)) &
           ((rem > 0) ==> (denom > 0)) & ((rem < 0) ==> (denom < 0))),
       IntType)
    }
    case ("$remainder_f",  Seq(IntType, IntType))  => {
      // Floor division
      val Seq(num, denom) = for ((a, _) <- args) yield VariableShiftVisitor(a, 0, 1)
      (eps(((v(0) < denom) | (v(0) < -denom)) & ((-v(0) < denom) | (-v(0) < -denom)) &
           ((v(0) > 0) ==> (denom > 0)) & ((v(0) < 0) ==> (denom < 0)) &
           ex(VariableShiftVisitor(num, 0, 1) ===
              mult(v(0), VariableShiftVisitor(denom, 0, 1)) + v(1))),
       IntType)
    }

    case ("$to_int",      Seq(IntType))           => args(0)
    case ("$to_rat",      Seq(IntType))           => {
      foundRat
      args(0)._1 match {
        case Const(value) =>
          (ratConstFor(IdealRat(value)), RatType)
        case _ =>
         checkUnintFunTerm("int_" + fun, args map (_._1), Seq(IntType))
      }
    }
    case ("$to_real",     Seq(IntType))           => {
      foundReal
      args(0)._1 match {
        case Const(value) =>
          (realConstFor(IdealRat(value)), RealType)
        case _ =>
         checkUnintFunTerm("int_" + fun, args map (_._1), Seq(IntType))
      }
    }

    case (fun, argTypes)
      if ((arithmeticOps contains fun) && !Seqs.disjointSeq(arithTypes, argTypes)) =>
        args match {
        case Seq((RRValue(argValue), RatType))
          if (!(arithmeticPreds contains fun)) => 
          (for (resValue <- evalRRFun(fun, argValue))
           yield (i(ratConstFor(resValue)), RatType)) getOrElse (
             checkUnintFunTerm("rat_" + fun, args map (_._1), argTypes))
        case Seq((RRValue(argValue), RealType))
          if (!(arithmeticPreds contains fun)) => 
          (for (resValue <- evalRRFun(fun, argValue))
           yield (i(realConstFor(resValue)), RealType)) getOrElse (
             checkUnintFunTerm("real_" + fun, args map (_._1), argTypes))
        
        case Seq((RRValue(argValue1), RatType), (RRValue(argValue2), RatType))
          if (!(arithmeticPreds contains fun)) => 
          (for (resValue <- evalRRFun(fun, argValue1, argValue2))
           yield (i(ratConstFor(resValue)), RatType)) getOrElse (
             checkUnintFunTerm("rat_" + fun, args map (_._1), argTypes))
        case Seq((RRValue(argValue1), RealType), (RRValue(argValue2), RealType))
          if (!(arithmeticPreds contains fun)) => 
          (for (resValue <- evalRRFun(fun, argValue1, argValue2))
           yield (i(realConstFor(resValue)), RealType)) getOrElse (
             checkUnintFunTerm("real_" + fun, args map (_._1), argTypes))
        
        case Seq((_, RatType)) | Seq((_, RatType), (_, RatType)) =>
          checkUnintFunTerm("rat_" + fun, args map (_._1), argTypes)
        case Seq((_, RealType)) | Seq((_, RealType), (_, RealType)) =>
          checkUnintFunTerm("real_" + fun, args map (_._1), argTypes)
          
        case _ =>
          // should not happen
          throw new SyntaxError("Unexpected operator: " + fun)
      }

    case (fun, argTypes) =>
      checkUnintFunTerm(fun, args map (_._1), argTypes)
  }

  private def checkUnintFunTerm(fun: String, args: Seq[ITerm], argTypes : Seq[Type])
                               : (ITerm, Type) = {
        if (!(env isDeclaredSym fun)) {
          val rank = Rank((argTypes.toList, IType))
          if (tptpType == TPTPType.TFF || (fun endsWith "'"))
            warn("implicit declaration or overloading of " + fun + ": " + rank)
          declareSym(fun, rank)
        }
        
      (env lookupSym fun) match {
        case Environment.Function(f, r) if (r.resType != OType) =>
          if (r.argsTypes != argTypes) {
            // urgs, symbol has been used with different arities
            // -> disambiguation-hack
            checkUnintFunTerm(fun + "'", args, argTypes)
          } else {
            (IFunApp(f, args), r.resType)
          }
        case Environment.Constant(c, _, t) => {
          if (!args.isEmpty)
            throw new SyntaxError("Constant does not accept arguments: " + functor)
          (IConstant(c), t)
        }
        case _ =>
          throw new SyntaxError("Unexpected symbol: " + fun)
      }
  }
  
/*      
    // Assume that fun has been entered into sig already
    if (args.isEmpty) {
	// A constant. See if we have a foreground constant or parameter
	if (Sigma.BGRanks contains fun)
	  // We have a parameter
	  Param(fun)
	else
	  // Foreground Constant
        Const(fun) 
    } else if (Sigma(fun).argsTypes == Sigma.typesOf(args, varTypes)) 
	// Type Checking OK 
	FunTerm(fun, args)
    else
	throw new SyntaxError("Error: ill-sorted term: " + FunTerm(fun, args)) */

  private def TypeExistsChecked(typ: Type) = 
    if (declaredTypes contains typ)
      typ
    else
      throw new SyntaxError("Error: type has not been declared: " + typ)
}

<|MERGE_RESOLUTION|>--- conflicted
+++ resolved
@@ -117,18 +117,10 @@
     
   def apply(reader : java.io.Reader)
            : (IFormula, List[IInterpolantSpec], Signature) = {
-    warn("You are using the normal version of Princess to solve TPTP problems.\n" +
-         "         Note that this version assumes a non-standard semantics\n" +
-         "         of uninterpreted sorts, defining all domains to be infinite.\n" +
-         "         For full support of TPTP please download the dedicated\n" +
-         "         CASC/TPTP of Princess from\n" +
-         "         http://www.philipp.ruemmer.org/princess.shtml#tptp")
-
     parseAll[List[List[IFormula]]](TPTP_input, reader) match {
       case Success(formulas, _) => {
         val tffs = formulas.flatten.filter(_ != null)
 
-<<<<<<< HEAD
         tptpType match {
           case TPTPType.FOF | TPTPType.TFF if (haveConjecture) => {
             CmdlMain.positiveResult = "Theorem"
@@ -139,7 +131,7 @@
             CmdlMain.negativeResult = "Satisfiable"
           }
         }
-        
+
         if (tptpType == TPTPType.TFF && (containsRat || containsReal))
           CmdlMain.negativeResult = "GaveUp"
         
@@ -236,12 +228,6 @@
           (problem ||| domainAxioms),
          List(),
          env toSignature (constructFunctionType _))
-=======
-//        println(tffs)
-
-        ((getAxioms &&& stringAxioms &&& genRRAxioms) ===> connect(tffs, IBinJunctor.Or),
-         List(), env.toSignature)
->>>>>>> b025ef6d
       }
       case error =>
         throw new SyntaxError(error.toString)
