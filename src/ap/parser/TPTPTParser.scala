/**
 * This file is part of Princess, a theorem prover for Presburger
 * arithmetic with uninterpreted predicates.
 * <http://www.philipp.ruemmer.org/princess.shtml>
 *
 * Copyright (C) 2012      Philipp Ruemmer <ph_r@gmx.net>
 *               2010-2012 NICTA/Peter Baumgartner <Peter.Baumgartner@nicta.com.au>
 *
 * Princess is free software: you can redistribute it and/or modify
 * it under the terms of the GNU General Public License as published by
 * the Free Software Foundation, either version 3 of the License, or
 * (at your option) any later version.
 *
 * Princess is distributed in the hope that it will be useful,
 * but WITHOUT ANY WARRANTY; without even the implied warranty of
 * MERCHANTABILITY or FITNESS FOR A PARTICULAR PURPOSE.  See the
 * GNU General Public License for more details.
 *
 * You should have received a copy of the GNU General Public License
 * along with Princess.  If not, see <http://www.gnu.org/licenses/>.
 */

package ap.parser

import ap._
import ap.parameters.{ParserSettings, Param}
import ap.basetypes.{IdealInt, IdealRat}
<<<<<<< HEAD
import ap.terfor.{Formula, ConstantTerm}
import ap.terfor.preds.Predicate
import ap.terfor.conjunctions.Quantifier
import ap.parameters.Param
import ap.util.{Debug, Seqs}
=======
import ap.terfor.Formula
import ap.util.Seqs
>>>>>>> 34875148

import scala.collection.mutable.{HashMap => MHashMap, HashSet => MHashSet}
import scala.util.parsing.combinator.{JavaTokenParsers, PackratParsers}
import scala.util.matching.Regex

object TPTPTParser {

  private val AC = Debug.AC_PARSER

  private type Env = Environment[Type, Type, Rank, Rank]
  
<<<<<<< HEAD
  def apply(booleanFunctionsAsPredicates : Boolean) =
    new TPTPTParser(new Env, booleanFunctionsAsPredicates)
=======
  def apply(settings : ParserSettings) =
    new TPTPTParser(new Env, settings)
>>>>>>> 34875148
  
  private case class TypedVar(name : String, t : Type)
  private type SyntaxError = Parser2InputAbsy.ParseException

  case class Type(name: String) {
    override def toString = name
  }
  
  // Types
  private object IType extends Type("$i") // Individuals (of the Herbrand Universe)
  // cannot call the object iType because if so Scala pattern matching assumes i
  // Type is a *variable*
  private object OType extends Type("$o") // Truth values
  private object TType extends Type("$tType") // The type of types (kinds)
  private object IntType extends Type("$int")
  private object RatType extends Type("$rat")
  private object RealType extends Type("$real")
  
  private val preDeclaredTypes = Set(TType, OType, IType, IntType, RatType, RealType)

  private val arithTypes = Set(IntType, RatType, RealType)
  
  // Notice: no space between - and digits
  private val isIntegerConstRegEx = """[+-]?[0-9]+""".r 
  
  // Predefined types: $i: individuals, $o: truth values
  // var types = Set(IType, OType, IntType, raTType, RealType)

  /**
   * Rank: The signature of individual function (and predicate) symbols.
   */

  case class Rank(rank: (List[Type], Type)) {
    def argsTypes = rank._1
    def resType = rank._2
    override def toString = 
      (if (argsTypes.isEmpty) "" else  ((argsTypes mkString " x ") + " -> ")) + resType
  }

  // Convenience functions

  private def Rank0(r: Type) = new Rank(List() -> r)
  private def Rank1(r: (Type, Type)) = new Rank(List(r._1) -> r._2)
  private def Rank2(r: ((Type, Type), Type)) = new Rank(List(r._1._1, r._1._2) -> r._2)
  private def Rank3(r: ((Type, Type, Type), Type)) = new Rank(List(r._1._1, r._1._2, r._1._2) -> r._2)

  val predefinedParts = Set(new PartName("axiom"),
                            new PartName("hypothesis"),
                            new PartName("definition"),
                            new PartName("assumption"),
                            new PartName("lemma"),
                            new PartName("theorem"),
                            new PartName("conjecture"),
                            new PartName("negated_conjecture"),
                            new PartName("unknown"))
 
  val predefinedPartMap =
    (for (p <- predefinedParts.iterator) yield (p.toString -> p)).toMap

  private object TPTPType extends Enumeration {
    val FOF, TFF, CNF, Unknown = Value
  }

}

/**
 * A parser for TPTP, both FOF and TFF
 */
class TPTPTParser(_env : Environment[TPTPTParser.Type,
                                     TPTPTParser.Type,
                                     TPTPTParser.Rank,
                                     TPTPTParser.Rank],
<<<<<<< HEAD
                  booleanFunctionsAsPredicates : Boolean)
=======
                  settings : ParserSettings)
>>>>>>> 34875148
      extends Parser2InputAbsy(_env)
      with JavaTokenParsers with PackratParsers {

  import IExpression._
  import TPTPTParser._
  import Parser2InputAbsy.warn
  
  private val booleanFunctionsAsPredicates =
    Param.BOOLEAN_FUNCTIONS_AS_PREDICATES(settings)
  private val triggersInConjecture =
    Param.TRIGGERS_IN_CONJECTURE(settings)
    
  //////////////////////////////////////////////////////////////////////////////
    
  def apply(reader : java.io.Reader)
           : (IFormula, List[IInterpolantSpec], Signature) = {
    parseAll[List[List[IFormula]]](TPTP_input, reader) match {
      case Success(formulas, _) => {
        val tffs = formulas.flatten.filter(_ != null)

        tptpType match {
          case TPTPType.FOF | TPTPType.TFF if (haveConjecture) => {
            CmdlMain.positiveResult = "Theorem"
            CmdlMain.negativeResult = "CounterSatisfiable"
          }
          case _ => { 
            CmdlMain.positiveResult = "Unsatisfiable"
            CmdlMain.negativeResult = "Satisfiable"
          }
        }
        
        if (tptpType == TPTPType.TFF && (containsRat || containsReal))
          CmdlMain.negativeResult = "GaveUp"
        
        val problem = connect(tffs, IBinJunctor.Or)

        chosenFiniteConstraintMethod = tptpType match {
          case TPTPType.FOF | TPTPType.CNF =>
            Param.FiniteDomainConstraints.VocabularyEquations
          case TPTPType.TFF =>
            Param.FiniteDomainConstraints.TypeGuards
          case TPTPType.Unknown => {
            warn("Was not able to figure out kind of TPTP input")
            Param.FiniteDomainConstraints.None
          }
        }
        
        ////////////////////////////////////////////////////////////////////////
        
        // add axioms about the range of symbols; guards for quantifiers are
        // introducing during Preprocessing
        val domainAxioms = chosenFiniteConstraintMethod match {
          case Param.FiniteDomainConstraints.DomainSize =>
            connect(for (s <- env.symbols) yield s match {
              case Environment.Constant(c, Environment.NullaryFunction,
                                        IType) =>
                !(c >= 0 & c < CmdlMain.domain_size)
              case Environment.Function(f, r) if (r.resType != OType) => {
                val fApp = IFunApp(f, for (i <- 0 until f.arity) yield v(i))
                val matrix = (fApp >= 0 & fApp < CmdlMain.domain_size)
                !quan(for (i <- 0 until f.arity) yield Quantifier.ALL, matrix)
              }
              case Environment.Predicate(_, _) | Environment.Function(_, _) =>
                i(false)
            }, IBinJunctor.Or)
          case Param.FiniteDomainConstraints.None |
               Param.FiniteDomainConstraints.VocabularyEquations |
               Param.FiniteDomainConstraints.TypeGuards =>
            i(false)
        }

        ////////////////////////////////////////////////////////////////////////
        
        val stringConstants = occurringStrings.toSeq.sortWith(_._1 < _._1)
        
        val stringConstantAxioms =
          connect(for (ind1 <- 0 until stringConstants.size;
                       ind2 <- (ind1+1) until stringConstants.size)
                  yield (stringConstants(ind1)._2 =/= stringConstants(ind2)._2),
                  IBinJunctor.And)

        ////////////////////////////////////////////////////////////////////////
                  
        val fixedDeclaredTypes = declaredTypes.toMap

        def typeGuard(a : ITerm, t : Type) = fixedDeclaredTypes(t) match {
          case None => i(true)
          case Some(pred) => pred(a)
        }

        def constructFunctionType(rank : Rank) =
          chosenFiniteConstraintMethod match {
            case Param.FiniteDomainConstraints.TypeGuards =>
              new Signature.FunctionType {
                def argumentTypeGuard(args : Seq[ITerm]) : IFormula = {
                  //-BEGIN-ASSERTION-///////////////////////////////////////////
                  Debug.assertPre(TPTPTParser.AC, args.size == rank.argsTypes.size)
                  //-END-ASSERTION-/////////////////////////////////////////////
                  connect(for ((a, t) <- args.iterator zip rank.argsTypes.iterator)
                          yield typeGuard(a, t), IBinJunctor.And)
                }
                def resultTypeGuard  (res : ITerm) : IFormula =
                  typeGuard(res, rank.resType)
              }
            case _ =>
              Signature.TopFunctionType
          }
        
        val domainPredAxioms = chosenFiniteConstraintMethod match {
          case Param.FiniteDomainConstraints.TypeGuards =>
            connect(for ((t, Some(domPred)) <- declaredTypes.iterator)
                    yield {
                      // add a constant to make sure that the type is inhabited
                      val constName = "constant_in_" + t.name
                      declareSym(constName, Rank0(t))
                      domPred(checkUnintFunTerm(constName, List(), List())._1)
                    }, IBinJunctor.And)
          case _ =>
            i(true)
        }
        
        ////////////////////////////////////////////////////////////////////////
                  
        ((getAxioms &&& stringConstantAxioms &&& genRRAxioms &&& domainPredAxioms) ===>
          (problem ||| domainAxioms),
         List(),
         env toSignature (constructFunctionType _))
      }
      case error =>
        throw new SyntaxError(error.toString)
    }
    
  }

  private var tptpType = TPTPType.Unknown
  
  var chosenFiniteConstraintMethod : Param.FiniteDomainConstraints.Value =
    Param.FiniteDomainConstraints.None
  
  //////////////////////////////////////////////////////////////////////////////
  
  // Types with the corresponding domain predicates
  private val declaredTypes = new MHashMap[Type, Option[Predicate]]

  {
    declaredTypes += (TType -> None)
    declaredTypes += (OType -> None)
    declaredTypes += (IntType -> None)
    declaredTypes += (RatType -> None)
    declaredTypes += (RealType -> None)
    declareType(IType)
  }

  private def declareType(t : Type) = tptpType match {
    case TPTPType.TFF => {
      val domPred = new Predicate("in_" + t.name, 1)
      declaredTypes += (t -> Some(domPred))
      env.addDomainPredicate(domPred, Rank1((t), OType))
    }
    case _ =>
      declaredTypes += (t -> None)
  }
  
  //////////////////////////////////////////////////////////////////////////////
  
  private val occurringStrings =
    new scala.collection.mutable.HashMap[String, ConstantTerm]
    
  private def stringAxioms = {
    val stringConstants = occurringStrings.toSeq.sortWith(_._1 < _._1)
    connect(for (ind1 <- 0 until stringConstants.size;
                 ind2 <- (ind1+1) until stringConstants.size)
            yield (stringConstants(ind1)._2 =/= stringConstants(ind2)._2),
              IBinJunctor.And)
  }
  
  /**
   * Totality axioms?
   */
  private val totalityAxiom = true
  /**
   * Functionality axioms?
   */
  private val functionalityAxiom = true

  protected def defaultFunctionType(f : IFunction) : Rank = tptpType match {
    case TPTPType.FOF | TPTPType.CNF =>
      Rank(((for (_ <- 0 until f.arity) yield IType).toList, IType))
    case TPTPType.TFF =>
      Rank(((for (_ <- 0 until f.arity) yield IntType).toList, IntType))
  }

  private var haveConjecture = false

  private val arithmeticPreds = Set(
    "$less",
    "$lesseq",
    "$greater",
    "$greatereq",
    "$is_int",
    "$is_rat"
  )

  private val arithmeticOps = arithmeticPreds ++ Set(
    "$uminus",
    "$sum",
    "$difference",
    "$product",
    "$quotient",
    "$quotient_e",
    "$quotient_t",
    "$quotient_f",
    "$remainder_e",
    "$remainder_t",
    "$remainder_f",
    "$floor",
    "$ceiling",
    "$truncate",
    "$round",
    
    "$to_int",
    "$to_rat",
    "$to_real"
  )
  
  //////////////////////////////////////////////////////////////////////////////
  // Rationals
  
  private var containsRat = false
  
  private def foundRat = if (!containsRat) {
    containsRat = true
    
    if (tptpType == TPTPType.TFF) {
    warn("Problem contains rationals, using incomplete axiomatisation")
    
//    val oldPartial = totalityAxiom
//    totalityAxiom = false
    
    declareSym("rat_$less",        Rank2((RatType, RatType), OType))
    declareSym("rat_$lesseq",      Rank2((RatType, RatType), OType))
    declareSym("rat_$greater",     Rank2((RatType, RatType), OType))
    declareSym("rat_$greatereq",   Rank2((RatType, RatType), OType))
    declareSym("rat_$is_int",      Rank1((RatType), OType))
    declareSym("rat_$is_rat",      Rank1((RatType), OType))
    
    declareSym("rat_$uminus",      Rank1(RatType, RatType))
    declareSym("rat_$sum",         Rank2((RatType, RatType), RatType))
    declareSym("rat_$difference",  Rank2((RatType, RatType), RatType))
    declareSym("rat_$product",     Rank2((RatType, RatType), RatType))
    declareSym("rat_$quotient",    Rank2((RatType, RatType), RatType))
    declareSym("rat_$quotient_e",  Rank2((RatType, RatType), RatType))
    declareSym("rat_$quotient_t",  Rank2((RatType, RatType), RatType))
    declareSym("rat_$quotient_f",  Rank2((RatType, RatType), RatType))
    declareSym("rat_$remainder_e", Rank2((RatType, RatType), RatType))
    declareSym("rat_$remainder_t", Rank2((RatType, RatType), RatType))
    declareSym("rat_$remainder_f", Rank2((RatType, RatType), RatType))
    declareSym("rat_$floor",       Rank1((RatType), RatType))
    declareSym("rat_$ceiling",     Rank1((RatType), RatType))
    declareSym("rat_$truncate",    Rank1((RatType), RatType))
    declareSym("rat_$round",       Rank1((RatType), RatType))
    
    declareSym("rat_$to_int",      Rank1((RatType), IntType))
    declareSym("rat_$to_rat",      Rank1((RatType), RatType))
    declareSym("rat_$to_real",     Rank1((RatType), RealType))
    
    declareSym("int_$to_rat",      Rank1((IntType), RatType))
    
    ratConstFor(IdealRat.ZERO)
    
//    totalityAxiom = oldPartial 
  }}
  
  //////////////////////////////////////////////////////////////////////////////
  // Reals
  
  private var containsReal = false
  
  private def foundReal = if (!containsReal) {
    containsReal = true
    
    if (tptpType == TPTPType.TFF) {
    warn("Problem contains reals, using incomplete axiomatisation")

//    val oldPartial = totalityAxiom
//    totalityAxiom = false

    declareSym("real_$less",        Rank2((RealType, RealType), OType))
    declareSym("real_$lesseq",      Rank2((RealType, RealType), OType))
    declareSym("real_$greater",     Rank2((RealType, RealType), OType))
    declareSym("real_$greatereq",   Rank2((RealType, RealType), OType))
    declareSym("real_$is_int",      Rank1((RealType), OType))
    declareSym("real_$is_rat",      Rank1((RealType), OType))
    
    declareSym("real_$uminus",      Rank1(RealType, RealType))
    declareSym("real_$sum",         Rank2((RealType, RealType), RealType))
    declareSym("real_$difference",  Rank2((RealType, RealType), RealType))
    declareSym("real_$product",     Rank2((RealType, RealType), RealType))
    declareSym("real_$quotient",    Rank2((RealType, RealType), RealType))
    declareSym("real_$quotient_e",  Rank2((RealType, RealType), RealType))
    declareSym("real_$quotient_t",  Rank2((RealType, RealType), RealType))
    declareSym("real_$quotient_f",  Rank2((RealType, RealType), RealType))
    declareSym("real_$remainder_e", Rank2((RealType, RealType), RealType))
    declareSym("real_$remainder_t", Rank2((RealType, RealType), RealType))
    declareSym("real_$remainder_f", Rank2((RealType, RealType), RealType))
    declareSym("real_$floor",       Rank1((RealType), RealType))
    declareSym("real_$ceiling",     Rank1((RealType), RealType))
    declareSym("real_$truncate",    Rank1((RealType), RealType))
    declareSym("real_$round",       Rank1((RealType), RealType))
    
    declareSym("real_$to_int",      Rank1((RealType), IntType))
    declareSym("real_$to_rat",      Rank1((RealType), RatType))
    declareSym("real_$to_real",     Rank1((RealType), RealType))
    
    declareSym("int_$to_real",      Rank1((IntType), RealType))

    ratConstFor(IdealRat.ZERO)

//    totalityAxiom = oldPartial 
  }}

  //////////////////////////////////////////////////////////////////////////////
  
  private def genRRAxioms = {
    val allLits = ratLiterals.toMap
    
    val res = tptpType match {
      case TPTPType.TFF => connect(
        // add full axioms
        (if (containsRat)
           generalRatAxioms("rat_", RatType, allLits mapValues (_._1))
         else
           List()) ++
        (if (containsReal)
           generalRatAxioms("real_", RealType, allLits mapValues (_._2))
         else
           List())
        , IBinJunctor.And)
      case _ => connect(
        // only add information that numerals have distinct values
        (if (containsRat)
           distinctRatConstants(allLits.valuesIterator map (_._1))
         else
           List()) ++
        (if (containsReal)
           distinctRatConstants(allLits.valuesIterator map (_._2))
         else
           List())
        , IBinJunctor.And)
    }
    
//    println(res)
    res
  }
  
  private def distinctRatConstants(constants : Iterator[ConstantTerm]) = {
    val allConsts = (for (c <- constants) yield i(c)).toSeq
    for (i <- 0 until allConsts.size;
         j <- (i+1) until allConsts.size) yield (allConsts(i) =/= allConsts(j))
  }
  
  private def generalRatAxioms(prefix : String, t : Type,
                               constants : Map[IdealRat, ConstantTerm]) = {
    // instances of axioms for the defined literals
    
    implicit val s = t
    
    val verySmall = new ConstantTerm(prefix + "very_small")
    val veryLarge = new ConstantTerm(prefix + "very_large")
    env.addConstant(verySmall,  Environment.NullaryFunction, t)
    env.addConstant(veryLarge,  Environment.NullaryFunction, t)
    
    // unary predicates
    (for (predName <- List("$is_int", "$is_rat");
          (value, const) <- constants;
          res <- evalRRPred(predName, value).toSeq)
     yield rrPred(predName, !res, const)) ++
    //
    // binary predicates
    (for (predName <- List("$less", "$lesseq", "$greater", "$greatereq");
          (value1, const1) <- constants; (value2, const2) <- constants;
          res <- evalRRPred(predName, value1, value2).toSeq)
     yield rrPred(predName, !res, const1, const2)) ++
    //
    // unary functions
    (for (funName <- List("$uminus", "$floor", "$ceiling", "$truncate", "$round");
          (value, const) <- constants;
          res <- evalRRFun(funName, value).toSeq;
          resConst <- findRepresentations(res, t))
     yield (rrFun(funName, const) === resConst)) ++
    //
    // binary functions
    (for (funName <- List("$sum", "$difference", "$product", "$quotient",
                          "$quotient_e", "$quotient_t", "$quotient_f",
                          "$remainder_e", "$remainder_t", "$remainder_f");
          (value1, const1) <- constants; (value2, const2) <- constants;
          res <- evalRRFun(funName, value1, value2).toSeq;
          resConst <- findRepresentations(res, t))
     yield (rrFun(funName, const1, const2) === resConst)) ++
    //
    // existence of very small/large elements
    (for ((_, const) <- constants)
     yield rrPred("$less", false, verySmall, const) &
           rrPred("$less", false, const, veryLarge) &
           rrPred("$greater", false, const, verySmall) &
           rrPred("$greater", false, veryLarge, const)) ++
    List(rrPred("$less", false, verySmall, veryLarge),
         rrPred("$lesseq", false, verySmall, veryLarge),
         rrPred("$greater", true, verySmall, veryLarge),
         rrPred("$greatereq", true, verySmall, veryLarge)) ++
    //
    // literals are pairwise different
    {
      val allConsts =
        (List(i(verySmall), i(veryLarge)) ++ (for (c <- constants.values) yield i(c))).toSeq
      for (i <- 0 until allConsts.size;
           j <- (i+1) until allConsts.size) yield (allConsts(i) =/= allConsts(j))
    } ++
    //
    // quantified axioms
    //
    List(//
         // binary relations
         //
         all(all(rrPred("$less", false, v(0), v(1)) <=>
                 rrPred("$greater", false, v(1), v(0)))),
         all(all(rrPred("$lesseq", false, v(0), v(1)) <=>
                 rrPred("$greatereq", false, v(1), v(0)))),
         all(all((rrPred("$less", false, v(0), v(1)) | (v(0) === v(1))) <=>
                 rrPred("$lesseq", false, v(0), v(1)))),
//         all(all(rrPred("$less", false, v(0), v(1)) ==> (v(0) =/= v(1)))),
         all(all(all((rrPred("$less", false, v(0), v(1)) &
                      rrPred("$lesseq", false, v(1), v(2))) ==>
                     rrPred("$less", false, v(0), v(2))))),
         all(all(all((rrPred("$lesseq", false, v(0), v(1)) &
                      rrPred("$less", false, v(1), v(2))) ==>
                     rrPred("$less", false, v(0), v(2))))),
         all(all(all((rrPred("$lesseq", false, v(0), v(1)) &
                      rrPred("$lesseq", false, v(1), v(2))) ==>
                     rrPred("$lesseq", false, v(0), v(2))))),
         //
         // R/Q with + forms an abelian group
         //
         all(all(rrFun("$sum", v(0), v(1)) === rrFun("$sum", v(1), v(0)))),
         all(all(all(rrFun("$sum", v(0), rrFun("$sum", v(1), v(2))) ===
                     rrFun("$sum", rrFun("$sum", v(0), v(1)), v(2))))),
         all(rrFun("$sum", v(0), constants(IdealRat.ZERO)) === v(0)),
         all(rrFun("$sum", v(0), rrFun("$uminus", v(0))) === constants(IdealRat.ZERO)),
         all(all(rrFun("$sum", v(0), rrFun("$uminus", v(1))) ===
                 rrFun("$difference", v(0), v(1)))),
         //
         // lemmas about negation
         //
         all((v(0) === rrFun("$uminus", v(0))) ==>
             (v(0) === constants(IdealRat.ZERO))),
         all(rrFun("$uminus", rrFun("$uminus", v(0))) === v(0)),
         //
         // lemmas about multiplication
         //
         all(all(rrFun("$product", v(0), v(1)) === rrFun("$product", v(1), v(0)))),
         all(all((v(1) === constants(IdealRat.ZERO)) |
                 (rrFun("$quotient", rrFun("$product", v(0), v(1)), v(1)) === v(0))))
         )
  }

  private def rrPred(op : String, negated : Boolean, args : ITerm*)
                    (implicit t : Type) : IFormula =
    checkUnintAtom((t match { case RatType => "rat_"; case RealType => "real_" }) + op,
                   args.toList, for (_ <- args.toList) yield t, negated)

  private def rrFun(op : String, args : ITerm*)(implicit t : Type) : ITerm =
    checkUnintFunTerm((t match { case RatType => "rat_"; case RealType => "real_" }) + op,
                      args.toList, for (_ <- args.toList) yield t)._1
  
  private def findRepresentations(r : IdealRat, t : Type) : Seq[ITerm] =
    (for ((c1, c2) <- (ratLiterals get r).toSeq)
     yield i(t match { case RatType => c1; case RealType => c2 })) /* ++
    (if (r.denom.isOne) List(CheckedFunTerm(t match { case RatType => "$to_rat"
                                                      case RealType => "$to_real" },
                                            List((r.num, IntType)))._1) else List()) */
  
  //////////////////////////////////////////////////////////////////////////////
  
  private def evalRRPred(op : String,
                         left : IdealRat,
                         right : IdealRat) : Option[Boolean] = op match {
    case "$less"                         => Some(left < right)
    case "$lesseq"                       => Some(left <= right)
    case "$greater"                      => Some(left > right)
    case "$greatereq"                    => Some(left >= right)
    case _                               => None
  }
  
  private def evalRRPred(op : String,
                         arg : IdealRat) : Option[Boolean] = op match {
    case "$is_int"                       => Some(arg.denom.isOne)
    case "$is_rat"                       => Some(true)
    case _                               => None
  }
  
  private def evalRRFun(op : String,
                        left : IdealRat,
                        right : IdealRat) : Option[IdealRat] = op match {
    case "$sum"                          => Some(left + right)
    case "$difference"                   => Some(left - right)
    case "$product"                      => Some(left * right)
    case "$quotient" if (!right.isZero)  => Some(left / right)
    case _                               => None
  }
  
  private def evalRRFun(op : String, arg : IdealRat) : Option[IdealRat] = op match {
    case "$uminus"     => {
      Some(-arg)
    }
    case "$floor"     => {
      val res = IdealRat(arg.num / arg.denom)
      Some(if (res <= arg) res else (res - IdealRat.ONE))
    }
    case "$ceiling"   => {
      val res = IdealRat(arg.num / arg.denom)
      Some(if (res >= arg) res else (res + IdealRat.ONE))
    }
    case "$truncate"  => Some(arg.signum match {
      case -1 => -IdealRat((-arg.num) / arg.denom)
      case  0 => IdealRat.ZERO
      case  1 => IdealRat(arg.num / arg.denom)
    })
    case "$round"     => {
      for (f <- evalRRFun("$floor", arg);
           c <- evalRRFun("$ceiling", arg))
      yield (if ((f == c) || (arg - f) < (c - arg))
               f
             else
               c)
    }
    case _ => None
  }
  
  //////////////////////////////////////////////////////////////////////////////
  
  private val ratLiterals = new MHashMap[IdealRat, (ConstantTerm, ConstantTerm)]
  private val ratLitValue = new MHashMap[ConstantTerm, IdealRat]
  
  private def constsFor(r : IdealRat) = ratLiterals.getOrElseUpdate(r, {
    val ratConst = new ConstantTerm ("rat_" + r)
    val realConst = new ConstantTerm ("real_" + r)
    env.addConstant(ratConst,  Environment.NullaryFunction, RatType)
    env.addConstant(realConst, Environment.NullaryFunction, RealType)
    ratLitValue += (ratConst -> r)
    ratLitValue += (realConst -> r)
    (ratConst, realConst)
  })
  
  private def ratConstFor(r : IdealRat)  = constsFor(r)._1
  private def realConstFor(r : IdealRat) = constsFor(r)._2
  
  private object RRValue {
    def unapply(t : ITerm) : Option[IdealRat] = t match {
      case IConstant(c) => ratLitValue get c
      case _            => None
    }
  }
  
  //////////////////////////////////////////////////////////////////////////////

  /**
   * Comments are considered as whitespace and ignored right away
   */
  protected override val whiteSpace = """(\s|%.*|(?m)/\*(\*(?!/)|[^*])*\*/)+""".r
  
  /**
   * The grammar rules
   */
  private lazy val TPTP_input: PackratParser[List[List[IFormula]]] =
    rep(annotated_formula /* | comment */ | include)

  private lazy val annotated_formula = 
    // TPTP_input requires a list, because include abobe returns a list
    ( fof_annotated_logic_formula ^^ { List(_) } ) |
    ( cnf_annotated_logic_formula ^^ { List(_) } ) |
    ( tff_annotated_type_formula ^^ {
        case IBoolLit(false) => List()
        case x =>              List(x)
      } ) |
    ( tff_annotated_logic_formula ^^ { List(_) } ) 
  // cnf_annotated


  private lazy val fof_annotated_logic_formula =
    ("fof" ^^ { _ => tptpType = TPTPType.FOF }) ~ "(" ~>
    (atomic_word | wholeNumber) ~ "," ~
    formula_role_other_than_type ~ "," ~ fof_logic_formula <~ ")" ~ "." ^^ {
    case name ~ "," ~ role ~ "," ~ f => 
	role match {
	  case "conjecture" => {
	    haveConjecture = true
        f
	  }
      case _ => !f // Assume f sits on the premise side
	}
  } 

  private lazy val cnf_annotated_logic_formula =
    ("cnf" ^^ { _ => tptpType = TPTPType.CNF }) ~ "(" ~>
    (atomic_word | wholeNumber) ~ "," ~
    formula_role_other_than_type ~ "," ~
    fof_logic_formula <~ ")" ~ "." ^^ {
    case name ~ "," ~ role ~ "," ~ f => 
    role match {
      case "conjecture" => {
        assert(false)
        null
      }
      case _ => { // Assume f sits on the premise side
        // we have to add quantifiers for all variables in the problem
        var res =
          if (env.declaredVariableNum > 0) possiblyEmptyTrigger(f) else f
        while (env.declaredVariableNum > 0) {
          res = all(res)
          env.popVar
        }
        !res
      }
    }
  } 

  /**
   * TFF types
   */

  // In fact, non-null annotations are currently not accepted
  // Slightly rewritten version of the BNF rule in the TPTP report, to discrimate
  // between type and non-type very early, thus helping the parser.
  private lazy val tff_annotated_type_formula =
    ("tff" ^^ { _ => tptpType = TPTPType.TFF }) ~ "(" ~
    (atomic_word | wholeNumber) ~ "," ~ "type" ~ "," ~> tff_typed_atom <~ ")" ~ "."

  private var inConjecture = false
  
  private def possiblyEmptyTrigger(f : IFormula) =
    if (inConjecture && !triggersInConjecture)
      // create an empty trigger, to prevent
      // the trigger heuristic from choosing
      // triggers
      ITrigger(List(), f)
    else
      f
      
  private lazy val tff_annotated_logic_formula =
    ("tff" ^^ { _ => tptpType = TPTPType.TFF }) ~ "(" ~
    (atomic_word | wholeNumber) ~ "," ~ 
    formula_role_other_than_type ~ "," ~ tff_logic_formula <~ ")" ~ "." ^^ {
      case name ~ "," ~ role ~ "," ~ f => 
	  role match {
	    case "conjecture" => {
	      haveConjecture = true
	      INamedPart(predefinedPartMap(role), f)
	    }
	    case _ => INamedPart(predefinedPartMap(role), !f) // Assume f sits on the premise side
	  }
    } 

  private lazy val formula_role_other_than_type = commit(
    // "type" | 
    "axiom" | "hypothesis" | "definition" | "assumption" | "lemma" | "theorem" | 
    "conjecture" | "negated_conjecture" | "unknown" | atomic_word ) ^^ {
      case role@("conjecture" | "negated_conjecture") => {
        inConjecture = true
        role
      }
      case role => {
        inConjecture = false
        role
      }
    }


  // tff_typed_atom can appear only at toplevel
  private lazy val tff_typed_atom:PackratParser[IFormula] =
     ( ( tff_untyped_atom ~ ":" ~ tff_top_level_type ) ^^ { 
       // could declare a new type or a symbol of an existing type
       case typeName ~ ":" ~ Rank((Nil, TType)) => {
         declareType(Type(typeName))
	     i(false)
       }
       case symbolName ~ ":" ~ (rank@Rank((Nil, t)))
         if (declaredTypes(t).isDefined) => {
           declareSym(symbolName, rank)
           !(declaredTypes(t).get)(checkUnintFunTerm(symbolName, List(), List())._1)
         }
       case symbolName ~ ":" ~ rank => {
         declareSym(symbolName, rank)
         i(false)
       }
     } ) |
     ( "(" ~> tff_typed_atom <~ ")" )
           
         
         /*
         if (rank.argsTypes.isEmpty && 
					  // Prop variables are better handled
					  // by the foreground
					  rank.resType != OType &&
					  (Sigma.BGTypes contains rank.resType) &&
					  Flags.paramsOpSet.value == "BG")
					// only in this case we have a BG operator
					Sigma = Sigma addBG (symbolName -> rank)
				      else
					Sigma += (symbolName -> rank)
				      // return a dummy
				      // println("declared")
				      // TrueAtom
				    }
				  */
     
  private def declareSym(symbolName : String, rank : Rank) : Unit = {
         if (rank.argsTypes contains OType)
           throw new SyntaxError("Error: type declaration for " + 
               symbolName + ": " + rank + ": argument type cannot be $oType")
         
         if (!rank.argsTypes.isEmpty) {
           if (!booleanFunctionsAsPredicates || rank.resType != OType)
             // use a real function
             env.addFunction(new IFunction(symbolName, rank.argsTypes.size,
                                           !totalityAxiom, !functionalityAxiom),
                             rank)
           else
             // use a predicate
             env.addPredicate(new Predicate(symbolName, rank.argsTypes.length),
                              rank)
         } else if (rank.resType != OType)
           // use a constant
           env.addConstant(new ConstantTerm(symbolName), Environment.NullaryFunction,
                           rank.resType)
         else
           // use a nullary predicate (propositional variable)
           env.addPredicate(new Predicate(symbolName, 0), rank)
  }
     
  private lazy val tff_untyped_atom =    atomic_word

  // This results in a Rank in our terminology
  private lazy val tff_top_level_type:PackratParser[Rank] =
    tff_mapping_type |
    ( tff_atomic_type  ^^ { (typ:Type) => Rank0(TypeExistsChecked(typ)) } )

  private lazy val tff_mapping_type:PackratParser[Rank] =
    ( ( tff_unitary_type ~ ">" ~ tff_atomic_type ) ^^
        { case argsTypes ~ ">" ~ resType =>
          Rank((argsTypes map (TypeExistsChecked(_))) -> TypeExistsChecked(resType)) } ) | (
            "(" ~> tff_mapping_type <~ ")" )
    
  private lazy val tff_unitary_type =
    ( tff_atomic_type ^^ { List(_) } ) | ( "(" ~> tff_xprod_type <~ ")" )
    
  private lazy val tff_xprod_type:PackratParser[List[Type]] =
    ( tff_atomic_type ~ "*" ~  rep1sep(tff_atomic_type, "*") ^^ {
      case t1 ~ "*" ~ tail => t1::tail
     } ) |
    ( "(" ~> tff_xprod_type <~ ")" )

  //////////////////////////////////////////////////////////////////////////////
   
  /**
   * TFF formulas
   */

  private lazy val tff_logic_formula =
    tff_binary_formula | tff_unitary_formula
    
  private lazy val tff_binary_formula =
    tff_binary_nonassoc | tff_binary_assoc
    
  private lazy val tff_binary_nonassoc =
    tff_unitary_formula ~ binary_nonassoc_connective ~ tff_unitary_formula ^^ {
      case f1 ~ op ~ f2 => op(f1,f2)
    }
  
  private lazy val tff_binary_assoc =
    tff_or_formula | tff_and_formula
    
  private lazy val tff_or_formula =
    tff_unitary_formula ~ "|" ~ rep1sep(tff_unitary_formula, "|") ^^ {
      case f1 ~ "|" ~ tail => f1::tail reduceLeft { _ | _ }
    }
  
  private lazy val tff_and_formula =     
    tff_unitary_formula ~ "&" ~ rep1sep(tff_unitary_formula, "&") ^^ {
      case f1 ~ "&" ~ tail => {
        f1::tail reduceLeft { _ & _ }
      }
    }
  
  private lazy val tff_unitary_formula:PackratParser[IFormula] = 
    tff_quantified_formula | tff_unary_formula | atom |
    "(" ~> tff_logic_formula <~ ")"
    
  private lazy val tff_unary_formula =
    "~" ~> tff_unitary_formula ^^ { ! _ }
  
  private lazy val tff_quantified_formula:PackratParser[IFormula] = 
    (((forallSign ^^ { _ => Quantifier.ALL.asInstanceOf[Quantifier] } ) |
	    ("?"        ^^ { _ => Quantifier.EX.asInstanceOf[Quantifier] } )) ~ 
	     "[" ~ tff_varlist ~ "]" ^^ { 
		        case q ~ "[" ~ vl ~ "]" => { 
				  for (v <- vl)
				    env.pushVar(v.name, v.t)
				  // Return the partially instantiated Quantifier-Formula
				  val quantify = (f:IFormula) => {
				    val withGuards = (f /: vl.iterator.zipWithIndex) {
				      case (f, (TypedVar(_, t), ind)) => (q, declaredTypes(t)) match {
				        case (Quantifier.ALL, Some(domPred)) =>
				          domPred(v(vl.size - ind - 1)) ==> f
                        case (Quantifier.EX, Some(domPred)) =>
                          domPred(v(vl.size - ind - 1)) & f
                        case (_, None) =>
                          f
				      }
				    }
				    (withGuards /: vl) { case (f, _) =>  IQuantified(q, f) }
                  }
				  (quantify, vl.size)
				}
		     }) ~ ":" ~ tff_unitary_formula ^^ {
		        // Put together the two parts, quantification and formula
		        case (quantTemplate, varNum) ~ ":" ~ f => {
                  for (_ <- 0 until varNum)
                    env.popVar
		          quantTemplate(possiblyEmptyTrigger(f))
		        }
		      }


  // Variable list
  private lazy val tff_varlist: PackratParser[List[TypedVar]] =
    rep1sep(tff_var, ",")

  private lazy val tff_var: PackratParser[TypedVar] = 
    ( variableStr ~ ":" ~ tff_atomic_type ^^ { 
        case x ~ ":" ~ typ => TypedVar(x, TypeExistsChecked(typ)) 
      } ) |
    ( variableStr <~ guard(not(":")) ^^ { 
        // default type of variables (in quantifications) is IType
        x => TypedVar(x, IType) 
      } )

  private lazy val tff_atomic_type = 
    // user-defined type
    defined_type | ( atomic_word ^^ { Type(_) } ) 
  // predefined type

  private lazy val defined_type: PackratParser[Type] = 
    (("$oType" | "$o") ^^ { _ => OType }) |
    (("$iType" | ("$i" <~ guard(not("nt")))) ^^ { _ => IType }) |
    ("$tType" ^^ { _ => TType }) |
    ("$int" ^^ { _ => IntType }) |
    ("$rat" ^^ { _ => foundRat; RatType }) |
    ("$real" ^^ { _ => foundReal; RealType })

  //////////////////////////////////////////////////////////////////////////////
    
  /*
   * FOF formulas
   */
  private lazy val fof_logic_formula =
    fof_binary_formula | fof_unitary_formula
    
  private lazy val fof_binary_formula =
    fof_binary_nonassoc | fof_binary_assoc
    
  private lazy val fof_binary_nonassoc =
    fof_unitary_formula ~ binary_nonassoc_connective ~ fof_unitary_formula ^^ {
      case f1 ~ op ~ f2 => op(f1,f2)
    }
  
  private lazy val fof_binary_assoc =
    fof_or_formula | fof_and_formula
    
  private lazy val fof_or_formula =
    fof_unitary_formula ~ "|" ~ rep1sep(fof_unitary_formula, "|") ^^ {
      case f1 ~ "|" ~ tail => f1::tail reduceLeft { _ | _ }
    }
  
  private lazy val fof_and_formula =     
    fof_unitary_formula ~ "&" ~ rep1sep(fof_unitary_formula, "&") ^^ {
      case f1 ~ "&" ~ tail => f1::tail reduceLeft { _ & _ }
    }
  
  private lazy val fof_unitary_formula:PackratParser[IFormula] = 
      fof_quantified_formula | fof_unary_formula | atom |
      "(" ~> fof_logic_formula <~ ")"
      
  private lazy val fof_unary_formula =
    "~" ~> fof_unitary_formula ^^ { !(_) }
  
  private lazy val fof_quantified_formula:PackratParser[IFormula] =
    (((forallSign ^^ { _ => Quantifier.ALL.asInstanceOf[Quantifier] } ) |
      ("?"        ^^ { _ => Quantifier.EX.asInstanceOf[Quantifier] } )) ~ 
       "[" ~ fof_varlist ~ "]" ^^ { 
              case q ~ "[" ~ vl ~ "]" => { 
                for (v <- vl)
                  env.pushVar(v.name, v.t)
                // Return the partially instantiated Quantifier-Formula
                val quantify = (f:IFormula) => (f /: vl) { case (f, _) =>  IQuantified(q, f) }
                (quantify, vl.size)
              } 
           }) ~ ":" ~ fof_unitary_formula ^^ {
              // Put together the two parts, quantification and formula
              case (quantTemplate, varNum) ~ ":" ~ f => {
                for (_ <- 0 until varNum)
                  env.popVar
                quantTemplate(possiblyEmptyTrigger(f))
              }
            }


  // Variable list
  private lazy val fof_varlist: PackratParser[List[TypedVar]] = 
    rep1sep(variableStr, ",") ^^ { _ map { TypedVar(_, IType) } } // looks cryptic?

  //////////////////////////////////////////////////////////////////////////////
  
  /**
   * Definitions common to TFF and FOF
   */

  private lazy val binary_nonassoc_connective = 
    ( "=>" ^^ {
      _ => { (x : IFormula, y : IFormula) => (x ==> y) } } ) |
    ( "<=" <~ guard(not(">")) ^^ {
      _ => { (x : IFormula, y : IFormula) => (y ==> x) } } ) |
    ( "<=>" ^^ {
      _ => { (x : IFormula, y : IFormula) => (x <=> y) } } ) |
    ( "<~>" ^^ {
      _ => { (x : IFormula, y : IFormula) => !(x <=> y) } } ) |
    ( "~|" ^^ {
      _ => { (x : IFormula, y : IFormula) => !(x | y) } } ) |
    ( "~&" ^^ {
      _ => { (x : IFormula, y : IFormula) => !(x & y) } } )

  // Atom
  // Difficulty is determining the type. If fun(args...) has been read 
  // it is possible that fun(args...) is an atom or the lhs of an equation.
  // Determining the type hence nees to be deferred until "=" (or "!=") is 
  // seen (or not). Once that is clear, the signature is extended 
  // appropriately. It can only be done this late because otherwise the signature
  // might be extended unappropriately, and backtracking (in the parser)
  // cannot undo that.

  private lazy val atom : PackratParser[IFormula] =
    ( "$true" ^^ { _ => i(true) }) |
    ( "$false" ^^ { _ => i(false) }) |
    // eqn with lhs a variable
    ( guard(variableStr ~ equalsSign) ~> (constant_or_variable ~ equalsSign ~ term) ^^ { 
	      case x ~ _ ~ t => CheckedEquation(x, t)
      } ) |
    ( guard(variableStr ~ "!=") ~> (constant_or_variable ~ "!=" ~ term) ^^ { 
	      case x ~ _ ~ t => !CheckedEquation(x, t)
      } ) |
    ( bg_constant ~ equalsSign ~ term ^^ { 
	      case c ~ _ ~ t => CheckedEquation(c, t)
      } ) |
    ( bg_constant ~ "!=" ~ term ^^ { 
	  case c ~ _ ~ t => !CheckedEquation(c, t)
      } ) |
    ( "$distinct" ~ "(" ~> termlist <~ ")" ^^ {
      case termlist =>
        connect(for (ind1 <- 0 until termlist.size;
                     ind2 <- (ind1+1) until termlist.size)
                yield !CheckedEquation(termlist(ind1), termlist(ind2)),
                IBinJunctor.And)
      } ) |
  // functor with or without arguments
  (( ( functor ~ "(" ~ termlist ~ ")" ^^ { 
 	       case functor ~ "(" ~ termlist ~ ")" => (functor, termlist) } ) |
     ( functor ~ guard(not("(")) ^^ { 
	       case functor ~ _ => (functor, List()) } ) ) ~
   // Up to here the above could be an atom or the lhs of an equation.
   // The following three cases all return a template for a (dis)equation or an atom
   ( ( equalsSign ~ term ^^ { case _ ~ t =>
	     (functor:String, args:List[(ITerm, Type)]) => { 
//	       if (!(Sigma.ranks contains functor))
//             Sigma += (functor -> Rank((args map { _ => IType }) -> IType))
	       CheckedEquation(CheckedFunTerm(functor, args), t)
	     } 
       } ) |
     ( "!=" ~ term ^^ { 
         case _ ~ t =>
	     (functor:String, args:List[(ITerm, Type)]) => { 
//	       if (!(Sigma.ranks contains functor))
//	         Sigma += (functor -> Rank((args map { _ => IType }) -> IType))
	       !CheckedEquation(CheckedFunTerm(functor, args), t)
	     } 
       } ) |
     ( guard(not(equalsSign | "!=")) ^^ { 
         case _ =>
	     (functor:String, args:List[(ITerm, Type)]) => { 
//	       if (!(Sigma.ranks contains functor))
//             Sigma += (functor -> Rank((args map { _ => IType }) -> OType))
	       CheckedAtom(functor, args)
	     } 
       } ) ) ^^ 
   // Put together the results of the parsing obtained so far
   { case (functor,args) ~ fTemplate => fTemplate(functor,args) } )

  // Terms
  // Parsing (of atoms) is such that whenever a term is to be parsed
  // it is clear it must be a term (no backtracking), hence as soon
  // as a term is found the signature can be extended.
  private lazy val term: PackratParser[(ITerm, Type)] =
    funterm | constant_or_variable | bg_constant
    
  private lazy val variableStr: PackratParser[String] =
    regex(new Regex("[A-Z][a-zA-Z0-9_]*"))
    
/*    lazy val variable : PackratParser[] =
    variableStr ^^ { name => {
      val t = env.loo
    }} } */
    
  private lazy val funterm: PackratParser[(ITerm, Type)] =
    functor ~ "(" ~ termlist ~ ")" ^^ {
      case functor ~ "(" ~ termlist ~ ")" => CheckedFunTerm(functor, termlist)
        
//	      if (!(Sigma.ranks contains functor))
//	        Sigma += (functor -> Rank((termlist map { _ => IType }) -> IType))
	    // todo: check well-sortedness of arguments
//	    CheckedFunTerm(functor, termlist) 
  }

  private lazy val termlist = rep1sep(term, ",")

  // Foreground constant or parameter
  private lazy val constant_or_variable: PackratParser[(ITerm, Type)] = 
    // a constant cannot be followed by a parenthesis, would see a FunTerm instead
    // Use atomic_word instead of functor?
    guard((functor | variableStr) ~ not("(")) ~> (
      (functor ^^ { functor => {
        if (!(env isDeclaredSym functor)) {
          tptpType match {
            case TPTPType.TFF =>
              warn("implicit declaration of " + functor + ": " + IType)
            case _ =>
              // nothing
          }
          declareSym(functor, Rank0(IType))
        }
          
        (env lookupSym functor) match {
          case Environment.Constant(c, _, t) => (i(c), t)
          case _ => throw new SyntaxError("Unexpected symbol: " + functor)
        }
        
      }}) | (
          
       variableStr ^^ { varStr => {
        if (!(env isDeclaredSym varStr)) {
          tptpType match {
            case TPTPType.TFF =>
              throw new SyntaxError("implicit declaration of " + varStr)
            case _ =>
              // nothing
          }
          env.pushVar(varStr, IType)
        }
         
       (env lookupSym varStr) match {
         case Environment.Variable(index, t)
           if (tptpType == TPTPType.CNF) =>
             (v(env.declaredVariableNum - index - 1), t)
         case Environment.Variable(index, t) =>
           (v(index), t)
         case _ =>
           throw new SyntaxError("Unexpected symbol: " + varStr)
       }
       }}
      )
    )

  private def fofify(t : Type) = tptpType match {
    case TPTPType.FOF | TPTPType.CNF => IType
    case _ => t
  }
      
  // Background literal constant
  private lazy val bg_constant: PackratParser[(ITerm, Type)] =
    (
      (regex(isIntegerConstRegEx) <~ guard(not(regex("[./]".r)))) ^^ { 
	    s => (i(IdealInt(s)), fofify(IntType))
      }
    ) | (
      (regex(isIntegerConstRegEx) ~ "/" ~ regex(isIntegerConstRegEx)) ^^ {
        case num ~ _ ~ denom => {
          foundRat
          (i(ratConstFor(IdealRat(num + "/" + denom))), fofify(RatType))
        }
      }
    ) | (
      (regex(isIntegerConstRegEx) ~ "." ~ regex("""[0-9Ee\-]+""".r)) ^^ {
        case int ~ _ ~ frac => {
          foundReal
          (i(realConstFor(IdealRat(int + "." + frac))), fofify(RealType))
        }
      }
    ) | (
      regex(("\"([\\040-\\041\\043-\\0133\\0135-\\0176]|\\\\\"|\\\\\\\\)*\"").r) ^^ {
        case s =>
          (i(occurringStrings.getOrElseUpdate(s, {
             val c = new ConstantTerm ("stringConstant" + occurringStrings.size)
             env.addConstant(c, Environment.NullaryFunction, IType)
             c
           })), IType)
      }
    )
  
  // lexical: don't confuse = with => (the lexer is greedy)
  private lazy val equalsSign = "=" <~ guard(not(">"))
  
  private lazy val forallSign = "!" <~ guard(not("="))

  private lazy val functor = keyword | atomic_word

  private lazy val atomic_word: PackratParser[String] = 
    ( regex("""'.*'""".r) ^^ { _.drop(1).dropRight(1) } ) |
    regex("[a-z][a-zA-Z0-9_]*".r)

  private lazy val keyword = regex("[$][a-z_]+".r)

/* Could be specific (but why?)
  lazy val keyword = 
    "$uminus"     |
    "$sum"        |
    "$difference" |
    "$product"    |
    ("$less" <~ guard(not("eq")))   |
    "$lesseq"     |
    ("$greater" <~ guard(not("eq")))  |
    "$greatereq"  |
    "$evaleq"     
*/

  // Parsing of comments is not optimal as they may not appear
  // inside formulas - essentially they are an atom
//  private lazy val comment: PackratParser[List[IFormula]] =
//    """%.*""".r ^^ (x => List(null /* Comment(x) */))

  private lazy val include: PackratParser[List[IFormula]] = 
    "include" ~> "(" ~> atomic_word <~ ")" <~ "." ^^ { case fileName  => {
	    val TPTPHome = System.getenv("TPTP")
	    val filename = (if (TPTPHome == null) "" else TPTPHome + "/") + fileName
	    val reader = new java.io.BufferedReader (
                   new java.io.FileReader(new java.io.File (filename)))
        parseAll[List[List[IFormula]]](TPTP_input, reader) match {
          case Success(formulas, _) =>
            formulas.flatten
          case error =>
            throw new SyntaxError("When reading " + filename + "\n" + error)
	    }
	  } 
  }

  /**
   * CheckedXX: creates an XX, type-checked against sig and varTypes
   */
  private def CheckedEquation(s: (ITerm, Type), t: (ITerm, Type)) = {
    val (s_term, s_type) = s
    val (t_term, t_type) = t
    if (s_type != OType && s_type == t_type) 
      s_term === t_term
    else
      throw new SyntaxError(
         "Error: ill-sorted (dis)equation: between " + s_term + " and " + t_term)
  }

  private def CheckedAtom(pred: String,
                          args: List[(ITerm, Type)])
                         : IFormula = (pred, args map (_._2)) match {
    case ("$less",      Seq(IntType, IntType)) => args(0)._1 < args(1)._1
    case ("$lesseq",    Seq(IntType, IntType)) => args(0)._1 <= args(1)._1
    case ("$greater",   Seq(IntType, IntType)) => args(0)._1 > args(1)._1
    case ("$greatereq", Seq(IntType, IntType)) => args(0)._1 >= args(1)._1
    case ("$evaleq",    Seq(IntType, IntType)) => args(0)._1 === args(1)._1
    case ("$is_int",    Seq(IntType))          => true
    case ("$is_rat",    Seq(IntType))          => true
    case ("$is_real",   Seq(IntType))          => true
    case ("$is_rat",    Seq(RatType))          => true
    case ("$is_real",   Seq(RatType))          => true
    case ("$is_real",   Seq(RealType))         => true

    case (pred, argTypes)
      if ((arithmeticOps contains pred) && !Seqs.disjointSeq(arithTypes, argTypes)) =>
        argTypes match {
          case Seq(RatType, _*) =>
            checkUnintAtom("rat_" + pred, args map (_._1), argTypes)
          case Seq(RealType, _*) =>
            checkUnintAtom("real_" + pred, args map (_._1), argTypes)
          case _ =>
            // should not happen
            throw new SyntaxError("Operator " + pred +
                                  " cannot be applied to " +
                                  (argTypes mkString " x "))
      }

    case (pred, argTypes) =>
      checkUnintAtom(pred, args map (_._1), argTypes)
  }
  
  private def checkUnintAtom(pred: String,
                             args: Seq[ITerm], argTypes : Seq[Type],
                             negated : Boolean = false)
              : IFormula = {
        if (!(env isDeclaredSym pred)) {
          val rank = Rank((argTypes.toList, OType))
          if (tptpType == TPTPType.TFF || (pred endsWith "'"))
            warn("implicit declaration or overloading of " + pred + ": " + rank)
          declareSym(pred, rank)
        }

      (env lookupSym pred) match {
        case Environment.Function(f, r) if (r.resType == OType) =>
          if (r.argsTypes != argTypes) {
            // urgs, symbol has been used with different arities
            // -> disambiguation-hack
            checkUnintAtom(pred + "'", args, argTypes, negated)
          } else {
            // then a predicate has been encoded as a function
            if (negated)
              IIntFormula(IIntRelation.EqZero, IPlus(IFunApp(f, args), -1))
            else
              IIntFormula(IIntRelation.EqZero, IFunApp(f, args))
          }
        case Environment.Predicate(p, r) =>
          if (r.argsTypes != argTypes) {
            // urgs, symbol has been used with different arities
            // -> disambiguation-hack
            checkUnintAtom(pred + "'", args, argTypes, negated)
          } else {
            if (negated)
              !IAtom(p, args)
            else
              IAtom(p, args)
          }
        case _ =>
          throw new SyntaxError("Unexpected symbol: " + pred)
      }
  }
  
/*      // Assume that pred has been entered into sig already
    if (Sigma(pred).argsTypes == Sigma.typesOf(args, varTypes))
  Atom(pred, args)
    else
	throw new SyntaxError("Error: ill-sorted atom: " + Atom(pred, args)) */

  private def CheckedFunTerm(fun: String,
                             args: List[(ITerm, Type)])
                            : (ITerm, Type) = (fun, args map (_._2)) match {
    case ("$sum",         Seq(IntType, IntType))  => (args(0)._1 + args(1)._1, IntType)
    case ("$difference",  Seq(IntType, IntType))  => (args(0)._1 - args(1)._1, IntType)
    case ("$product",     Seq(IntType, IntType))  => (mult(args(0)._1, args(1)._1), IntType)
    case ("$uminus",      Seq(IntType))           => (-args(0)._1, IntType)
    case ("$to_int",      Seq(IntType))           => args(0)
    case ("$to_rat",      Seq(IntType))           => {
      foundRat
      args(0)._1 match {
        case Const(value) =>
          (ratConstFor(IdealRat(value)), RatType)
        case _ =>
         checkUnintFunTerm("int_" + fun, args map (_._1), Seq(IntType))
      }
    }
    case ("$to_real",     Seq(IntType))           => {
      foundReal
      args(0)._1 match {
        case Const(value) =>
          (realConstFor(IdealRat(value)), RealType)
        case _ =>
         checkUnintFunTerm("int_" + fun, args map (_._1), Seq(IntType))
      }
    }

    case (fun, argTypes)
      if ((arithmeticOps contains fun) && !Seqs.disjointSeq(arithTypes, argTypes)) =>
        args match {
        case Seq((RRValue(argValue), RatType))
          if (!(arithmeticPreds contains fun)) => 
          (for (resValue <- evalRRFun(fun, argValue))
           yield (i(ratConstFor(resValue)), RatType)) getOrElse (
             checkUnintFunTerm("rat_" + fun, args map (_._1), argTypes))
        case Seq((RRValue(argValue), RealType))
          if (!(arithmeticPreds contains fun)) => 
          (for (resValue <- evalRRFun(fun, argValue))
           yield (i(realConstFor(resValue)), RealType)) getOrElse (
             checkUnintFunTerm("real_" + fun, args map (_._1), argTypes))
        
        case Seq((RRValue(argValue1), RatType), (RRValue(argValue2), RatType))
          if (!(arithmeticPreds contains fun)) => 
          (for (resValue <- evalRRFun(fun, argValue1, argValue2))
           yield (i(ratConstFor(resValue)), RatType)) getOrElse (
             checkUnintFunTerm("rat_" + fun, args map (_._1), argTypes))
        case Seq((RRValue(argValue1), RealType), (RRValue(argValue2), RealType))
          if (!(arithmeticPreds contains fun)) => 
          (for (resValue <- evalRRFun(fun, argValue1, argValue2))
           yield (i(realConstFor(resValue)), RealType)) getOrElse (
             checkUnintFunTerm("real_" + fun, args map (_._1), argTypes))
        
        case Seq((_, RatType)) | Seq((_, RatType), (_, RatType)) =>
          checkUnintFunTerm("rat_" + fun, args map (_._1), argTypes)
        case Seq((_, RealType)) | Seq((_, RealType), (_, RealType)) =>
          checkUnintFunTerm("real_" + fun, args map (_._1), argTypes)
          
        case _ =>
          // should not happen
          throw new SyntaxError("Unexpected operator: " + fun)
      }

    case (fun, argTypes) =>
      checkUnintFunTerm(fun, args map (_._1), argTypes)
  }

  private def checkUnintFunTerm(fun: String, args: Seq[ITerm], argTypes : Seq[Type])
                               : (ITerm, Type) = {
        if (!(env isDeclaredSym fun)) {
          val rank = Rank((argTypes.toList, IType))
          if (tptpType == TPTPType.TFF || (fun endsWith "'"))
            warn("implicit declaration or overloading of " + fun + ": " + rank)
          declareSym(fun, rank)
        }
        
      (env lookupSym fun) match {
        case Environment.Function(f, r) if (r.resType != OType) =>
          if (r.argsTypes != argTypes) {
            // urgs, symbol has been used with different arities
            // -> disambiguation-hack
            checkUnintFunTerm(fun + "'", args, argTypes)
          } else {
            (IFunApp(f, args), r.resType)
          }
        case Environment.Constant(c, _, t) => {
          if (!args.isEmpty)
            throw new SyntaxError("Constant does not accept arguments: " + functor)
          (IConstant(c), t)
        }
        case _ =>
          throw new SyntaxError("Unexpected symbol: " + fun)
      }
  }
  
/*      
    // Assume that fun has been entered into sig already
    if (args.isEmpty) {
	// A constant. See if we have a foreground constant or parameter
	if (Sigma.BGRanks contains fun)
	  // We have a parameter
	  Param(fun)
	else
	  // Foreground Constant
        Const(fun) 
    } else if (Sigma(fun).argsTypes == Sigma.typesOf(args, varTypes)) 
	// Type Checking OK 
	FunTerm(fun, args)
    else
	throw new SyntaxError("Error: ill-sorted term: " + FunTerm(fun, args)) */

  private def TypeExistsChecked(typ: Type) = 
    if (declaredTypes contains typ)
      typ
    else
      throw new SyntaxError("Error: type has not been declared: " + typ)
}

<|MERGE_RESOLUTION|>--- conflicted
+++ resolved
@@ -25,16 +25,9 @@
 import ap._
 import ap.parameters.{ParserSettings, Param}
 import ap.basetypes.{IdealInt, IdealRat}
-<<<<<<< HEAD
-import ap.terfor.{Formula, ConstantTerm}
-import ap.terfor.preds.Predicate
-import ap.terfor.conjunctions.Quantifier
+import ap.terfor.Formula
 import ap.parameters.Param
 import ap.util.{Debug, Seqs}
-=======
-import ap.terfor.Formula
-import ap.util.Seqs
->>>>>>> 34875148
 
 import scala.collection.mutable.{HashMap => MHashMap, HashSet => MHashSet}
 import scala.util.parsing.combinator.{JavaTokenParsers, PackratParsers}
@@ -46,13 +39,8 @@
 
   private type Env = Environment[Type, Type, Rank, Rank]
   
-<<<<<<< HEAD
-  def apply(booleanFunctionsAsPredicates : Boolean) =
-    new TPTPTParser(new Env, booleanFunctionsAsPredicates)
-=======
   def apply(settings : ParserSettings) =
     new TPTPTParser(new Env, settings)
->>>>>>> 34875148
   
   private case class TypedVar(name : String, t : Type)
   private type SyntaxError = Parser2InputAbsy.ParseException
@@ -125,11 +113,7 @@
                                      TPTPTParser.Type,
                                      TPTPTParser.Rank,
                                      TPTPTParser.Rank],
-<<<<<<< HEAD
-                  booleanFunctionsAsPredicates : Boolean)
-=======
                   settings : ParserSettings)
->>>>>>> 34875148
       extends Parser2InputAbsy(_env)
       with JavaTokenParsers with PackratParsers {
 
