/**
 * This file is part of Princess, a theorem prover for Presburger
 * arithmetic with uninterpreted predicates.
 * <http://www.philipp.ruemmer.org/princess.shtml>
 *
 * Copyright (C) 2012-2013 Philipp Ruemmer <ph_r@gmx.net>
 *               2010-2012 NICTA/Peter Baumgartner <Peter.Baumgartner@nicta.com.au>
 *
 * Princess is free software: you can redistribute it and/or modify
 * it under the terms of the GNU General Public License as published by
 * the Free Software Foundation, either version 3 of the License, or
 * (at your option) any later version.
 *
 * Princess is distributed in the hope that it will be useful,
 * but WITHOUT ANY WARRANTY; without even the implied warranty of
 * MERCHANTABILITY or FITNESS FOR A PARTICULAR PURPOSE.  See the
 * GNU General Public License for more details.
 *
 * You should have received a copy of the GNU General Public License
 * along with Princess.  If not, see <http://www.gnu.org/licenses/>.
 */

package ap.parser

import ap._
import ap.parameters.{ParserSettings, Param}
import ap.basetypes.{IdealInt, IdealRat}
import ap.terfor.Formula
import ap.parameters.Param
import ap.util.{Debug, Seqs}

import scala.collection.mutable.{HashMap => MHashMap, HashSet => MHashSet}
import scala.util.parsing.combinator.{JavaTokenParsers, PackratParsers}
import scala.util.matching.Regex

object TPTPTParser {

  import IExpression.Quantifier

  private val AC = Debug.AC_PARSER

  private type Env = Environment[Type, Type, Rank, Rank]
  
  def apply(settings : ParserSettings) =
    new TPTPTParser(new Env, settings)
  
  private case class TypedVar(name : String, t : Type)
  private type SyntaxError = Parser2InputAbsy.ParseException

  case class Type(name: String) {
    override def toString = name
  }
  
  // Types
  private object IType extends Type("$i") // Individuals (of the Herbrand Universe)
  // cannot call the object iType because if so Scala pattern matching assumes i
  // Type is a *variable*
  private object OType extends Type("$o") // Truth values
  private object TType extends Type("$tType") // The type of types (kinds)
  private object IntType extends Type("$int")
  private object RatType extends Type("$rat")
  private object RealType extends Type("$real")
  
  private val preDeclaredTypes = Set(TType, OType, IType, IntType, RatType, RealType)

  private val arithTypes = Set(IntType, RatType, RealType)
  
  // Notice: no space between - and digits
  private val isIntegerConstRegEx = """[+-]?[0-9]+""".r 
  
  // Predefined types: $i: individuals, $o: truth values
  // var types = Set(IType, OType, IntType, raTType, RealType)

  /**
   * Rank: The signature of individual function (and predicate) symbols.
   */

  case class Rank(rank: (List[Type], Type)) {
    def argsTypes = rank._1
    def resType = rank._2
    override def toString = 
      (if (argsTypes.isEmpty) "" else  ((argsTypes mkString " x ") + " -> ")) + resType
  }

  // Convenience functions

  private def Rank0(r: Type) = new Rank(List() -> r)
  private def Rank1(r: (Type, Type)) = new Rank(List(r._1) -> r._2)
  private def Rank2(r: ((Type, Type), Type)) = new Rank(List(r._1._1, r._1._2) -> r._2)
  private def Rank3(r: ((Type, Type, Type), Type)) = new Rank(List(r._1._1, r._1._2, r._1._2) -> r._2)

  private object TPTPType extends Enumeration {
    val FOF, TFF, CNF, Unknown = Value
  }
     
  private val singleQuotedQuote = """\\(['\\])""".r

  // Split a conjecture into conjuncts that can be proven independently

  private def splitConjecture(f : IFormula) : Seq[IFormula] = {
    def splitHelp(f : IFormula) : (Int, Iterator[IFormula]) = f match {
      case IBinFormula(IBinJunctor.Or, f1, f2) => {
        val (n1, fors1) = splitHelp(f1)
        val (n2, fors2) = splitHelp(f2)
        if (n2 > n1)
          (n2, for (g <- fors2) yield IBinFormula(IBinJunctor.Or, f1, g))
        else
          (n1, for (g <- fors1) yield IBinFormula(IBinJunctor.Or, g, f2))
      }
      case f@IBinFormula(IBinJunctor.And, _, _) => {
        val fors = LineariseVisitor(f, IBinJunctor.And)
        (fors.size, fors.iterator)
      }
      case IBinFormula(IBinJunctor.Eqv, f1, f2) => {
        (2, Seqs.doubleIterator(f1 ==> f2, f2 ==> f1))
      }
      case IQuantified(Quantifier.ALL, f1) => {
        val (n1, fors1) = splitHelp(f1)
        (n1, for (g <- fors1) yield IQuantified(Quantifier.ALL, g))
      }
      case ITrigger(patterns, f1) => {
        val (n1, fors1) = splitHelp(f1)
        (n1, for (g <- fors1) yield ITrigger(patterns, g))
      }
      case f =>
        (1, Iterator single f)
    }

    splitHelp(Transform2NNF(f))._2.toList
  }

}

/**
 * A parser for TPTP, both FOF and TFF
 */
class TPTPTParser(_env : Environment[TPTPTParser.Type,
                                     TPTPTParser.Type,
                                     TPTPTParser.Rank,
                                     TPTPTParser.Rank],
                  settings : ParserSettings)
      extends Parser2InputAbsy(_env)
      with JavaTokenParsers with PackratParsers {

  import IExpression._
  import TPTPTParser._
  import Parser2InputAbsy.warn
  
  private val booleanFunctionsAsPredicates =
    Param.BOOLEAN_FUNCTIONS_AS_PREDICATES(settings)
  private val triggersInConjecture =
    Param.TRIGGERS_IN_CONJECTURE(settings)
    
  //////////////////////////////////////////////////////////////////////////////
    
  def apply(reader : java.io.Reader)
           : (IFormula, List[IInterpolantSpec], Signature) = {
    parseAll[List[List[(Boolean, IFormula)]]](TPTP_input, reader) match {
      case Success(formulas, _) => {
        val axiomFors =
          (for (fors <- formulas.iterator;
                (false, f) <- fors.iterator) yield f).toList
        val conjectureFors =
          (for (fors <- formulas.iterator;
                (true, f) <- fors.iterator) yield f).toList

        tptpType match {
          case TPTPType.FOF | TPTPType.TFF if (!conjectureFors.isEmpty) => {
            CmdlMain.positiveResult = "Theorem"
            CmdlMain.negativeResult = "CounterSatisfiable"
          }
          case _ => { 
            CmdlMain.positiveResult = "Unsatisfiable"
            CmdlMain.negativeResult = "Satisfiable"
          }
        }

        if (tptpType == TPTPType.TFF && (containsRat || containsReal))
          CmdlMain.negativeResult = "GaveUp"

        val conjecture = Param.CONJECTURE_TO_PROVE(settings) match {
          case None =>
            or(conjectureFors)
          case Some(num) => {
            val conjectureConjuncts = splitConjecture(or(conjectureFors))
            CmdlMain.conjectureNum = conjectureConjuncts.size
            conjectureConjuncts(num)
          }
        }

        val problem = or(axiomFors) ||| conjecture

        chosenFiniteConstraintMethod = tptpType match {
          case TPTPType.FOF | TPTPType.CNF =>
            Param.FiniteDomainConstraints.VocabularyEquations
          case TPTPType.TFF =>
            Param.FiniteDomainConstraints.TypeGuards
          case TPTPType.Unknown => {
            warn("Was not able to figure out kind of TPTP input")
            Param.FiniteDomainConstraints.None
          }
        }
        
        ////////////////////////////////////////////////////////////////////////
        
        // add axioms about the range of symbols; guards for quantifiers are
        // introducing during Preprocessing
        val domainAxioms = chosenFiniteConstraintMethod match {
          case Param.FiniteDomainConstraints.DomainSize =>
            connect(for (s <- env.symbols) yield s match {
              case Environment.Constant(c, Environment.NullaryFunction,
                                        IType) =>
                !(c >= 0 & c < CmdlMain.domain_size)
              case Environment.Function(f, r) if (r.resType != OType) => {
                val fApp = IFunApp(f, for (i <- 0 until f.arity) yield v(i))
                val matrix = (fApp >= 0 & fApp < CmdlMain.domain_size)
                !quan(for (i <- 0 until f.arity) yield Quantifier.ALL, matrix)
              }
              case Environment.Predicate(_, _, _) | Environment.Function(_, _) =>
                i(false)
            }, IBinJunctor.Or)
          case Param.FiniteDomainConstraints.None |
               Param.FiniteDomainConstraints.VocabularyEquations |
               Param.FiniteDomainConstraints.TypeGuards =>
            i(false)
        }

        ////////////////////////////////////////////////////////////////////////
        
        val stringConstants = occurringStrings.toSeq.sortWith(_._1 < _._1)
        
        val stringConstantAxioms =
          connect(for (ind1 <- 0 until stringConstants.size;
                       ind2 <- (ind1+1) until stringConstants.size)
                  yield (stringConstants(ind1)._2 =/= stringConstants(ind2)._2),
                  IBinJunctor.And)

        ////////////////////////////////////////////////////////////////////////
                  
        val fixedDeclaredTypes = declaredTypes.toMap

        def typeGuard(a : ITerm, t : Type) = fixedDeclaredTypes(t) match {
          case None => i(true)
          case Some(pred) => pred(a)
        }

        def constructFunctionType(rank : Rank) =
          chosenFiniteConstraintMethod match {
            case Param.FiniteDomainConstraints.TypeGuards =>
              new Signature.FunctionType {
                def argumentTypeGuard(args : Seq[ITerm]) : IFormula = {
                  //-BEGIN-ASSERTION-///////////////////////////////////////////
                  Debug.assertPre(TPTPTParser.AC, args.size == rank.argsTypes.size)
                  //-END-ASSERTION-/////////////////////////////////////////////
                  connect(for ((a, t) <- args.iterator zip rank.argsTypes.iterator)
                          yield typeGuard(a, t), IBinJunctor.And)
                }
                def resultTypeGuard  (res : ITerm) : IFormula =
                  typeGuard(res, rank.resType)
              }
            case _ =>
              Signature.TopFunctionType
          }
        
        val domainPredAxioms = chosenFiniteConstraintMethod match {
          case Param.FiniteDomainConstraints.TypeGuards =>
            connect(for ((t, Some(domPred)) <- declaredTypes.iterator)
                    yield {
                      // add a constant to make sure that the type is inhabited
                      val constName = "constant_in_" + t.name
                      declareSym(constName, Rank0(t))
                      domPred(checkUnintFunTerm(constName, List(), List())._1)
                    }, IBinJunctor.And)
          case _ =>
            i(true)
        }
        
        ////////////////////////////////////////////////////////////////////////
                  
        ((getAxioms &&& stringConstantAxioms &&& genRRAxioms &&& domainPredAxioms) ===>
          (problem ||| domainAxioms),
         List(),
         env toSignature (constructFunctionType _))
      }
      case error =>
        throw new SyntaxError(error.toString)
    }
    
  }

  private var tptpType = TPTPType.Unknown
  
  var chosenFiniteConstraintMethod : Param.FiniteDomainConstraints.Value =
    Param.FiniteDomainConstraints.None
  
  //////////////////////////////////////////////////////////////////////////////
  
  // Types with the corresponding domain predicates
  private val declaredTypes = new MHashMap[Type, Option[Predicate]]

  {
    declaredTypes += (TType -> None)
    declaredTypes += (OType -> None)
    declaredTypes += (IntType -> None)
    declaredTypes += (RatType -> None)
    declaredTypes += (RealType -> None)
    declareType(IType)
  }

  private def declareType(t : Type) = tptpType match {
    case TPTPType.TFF => {
      val domPred = new Predicate("in_" + t.name, 1)
      declaredTypes += (t -> Some(domPred))
      env.addDomainPredicate(domPred, Rank1((t), OType))
    }
    case _ =>
      declaredTypes += (t -> None)
  }
  
  //////////////////////////////////////////////////////////////////////////////
  
  private val occurringStrings =
    new scala.collection.mutable.HashMap[String, ConstantTerm]
    
  private def stringAxioms = {
    val stringConstants = occurringStrings.toSeq.sortWith(_._1 < _._1)
    connect(for (ind1 <- 0 until stringConstants.size;
                 ind2 <- (ind1+1) until stringConstants.size)
            yield (stringConstants(ind1)._2 =/= stringConstants(ind2)._2),
              IBinJunctor.And)
  }
  
  /**
   * Totality axioms?
   */
  private val totalityAxiom = true
  /**
   * Functionality axioms?
   */
  private val functionalityAxiom = true

  protected def defaultFunctionType(f : IFunction) : Rank = tptpType match {
    case TPTPType.FOF | TPTPType.CNF =>
      Rank(((for (_ <- 0 until f.arity) yield IType).toList, IType))
    case TPTPType.TFF =>
      Rank(((for (_ <- 0 until f.arity) yield IntType).toList, IntType))
  }

  private val arithmeticPreds = Set(
    "$less",
    "$lesseq",
    "$greater",
    "$greatereq",
    "$is_int",
    "$is_rat"
  )

  private val arithmeticOps = arithmeticPreds ++ Set(
    "$uminus",
    "$sum",
    "$difference",
    "$product",
    "$quotient",
    "$quotient_e",
    "$quotient_t",
    "$quotient_f",
    "$remainder_e",
    "$remainder_t",
    "$remainder_f",
    "$floor",
    "$ceiling",
    "$truncate",
    "$round",
    
    "$to_int",
    "$to_rat",
    "$to_real"
  )
  
  //////////////////////////////////////////////////////////////////////////////
  // Rationals
  
  private var containsRat = false
  
  private def foundRat = if (!containsRat) {
    containsRat = true
    
    if (tptpType == TPTPType.TFF) {
    warn("Problem contains rationals, using incomplete axiomatisation")
    
//    val oldPartial = totalityAxiom
//    totalityAxiom = false
    
    declareSym("rat_$less",        Rank2((RatType, RatType), OType))
    declareSym("rat_$lesseq",      Rank2((RatType, RatType), OType))
    declareSym("rat_$greater",     Rank2((RatType, RatType), OType))
    declareSym("rat_$greatereq",   Rank2((RatType, RatType), OType))
    declareSym("rat_$is_int",      Rank1((RatType), OType))
    declareSym("rat_$is_rat",      Rank1((RatType), OType))
    
    declareSym("rat_$uminus",      Rank1(RatType, RatType))
    declareSym("rat_$sum",         Rank2((RatType, RatType), RatType))
    declareSym("rat_$difference",  Rank2((RatType, RatType), RatType))
    declareSym("rat_$product",     Rank2((RatType, RatType), RatType))
    declareSym("rat_$quotient",    Rank2((RatType, RatType), RatType))
    declareSym("rat_$quotient_e",  Rank2((RatType, RatType), RatType))
    declareSym("rat_$quotient_t",  Rank2((RatType, RatType), RatType))
    declareSym("rat_$quotient_f",  Rank2((RatType, RatType), RatType))
    declareSym("rat_$remainder_e", Rank2((RatType, RatType), RatType))
    declareSym("rat_$remainder_t", Rank2((RatType, RatType), RatType))
    declareSym("rat_$remainder_f", Rank2((RatType, RatType), RatType))
    declareSym("rat_$floor",       Rank1((RatType), RatType))
    declareSym("rat_$ceiling",     Rank1((RatType), RatType))
    declareSym("rat_$truncate",    Rank1((RatType), RatType))
    declareSym("rat_$round",       Rank1((RatType), RatType))
    
    declareSym("rat_$to_int",      Rank1((RatType), IntType))
    declareSym("rat_$to_rat",      Rank1((RatType), RatType))
    declareSym("rat_$to_real",     Rank1((RatType), RealType))
    
    declareSym("int_$to_rat",      Rank1((IntType), RatType))
    
    ratConstFor(IdealRat.ZERO)
    
//    totalityAxiom = oldPartial 
  }}
  
  //////////////////////////////////////////////////////////////////////////////
  // Reals
  
  private var containsReal = false
  
  private def foundReal = if (!containsReal) {
    containsReal = true
    
    if (tptpType == TPTPType.TFF) {
    warn("Problem contains reals, using incomplete axiomatisation")

//    val oldPartial = totalityAxiom
//    totalityAxiom = false

    declareSym("real_$less",        Rank2((RealType, RealType), OType))
    declareSym("real_$lesseq",      Rank2((RealType, RealType), OType))
    declareSym("real_$greater",     Rank2((RealType, RealType), OType))
    declareSym("real_$greatereq",   Rank2((RealType, RealType), OType))
    declareSym("real_$is_int",      Rank1((RealType), OType))
    declareSym("real_$is_rat",      Rank1((RealType), OType))
    
    declareSym("real_$uminus",      Rank1(RealType, RealType))
    declareSym("real_$sum",         Rank2((RealType, RealType), RealType))
    declareSym("real_$difference",  Rank2((RealType, RealType), RealType))
    declareSym("real_$product",     Rank2((RealType, RealType), RealType))
    declareSym("real_$quotient",    Rank2((RealType, RealType), RealType))
    declareSym("real_$quotient_e",  Rank2((RealType, RealType), RealType))
    declareSym("real_$quotient_t",  Rank2((RealType, RealType), RealType))
    declareSym("real_$quotient_f",  Rank2((RealType, RealType), RealType))
    declareSym("real_$remainder_e", Rank2((RealType, RealType), RealType))
    declareSym("real_$remainder_t", Rank2((RealType, RealType), RealType))
    declareSym("real_$remainder_f", Rank2((RealType, RealType), RealType))
    declareSym("real_$floor",       Rank1((RealType), RealType))
    declareSym("real_$ceiling",     Rank1((RealType), RealType))
    declareSym("real_$truncate",    Rank1((RealType), RealType))
    declareSym("real_$round",       Rank1((RealType), RealType))
    
    declareSym("real_$to_int",      Rank1((RealType), IntType))
    declareSym("real_$to_rat",      Rank1((RealType), RatType))
    declareSym("real_$to_real",     Rank1((RealType), RealType))
    
    declareSym("int_$to_real",      Rank1((IntType), RealType))

    ratConstFor(IdealRat.ZERO)

//    totalityAxiom = oldPartial 
  }}

  //////////////////////////////////////////////////////////////////////////////
  
  private def genRRAxioms = {
    val allLits = ratLiterals.toMap
    
    val res = tptpType match {
      case TPTPType.TFF => connect(
        // add full axioms
        (if (containsRat)
           generalRatAxioms("rat_", RatType, allLits mapValues (_._1))
         else
           List()) ++
        (if (containsReal)
           generalRatAxioms("real_", RealType, allLits mapValues (_._2))
         else
           List())
        , IBinJunctor.And)
      case _ => connect(
        // only add information that numerals have distinct values
        (if (containsRat)
           distinctRatConstants(allLits.valuesIterator map (_._1))
         else
           List()) ++
        (if (containsReal)
           distinctRatConstants(allLits.valuesIterator map (_._2))
         else
           List())
        , IBinJunctor.And)
    }
    
//    println(res)
    res
  }
  
  private def distinctRatConstants(constants : Iterator[ConstantTerm]) = {
    val allConsts = (for (c <- constants) yield i(c)).toSeq
    for (i <- 0 until allConsts.size;
         j <- (i+1) until allConsts.size) yield (allConsts(i) =/= allConsts(j))
  }
  
  private def generalRatAxioms(prefix : String, t : Type,
                               constants : Map[IdealRat, ConstantTerm]) = {
    // instances of axioms for the defined literals
    
    implicit val s = t
    
    val verySmall = new ConstantTerm(prefix + "very_small")
    val veryLarge = new ConstantTerm(prefix + "very_large")
    env.addConstant(verySmall,  Environment.NullaryFunction, t)
    env.addConstant(veryLarge,  Environment.NullaryFunction, t)
    
    // unary predicates
    (for (predName <- List("$is_int", "$is_rat");
          (value, const) <- constants;
          res <- evalRRPred(predName, value).toSeq)
     yield rrPred(predName, !res, const)) ++
    //
    // binary predicates
    (for (predName <- List("$less", "$lesseq", "$greater", "$greatereq");
          (value1, const1) <- constants; (value2, const2) <- constants;
          res <- evalRRPred(predName, value1, value2).toSeq)
     yield rrPred(predName, !res, const1, const2)) ++
    //
    // unary functions
    (for (funName <- List("$uminus", "$floor", "$ceiling", "$truncate", "$round");
          (value, const) <- constants;
          res <- evalRRFun(funName, value).toSeq;
          resConst <- findRepresentations(res, t))
     yield (rrFun(funName, const) === resConst)) ++
    //
    // binary functions
    (for (funName <- List("$sum", "$difference", "$product", "$quotient",
                          "$quotient_e", "$quotient_t", "$quotient_f",
                          "$remainder_e", "$remainder_t", "$remainder_f");
          (value1, const1) <- constants; (value2, const2) <- constants;
          res <- evalRRFun(funName, value1, value2).toSeq;
          resConst <- findRepresentations(res, t))
     yield (rrFun(funName, const1, const2) === resConst)) ++
    //
    // existence of very small/large elements
    (for ((_, const) <- constants)
     yield rrPred("$less", false, verySmall, const) &
           rrPred("$less", false, const, veryLarge) &
           rrPred("$greater", false, const, verySmall) &
           rrPred("$greater", false, veryLarge, const)) ++
    List(rrPred("$less", false, verySmall, veryLarge),
         rrPred("$lesseq", false, verySmall, veryLarge),
         rrPred("$greater", true, verySmall, veryLarge),
         rrPred("$greatereq", true, verySmall, veryLarge)) ++
    //
    // literals are pairwise different
    {
      val allConsts =
        (List(i(verySmall), i(veryLarge)) ++ (for (c <- constants.values) yield i(c))).toSeq
      for (i <- 0 until allConsts.size;
           j <- (i+1) until allConsts.size) yield (allConsts(i) =/= allConsts(j))
    } ++
    //
    // quantified axioms
    //
    List(//
         // binary relations
         //
         all(all(rrPred("$less", false, v(0), v(1)) <=>
                 rrPred("$greater", false, v(1), v(0)))),
         all(all(rrPred("$lesseq", false, v(0), v(1)) <=>
                 rrPred("$greatereq", false, v(1), v(0)))),
         all(all((rrPred("$less", false, v(0), v(1)) | (v(0) === v(1))) <=>
                 rrPred("$lesseq", false, v(0), v(1)))),
//         all(all(rrPred("$less", false, v(0), v(1)) ==> (v(0) =/= v(1)))),
         all(all(all((rrPred("$less", false, v(0), v(1)) &
                      rrPred("$lesseq", false, v(1), v(2))) ==>
                     rrPred("$less", false, v(0), v(2))))),
         all(all(all((rrPred("$lesseq", false, v(0), v(1)) &
                      rrPred("$less", false, v(1), v(2))) ==>
                     rrPred("$less", false, v(0), v(2))))),
         all(all(all((rrPred("$lesseq", false, v(0), v(1)) &
                      rrPred("$lesseq", false, v(1), v(2))) ==>
                     rrPred("$lesseq", false, v(0), v(2))))),
         //
         // R/Q with + forms an abelian group
         //
         all(all(rrFun("$sum", v(0), v(1)) === rrFun("$sum", v(1), v(0)))),
         all(all(all(rrFun("$sum", v(0), rrFun("$sum", v(1), v(2))) ===
                     rrFun("$sum", rrFun("$sum", v(0), v(1)), v(2))))),
         all(rrFun("$sum", v(0), constants(IdealRat.ZERO)) === v(0)),
         all(rrFun("$sum", v(0), rrFun("$uminus", v(0))) === constants(IdealRat.ZERO)),
         all(all(rrFun("$sum", v(0), rrFun("$uminus", v(1))) ===
                 rrFun("$difference", v(0), v(1)))),
         //
         // lemmas about negation
         //
         all((v(0) === rrFun("$uminus", v(0))) ==>
             (v(0) === constants(IdealRat.ZERO))),
         all(rrFun("$uminus", rrFun("$uminus", v(0))) === v(0)),
         //
         // lemmas about multiplication
         //
         all(all(rrFun("$product", v(0), v(1)) === rrFun("$product", v(1), v(0)))),
         all(all((v(1) === constants(IdealRat.ZERO)) |
                 (rrFun("$quotient", rrFun("$product", v(0), v(1)), v(1)) === v(0))))
         )
  }

  private def rrPred(op : String, negated : Boolean, args : ITerm*)
                    (implicit t : Type) : IFormula =
    checkUnintAtom((t match { case RatType => "rat_"; case RealType => "real_" }) + op,
                   args.toList, for (_ <- args.toList) yield t, negated)

  private def rrFun(op : String, args : ITerm*)(implicit t : Type) : ITerm =
    checkUnintFunTerm((t match { case RatType => "rat_"; case RealType => "real_" }) + op,
                      args.toList, for (_ <- args.toList) yield t)._1
  
  private def findRepresentations(r : IdealRat, t : Type) : Seq[ITerm] =
    (for ((c1, c2) <- (ratLiterals get r).toSeq)
     yield i(t match { case RatType => c1; case RealType => c2 })) /* ++
    (if (r.denom.isOne) List(CheckedFunTerm(t match { case RatType => "$to_rat"
                                                      case RealType => "$to_real" },
                                            List((r.num, IntType)))._1) else List()) */
  
  //////////////////////////////////////////////////////////////////////////////
  
  private def evalRRPred(op : String,
                         left : IdealRat,
                         right : IdealRat) : Option[Boolean] = op match {
    case "$less"                         => Some(left < right)
    case "$lesseq"                       => Some(left <= right)
    case "$greater"                      => Some(left > right)
    case "$greatereq"                    => Some(left >= right)
    case _                               => None
  }
  
  private def evalRRPred(op : String,
                         arg : IdealRat) : Option[Boolean] = op match {
    case "$is_int"                       => Some(arg.denom.isOne)
    case "$is_rat"                       => Some(true)
    case _                               => None
  }
  
  private def evalRRFun(op : String,
                        left : IdealRat,
                        right : IdealRat) : Option[IdealRat] = op match {
    case "$sum"                          => Some(left + right)
    case "$difference"                   => Some(left - right)
    case "$product"                      => Some(left * right)
    case "$quotient" if (!right.isZero)  => Some(left / right)
    case _                               => None
  }
  
  private def evalRRFun(op : String, arg : IdealRat) : Option[IdealRat] = op match {
    case "$uminus"     => {
      Some(-arg)
    }
    case "$floor"     => {
      val res = IdealRat(arg.num / arg.denom)
      Some(if (res <= arg) res else (res - IdealRat.ONE))
    }
    case "$ceiling"   => {
      val res = IdealRat(arg.num / arg.denom)
      Some(if (res >= arg) res else (res + IdealRat.ONE))
    }
    case "$truncate"  => Some(arg.signum match {
      case -1 => -IdealRat((-arg.num) / arg.denom)
      case  0 => IdealRat.ZERO
      case  1 => IdealRat(arg.num / arg.denom)
    })
    case "$round"     => {
      for (f <- evalRRFun("$floor", arg);
           c <- evalRRFun("$ceiling", arg))
      yield (if ((f == c) || (arg - f) < (c - arg))
               f
             else
               c)
    }
    case _ => None
  }
  
  //////////////////////////////////////////////////////////////////////////////
  
  private val ratLiterals = new MHashMap[IdealRat, (ConstantTerm, ConstantTerm)]
  private val ratLitValue = new MHashMap[ConstantTerm, IdealRat]
  
  private def constsFor(r : IdealRat) = ratLiterals.getOrElseUpdate(r, {
    val ratConst = new ConstantTerm ("rat_" + r)
    val realConst = new ConstantTerm ("real_" + r)
    env.addConstant(ratConst,  Environment.NullaryFunction, RatType)
    env.addConstant(realConst, Environment.NullaryFunction, RealType)
    ratLitValue += (ratConst -> r)
    ratLitValue += (realConst -> r)
    (ratConst, realConst)
  })
  
  private def ratConstFor(r : IdealRat)  = constsFor(r)._1
  private def realConstFor(r : IdealRat) = constsFor(r)._2
  
  private object RRValue {
    def unapply(t : ITerm) : Option[IdealRat] = t match {
      case IConstant(c) => ratLitValue get c
      case _            => None
    }
  }
  
  //////////////////////////////////////////////////////////////////////////////

  /**
   * Comments are considered as whitespace and ignored right away
   */
  protected override val whiteSpace = """(\s|%.*|(?m)/\*(\*(?!/)|[^*])*\*/)+""".r
  
  /**
   * The grammar rules
   */
  private lazy val TPTP_input: PackratParser[List[List[(Boolean, IFormula)]]] =
    rep(annotated_formula /* | comment */ | include)

  private lazy val annotated_formula = 
    // TPTP_input requires a list, because include abobe returns a list
    ( fof_annotated_logic_formula ^^ { List(_) } ) |
    ( cnf_annotated_logic_formula ^^ { List(_) } ) |
    ( tff_annotated_type_formula ^^ {
        case IBoolLit(false) => List()
        case x =>              List((false, x))
      } ) |
    ( tff_annotated_logic_formula ^^ { List(_) } ) 
  // cnf_annotated


  private lazy val fof_annotated_logic_formula =
    ("fof" ^^ { _ => tptpType = TPTPType.FOF }) ~ "(" ~>
    (atomic_word | wholeNumber) ~ "," ~
    formula_role_other_than_type ~ "," ~ fof_logic_formula <~ ")" ~ "." ^^ {
    case name ~ "," ~ role ~ "," ~ f => 
	role match {
	  case "conjecture" =>
            (true, f)
          case _ =>
            (false, !f) // Assume f sits on the premise side
	}
  } 

  private lazy val cnf_annotated_logic_formula =
    ("cnf" ^^ { _ => tptpType = TPTPType.CNF }) ~ "(" ~>
    (atomic_word | wholeNumber) ~ "," ~
    formula_role_other_than_type ~ "," ~
    fof_logic_formula <~ ")" ~ "." ^^ {
    case name ~ "," ~ role ~ "," ~ f => 
    role match {
      case "conjecture" => {
        assert(false)
        null
      }
      case _ => { // Assume f sits on the premise side
        // we have to add quantifiers for all variables in the problem
        var res =
          if (env.declaredVariableNum > 0) possiblyEmptyTrigger(f) else f
        while (env.declaredVariableNum > 0) {
          res = all(res)
          env.popVar
        }
        (false, !res)
      }
    }
  } 

  /**
   * TFF types
   */

  // In fact, non-null annotations are currently not accepted
  // Slightly rewritten version of the BNF rule in the TPTP report, to discrimate
  // between type and non-type very early, thus helping the parser.
  private lazy val tff_annotated_type_formula =
<<<<<<< HEAD
    ("tff" ^^ { _ => tptpType = TPTPType.TFF }) ~ "(" ~
    (atomic_word | wholeNumber) ~ "," ~ "type" ~ "," ~> tff_typed_atom <~ ")" ~ "."
=======
    (("tff" ^^ { _ => tptpType = TPTPType.TFF }) ~ "(" ~
     (atomic_word | wholeNumber) ~ "," ~ "type" ~ "," ~> tff_typed_atom ~
       opt("," ~> formula_source ~ opt("," ~> formula_useful_info)) <~ ")" ~ ".") ^^ {
       case declarator ~ None           => declarator()
       case declarator ~ Some(_ ~ None) => declarator()

       case declarator ~ Some(_ ~ Some(infos)) => {
         val oldTotality = totalityAxiom
         val oldFunctionality = functionalityAxiom

         if (infos contains "partial")
           totalityAxiom = false
         if (infos contains "relational")
           functionalityAxiom = false

         val res = declarator()

         totalityAxiom = oldTotality
         functionalityAxiom = oldFunctionality

         res
       }
    }

  private lazy val formula_source : PackratParser[Unit] =
    ( "unknown" | "source_unknown" ) ^^ { case _ => () }

  private lazy val formula_useful_info : PackratParser[Seq[String]] =
    "[" ~> rep1sep(atomic_word, ",") <~ "]"
>>>>>>> 6a810a0f

  private var inConjecture = false
  
  private def possiblyEmptyTrigger(f : IFormula) =
    if (inConjecture && !triggersInConjecture)
      // create an empty trigger, to prevent
      // the trigger heuristic from choosing
      // triggers
      ITrigger(List(), f)
    else
      f
      
  private lazy val tff_annotated_logic_formula =
    ("tff" ^^ { _ => tptpType = TPTPType.TFF }) ~ "(" ~
    (atomic_word | wholeNumber) ~ "," ~ 
    formula_role_other_than_type ~ "," ~ tff_logic_formula <~ ")" ~ "." ^^ {
      case name ~ "," ~ role ~ "," ~ f => 
	  role match {
            case "conjecture" =>
              (true, f)
            case _ =>
              (false, !f) // Assume f sits on the premise side
	  }
    } 

  private lazy val formula_role_other_than_type = commit(
    // "type" | 
    "axiom" | "hypothesis" | "definition" | "assumption" | "lemma" | "theorem" | 
    "conjecture" | "negated_conjecture" | "unknown" | atomic_word ) ^^ {
      case role@("conjecture" | "negated_conjecture") => {
        inConjecture = true
        role
      }
      case role => {
        inConjecture = false
        role
      }
    }


  // tff_typed_atom can appear only at toplevel
<<<<<<< HEAD
  private lazy val tff_typed_atom:PackratParser[IFormula] =
     ( ( tff_untyped_atom ~ ":" ~ tff_top_level_type ) ^^ { 
       // could declare a new type or a symbol of an existing type
       case typeName ~ ":" ~ Rank((Nil, TType)) => {
         declareType(Type(typeName))
	     i(false)
       }
       case symbolName ~ ":" ~ (rank@Rank((Nil, t)))
         if (declaredTypes(t).isDefined) => {
           declareSym(symbolName, rank)
           !(declaredTypes(t).get)(checkUnintFunTerm(symbolName, List(), List())._1)
         }
       case symbolName ~ ":" ~ rank => {
         declareSym(symbolName, rank)
         i(false)
=======
  private lazy val tff_typed_atom:PackratParser[() => Unit] =
     ( ( tff_untyped_atom ~ ":" ~ tff_top_level_type ) ^^ { 
	        // could declare a new type or a symbol of an existing type
       case typeName ~ ":" ~ Rank((Nil, TType)) => { () =>
         // TODO: we have to add guards to encode that uninterpreted domains
         // could be finite
	     declaredTypes += Type(typeName)
	     ()
	     //Sigma += Type(typeName)
         // println("declared")
         // return a dummy
         // TrueAtom
       }
       case symbolName ~ ":" ~ rank => { () =>
         declareSym(symbolName, rank)
>>>>>>> 6a810a0f
       }
     } ) |
     ( "(" ~> tff_typed_atom <~ ")" )
           
         
  private def declareSym(symbolName : String, rank : Rank) : Unit = {
         if (rank.argsTypes contains OType)
           throw new SyntaxError("Error: type declaration for " + 
               symbolName + ": " + rank + ": argument type cannot be $oType")
         
         if (!rank.argsTypes.isEmpty) {
           if (!booleanFunctionsAsPredicates || rank.resType != OType)
             // use a real function
             env.addFunction(new IFunction(symbolName, rank.argsTypes.size,
                                           !totalityAxiom, !functionalityAxiom),
                             rank)
           else
             // use a predicate
             env.addPredicate(new Predicate(symbolName, rank.argsTypes.length),
                              rank)
         } else if (rank.resType != OType)
           // use a constant
           env.addConstant(new ConstantTerm(symbolName), Environment.NullaryFunction,
                           rank.resType)
         else
           // use a nullary predicate (propositional variable)
           env.addPredicate(new Predicate(symbolName, 0), rank)
  }
     
  private lazy val tff_untyped_atom =    atomic_word

  // This results in a Rank in our terminology
  private lazy val tff_top_level_type:PackratParser[Rank] =
    tff_mapping_type |
    ( tff_atomic_type  ^^ { (typ:Type) => Rank0(TypeExistsChecked(typ)) } )

  private lazy val tff_mapping_type:PackratParser[Rank] =
    ( ( tff_unitary_type ~ ">" ~ tff_atomic_type ) ^^
        { case argsTypes ~ ">" ~ resType =>
          Rank((argsTypes map (TypeExistsChecked(_))) -> TypeExistsChecked(resType)) } ) | (
            "(" ~> tff_mapping_type <~ ")" )
    
  private lazy val tff_unitary_type =
    ( tff_atomic_type ^^ { List(_) } ) | ( "(" ~> tff_xprod_type <~ ")" )
    
  private lazy val tff_xprod_type:PackratParser[List[Type]] =
    ( tff_atomic_type ~ "*" ~  rep1sep(tff_atomic_type, "*") ^^ {
      case t1 ~ "*" ~ tail => t1::tail
     } ) |
    ( "(" ~> tff_xprod_type <~ ")" )

  //////////////////////////////////////////////////////////////////////////////
   
  /**
   * TFF formulas
   */

  private lazy val tff_logic_formula =
    tff_binary_formula | tff_unitary_formula
    
  private lazy val tff_binary_formula =
    tff_binary_nonassoc | tff_binary_assoc
    
  private lazy val tff_binary_nonassoc =
    tff_unitary_formula ~ binary_nonassoc_connective ~ tff_unitary_formula ^^ {
      case f1 ~ op ~ f2 => op(f1,f2)
    }
  
  private lazy val tff_binary_assoc =
    tff_or_formula | tff_and_formula
    
  private lazy val tff_or_formula =
    tff_unitary_formula ~ "|" ~ rep1sep(tff_unitary_formula, "|") ^^ {
      case f1 ~ "|" ~ tail => f1::tail reduceLeft { _ | _ }
    }
  
  private lazy val tff_and_formula =     
    tff_unitary_formula ~ "&" ~ rep1sep(tff_unitary_formula, "&") ^^ {
      case f1 ~ "&" ~ tail => {
        f1::tail reduceLeft { _ & _ }
      }
    }
  
  private lazy val tff_ite_f_formula =
    "$ite_f" ~ "(" ~> tff_logic_formula ~ "," ~
                      tff_logic_formula ~ "," ~ tff_logic_formula <~ ")" ^^ {
    case cond ~ _ ~ left ~ _ ~ right => IFormulaITE(cond, left, right)
  }

  private lazy val tff_let_formula :PackratParser[IFormula] =
    ((("$let_tf" ~ "(" ~> term ~ "=" ~ term ^^ {
       case lhs ~ _ ~ rhs => {
         val (lhs_t, lhs_type) = lhs
         val (rhs_t, rhs_type) = rhs
         if (!lhs_t.isInstanceOf[IConstant])
           throw new SyntaxError(
              "Error: currently $let_tf only supports constants, not " + lhs_t)
         val IConstant(c) = lhs_t
         if (lhs_type == OType || lhs_type != rhs_type)
           throw new SyntaxError(
              "Error: ill-sorted $let_tf: between " + lhs_t + " and " + rhs_t + "." +
              " Possibly the type of " + lhs_t + " has to be declared.")
         (c, rhs_t)
       }
     }) ~ "," ~ tff_logic_formula <~ ")") ^^ {
      case definition ~ _ ~ body => {
        ConstantSubstVisitor(body, Map(definition))
      }
    }) |
    ("$let_ff" ~ "(" ~> tff_unitary_formula ~ "<=>" ~ tff_logic_formula ~
                       "," ~ tff_logic_formula <~ ")" ^^ {
      case lhs ~ _ ~ rhs ~ _ ~ body => {
        lhs match {
          case IAtom(p, Seq()) => // nothing
          case _ =>
            throw new SyntaxError(
               "Error: currently $let_ff only supports Boolean variables, not " + lhs)
        }
        val IAtom(p, _) = lhs
        PredicateSubstVisitor(body, Map(p -> rhs))
      }
    })

  private lazy val tff_unitary_formula:PackratParser[IFormula] = 
    tff_quantified_formula | tff_unary_formula |
    tff_ite_f_formula | tff_let_formula |
    (guard(not("$ite_f" | "$let_tf" | "$let_ff")) ~> atom) |
    "(" ~> tff_logic_formula <~ ")"
    
  private lazy val tff_unary_formula =
    "~" ~> tff_unitary_formula ^^ { ! _ }
  
  private lazy val tff_quantified_formula:PackratParser[IFormula] = 
    (((forallSign ^^ { _ => Quantifier.ALL.asInstanceOf[Quantifier] } ) |
	    ("?"        ^^ { _ => Quantifier.EX.asInstanceOf[Quantifier] } )) ~ 
	     "[" ~ tff_varlist ~ "]" ^^ { 
		        case q ~ "[" ~ vl ~ "]" => { 
				  for (v <- vl)
				    env.pushVar(v.name, v.t)
				  // Return the partially instantiated Quantifier-Formula
				  val quantify = (f:IFormula) => {
				    val withGuards = (f /: vl.iterator.zipWithIndex) {
				      case (f, (TypedVar(_, t), ind)) => (q, declaredTypes(t)) match {
				        case (Quantifier.ALL, Some(domPred)) =>
				          domPred(v(vl.size - ind - 1)) ==> f
                        case (Quantifier.EX, Some(domPred)) =>
                          domPred(v(vl.size - ind - 1)) & f
                        case (_, None) =>
                          f
				      }
				    }
				    (possiblyEmptyTrigger(withGuards) /: vl) { case (f, _) =>  IQuantified(q, f) }
                  }
				  (quantify, vl.size)
				}
		     }) ~ ":" ~ tff_unitary_formula ^^ {
		        // Put together the two parts, quantification and formula
		        case (quantTemplate, varNum) ~ ":" ~ f => {
                  for (_ <- 0 until varNum)
                    env.popVar
		          quantTemplate(f)
		        }
		      }


  // Variable list
  private lazy val tff_varlist: PackratParser[List[TypedVar]] =
    rep1sep(tff_var, ",")

  private lazy val tff_var: PackratParser[TypedVar] = 
    ( variableStr ~ ":" ~ tff_atomic_type ^^ { 
        case x ~ ":" ~ typ => TypedVar(x, TypeExistsChecked(typ)) 
      } ) |
    ( variableStr <~ guard(not(":")) ^^ { 
        // default type of variables (in quantifications) is IType
        x => TypedVar(x, IType) 
      } )

  private lazy val tff_atomic_type = 
    // user-defined type
    defined_type | ( atomic_word ^^ { Type(_) } ) 
  // predefined type

  private lazy val defined_type: PackratParser[Type] = 
    (("$oType" | "$o") ^^ { _ => OType }) |
    (("$iType" | ("$i" <~ guard(not("nt")))) ^^ { _ => IType }) |
    ("$tType" ^^ { _ => TType }) |
    ("$int" ^^ { _ => IntType }) |
    ("$rat" ^^ { _ => foundRat; RatType }) |
    ("$real" ^^ { _ => foundReal; RealType })

  //////////////////////////////////////////////////////////////////////////////
    
  /*
   * FOF formulas
   */
  private lazy val fof_logic_formula =
    fof_binary_formula | fof_unitary_formula
    
  private lazy val fof_binary_formula =
    fof_binary_nonassoc | fof_binary_assoc
    
  private lazy val fof_binary_nonassoc =
    fof_unitary_formula ~ binary_nonassoc_connective ~ fof_unitary_formula ^^ {
      case f1 ~ op ~ f2 => op(f1,f2)
    }
  
  private lazy val fof_binary_assoc =
    fof_or_formula | fof_and_formula
    
  private lazy val fof_or_formula =
    fof_unitary_formula ~ "|" ~ rep1sep(fof_unitary_formula, "|") ^^ {
      case f1 ~ "|" ~ tail => f1::tail reduceLeft { _ | _ }
    }
  
  private lazy val fof_and_formula =     
    fof_unitary_formula ~ "&" ~ rep1sep(fof_unitary_formula, "&") ^^ {
      case f1 ~ "&" ~ tail => f1::tail reduceLeft { _ & _ }
    }
  
  private lazy val fof_unitary_formula:PackratParser[IFormula] = 
      fof_quantified_formula | fof_unary_formula | atom |
      "(" ~> fof_logic_formula <~ ")"
      
  private lazy val fof_unary_formula =
    "~" ~> fof_unitary_formula ^^ { !(_) }
  
  private lazy val fof_quantified_formula:PackratParser[IFormula] =
    (((forallSign ^^ { _ => Quantifier.ALL.asInstanceOf[Quantifier] } ) |
      ("?"        ^^ { _ => Quantifier.EX.asInstanceOf[Quantifier] } )) ~ 
       "[" ~ fof_varlist ~ "]" ^^ { 
              case q ~ "[" ~ vl ~ "]" => { 
                for (v <- vl)
                  env.pushVar(v.name, v.t)
                // Return the partially instantiated Quantifier-Formula
                val quantify = (f:IFormula) => (f /: vl) { case (f, _) =>  IQuantified(q, f) }
                (quantify, vl.size)
              } 
           }) ~ ":" ~ fof_unitary_formula ^^ {
              // Put together the two parts, quantification and formula
              case (quantTemplate, varNum) ~ ":" ~ f => {
                for (_ <- 0 until varNum)
                  env.popVar
                quantTemplate(possiblyEmptyTrigger(f))
              }
            }


  // Variable list
  private lazy val fof_varlist: PackratParser[List[TypedVar]] = 
    rep1sep(variableStr, ",") ^^ { _ map { TypedVar(_, IType) } } // looks cryptic?

  //////////////////////////////////////////////////////////////////////////////
  
  /**
   * Definitions common to TFF and FOF
   */

  private lazy val binary_nonassoc_connective = 
    ( "=>" ^^ {
      _ => { (x : IFormula, y : IFormula) => (x ==> y) } } ) |
    ( "<=" <~ guard(not(">")) ^^ {
      _ => { (x : IFormula, y : IFormula) => (y ==> x) } } ) |
    ( "<=>" ^^ {
      _ => { (x : IFormula, y : IFormula) => (x <=> y) } } ) |
    ( "<~>" ^^ {
      _ => { (x : IFormula, y : IFormula) => !(x <=> y) } } ) |
    ( "~|" ^^ {
      _ => { (x : IFormula, y : IFormula) => !(x | y) } } ) |
    ( "~&" ^^ {
      _ => { (x : IFormula, y : IFormula) => !(x & y) } } )

  // Atom
  // Difficulty is determining the type. If fun(args...) has been read 
  // it is possible that fun(args...) is an atom or the lhs of an equation.
  // Determining the type hence nees to be deferred until "=" (or "!=") is 
  // seen (or not). Once that is clear, the signature is extended 
  // appropriately. It can only be done this late because otherwise the signature
  // might be extended unappropriately, and backtracking (in the parser)
  // cannot undo that.

  private lazy val atom : PackratParser[IFormula] =
    ( "$true" ^^ { _ => i(true) }) |
    ( "$false" ^^ { _ => i(false) }) |
    // eqn with lhs a variable
    ( guard(variableStr ~ equalsSign) ~> (constant_or_variable ~ equalsSign ~ term) ^^ { 
	      case x ~ _ ~ t => CheckedEquation(x, t)
      } ) |
    ( guard(variableStr ~ "!=") ~> (constant_or_variable ~ "!=" ~ term) ^^ { 
	      case x ~ _ ~ t => !CheckedEquation(x, t)
      } ) |
    ( bg_constant ~ equalsSign ~ term ^^ { 
	      case c ~ _ ~ t => CheckedEquation(c, t)
      } ) |
    ( bg_constant ~ "!=" ~ term ^^ { 
	  case c ~ _ ~ t => !CheckedEquation(c, t)
      } ) |
    ( "$distinct" ~ "(" ~> termlist <~ ")" ^^ {
      case termlist =>
        connect(for (ind1 <- 0 until termlist.size;
                     ind2 <- (ind1+1) until termlist.size)
                yield !CheckedEquation(termlist(ind1), termlist(ind2)),
                IBinJunctor.And)
      } ) |
  // $ite_t terms
    ( (tff_ite_t_term | tff_let_term) ~ ( equalsSign | "!=" ) ~ term ^^ {
        case lhs ~ "=" ~ rhs => CheckedEquation(lhs, rhs)
        case lhs ~ "!=" ~ rhs => !CheckedEquation(lhs, rhs)
      }) |
  // functor with or without arguments
  ( guard(not("$ite_t" | "$let_tt" | "$let_ft")) ~>
     ( ( functor ~ "(" ~ termlist ~ ")" ^^ { 
   	       case functor ~ "(" ~ termlist ~ ")" => (functor, termlist) } ) |
       ( functor ~ guard(not("(")) ^^ { 
	       case functor ~ _ => (functor, List()) } ) ) ~
   // Up to here the above could be an atom or the lhs of an equation.
   // The following three cases all return a template for a (dis)equation or an atom
   ( ( equalsSign ~ term ^^ { case _ ~ t =>
	     (functor:String, args:List[(ITerm, Type)]) => { 
//	       if (!(Sigma.ranks contains functor))
//             Sigma += (functor -> Rank((args map { _ => IType }) -> IType))
	       CheckedEquation(CheckedFunTerm(functor, args), t)
	     } 
       } ) |
     ( "!=" ~ term ^^ { 
         case _ ~ t =>
	     (functor:String, args:List[(ITerm, Type)]) => { 
//	       if (!(Sigma.ranks contains functor))
//	         Sigma += (functor -> Rank((args map { _ => IType }) -> IType))
	       !CheckedEquation(CheckedFunTerm(functor, args), t)
	     } 
       } ) |
     ( guard(not(equalsSign | "!=")) ^^ { 
         case _ =>
	     (functor:String, args:List[(ITerm, Type)]) => { 
//	       if (!(Sigma.ranks contains functor))
//             Sigma += (functor -> Rank((args map { _ => IType }) -> OType))
	       CheckedAtom(functor, args)
	     } 
       } ) ) ^^ 
   // Put together the results of the parsing obtained so far
   { case (functor,args) ~ fTemplate => fTemplate(functor,args) } )

  // Terms
  // Parsing (of atoms) is such that whenever a term is to be parsed
  // it is clear it must be a term (no backtracking), hence as soon
  // as a term is found the signature can be extended.
  private lazy val term: PackratParser[(ITerm, Type)] =
    tff_ite_t_term | tff_let_term |
    (guard(not("$ite_t" | "$let_tf" | "$let_ff")) ~> (
       funterm | constant_or_variable | bg_constant))

  private lazy val variableStr: PackratParser[String] =
    regex(new Regex("[A-Z][a-zA-Z0-9_]*"))
    
/*    lazy val variable : PackratParser[] =
    variableStr ^^ { name => {
      val t = env.loo
    }} } */
    
  private lazy val funterm: PackratParser[(ITerm, Type)] =
    functor ~ "(" ~ termlist ~ ")" ^^ {
      case functor ~ "(" ~ termlist ~ ")" => CheckedFunTerm(functor, termlist)
        
//	      if (!(Sigma.ranks contains functor))
//	        Sigma += (functor -> Rank((termlist map { _ => IType }) -> IType))
	    // todo: check well-sortedness of arguments
//	    CheckedFunTerm(functor, termlist) 
  }

  private lazy val termlist = rep1sep(term, ",")

  // Foreground constant or parameter
  private lazy val constant_or_variable: PackratParser[(ITerm, Type)] = 
    // a constant cannot be followed by a parenthesis, would see a FunTerm instead
    // Use atomic_word instead of functor?
    guard((functor | variableStr) ~ not("(")) ~> (
      (functor ^^ { functor => {
        if (!(env isDeclaredSym functor)) {
          tptpType match {
            case TPTPType.TFF =>
              warn("implicit declaration of " + functor + ": " + IType)
            case _ =>
              // nothing
          }
          declareSym(functor, Rank0(IType))
        }
          
        (env lookupSym functor) match {
          case Environment.Constant(c, _, t) => (i(c), t)
          case _ => throw new SyntaxError("Unexpected symbol: " + functor)
        }
        
      }}) | (
          
       variableStr ^^ { varStr => {
        if (!(env isDeclaredSym varStr)) {
          tptpType match {
            case TPTPType.TFF =>
              throw new SyntaxError("implicit declaration of " + varStr)
            case _ =>
              // nothing
          }
          env.pushVar(varStr, IType)
        }
         
       (env lookupSym varStr) match {
         case Environment.Variable(index, t)
           if (tptpType == TPTPType.CNF) =>
             (v(env.declaredVariableNum - index - 1), t)
         case Environment.Variable(index, t) =>
           (v(index), t)
         case _ =>
           throw new SyntaxError("Unexpected symbol: " + varStr)
       }
       }}
      )
    )


  //////////////////////////////////////////////////////////////////////////////
  // Terms specific to TFF

  private lazy val tff_ite_t_term =
    "$ite_t" ~ "(" ~> tff_logic_formula ~ "," ~
                      term ~ "," ~ term <~ ")" ^^ {
    case cond ~ _ ~ l ~ _ ~ r => {
      val (left, leftT) = l
      val (right, rightT) = r
      if (leftT != OType && leftT == rightT)
        (ITermITE(cond, left, right), leftT)
      else
        throw new SyntaxError(
           "Error: ill-sorted $ite_t: between " + left + " and " + right)
    }
  }

  private lazy val tff_let_term =
    ((("$let_tt" ~ "(" ~> term ~ "=" ~ term ^^ {
       case lhs ~ _ ~ rhs => {
         val (lhs_t, lhs_type) = lhs
         val (rhs_t, rhs_type) = rhs
         if (!lhs_t.isInstanceOf[IConstant])
           throw new SyntaxError(
              "Error: currently $let_tt only supports constants, not " + lhs_t)
         val IConstant(c) = lhs_t
         if (lhs_type == OType || lhs_type != rhs_type)
           throw new SyntaxError(
              "Error: ill-sorted $let_tt: between " + lhs_t + " and " + rhs_t + "." +
              " Possibly the type of " + lhs_t + " has to be declared.")
         (c, rhs_t)
       }
     }) ~ "," ~ term <~ ")") ^^ {
      case definition ~ _ ~ body => {
        (ConstantSubstVisitor(body._1, Map(definition)), body._2)
      }
    }) |
    ("$let_ft" ~ "(" ~> tff_unitary_formula ~ "<=>" ~ tff_logic_formula ~
                       "," ~ term <~ ")" ^^ {
      case lhs ~ _ ~ rhs ~ _ ~ body => {
        lhs match {
          case IAtom(p, Seq()) => // nothing
          case _ =>
            throw new SyntaxError(
               "Error: currently $let_ff only supports Boolean variables, not " + lhs)
        }
        val IAtom(p, _) = lhs
        (PredicateSubstVisitor(body._1, Map(p -> rhs)), body._2)
      }
    })

  //////////////////////////////////////////////////////////////////////////////

  private def fofify(t : Type) = tptpType match {
    case TPTPType.FOF | TPTPType.CNF => IType
    case _ => t
  }
      
  // Background literal constant
  private lazy val bg_constant: PackratParser[(ITerm, Type)] =
    (
      (regex(isIntegerConstRegEx) <~ guard(not(regex("[./]".r)))) ^^ { 
	    s => (i(IdealInt(s)), fofify(IntType))
      }
    ) | (
      (regex(isIntegerConstRegEx) ~ "/" ~ regex(isIntegerConstRegEx)) ^^ {
        case num ~ _ ~ denom => {
          foundRat
          (i(ratConstFor(IdealRat(num + "/" + denom))), fofify(RatType))
        }
      }
    ) | (
      (regex(isIntegerConstRegEx) ~ "." ~ regex("""[0-9Ee\-]+""".r)) ^^ {
        case int ~ _ ~ frac => {
          foundReal
          (i(realConstFor(IdealRat(int + "." + frac))), fofify(RealType))
        }
      }
    ) | (
      regex(("\"([\\040-\\041\\043-\\0133\\0135-\\0176]|\\\\\"|\\\\\\\\)*\"").r) ^^ {
        case s =>
          (i(occurringStrings.getOrElseUpdate(s, {
             val c = new ConstantTerm ("stringConstant" + occurringStrings.size)
             env.addConstant(c, Environment.NullaryFunction, IType)
             c
           })), IType)
      }
    )
  
  // lexical: don't confuse = with => (the lexer is greedy)
  private lazy val equalsSign = "=" <~ guard(not(">"))
  
  private lazy val forallSign = "!" <~ guard(not("="))

  private lazy val functor = keyword | atomic_word

  private lazy val atomic_word: PackratParser[String] = 
    ( regex("""'([^'\\]|(\\['\\]))*'""".r) ^^ {
        x => singleQuotedQuote.replaceAllIn(x.drop(1).dropRight(1),
                                            m => m group 0) } ) |
    regex("[a-z][a-zA-Z0-9_]*".r)

  private lazy val keyword = regex("[$][a-z_]+".r)

/* Could be specific (but why?)
  lazy val keyword = 
    "$uminus"     |
    "$sum"        |
    "$difference" |
    "$product"    |
    ("$less" <~ guard(not("eq")))   |
    "$lesseq"     |
    ("$greater" <~ guard(not("eq")))  |
    "$greatereq"  |
    "$evaleq"     
*/

  // Parsing of comments is not optimal as they may not appear
  // inside formulas - essentially they are an atom
//  private lazy val comment: PackratParser[List[IFormula]] =
//    """%.*""".r ^^ (x => List(null /* Comment(x) */))

  private lazy val include: PackratParser[List[(Boolean, IFormula)]] = 
    "include" ~> "(" ~> atomic_word <~ ")" <~ "." ^^ { case fileName  => {
	    val TPTPHome = System.getenv("TPTP")
	    val filename = (if (TPTPHome == null) "" else TPTPHome + "/") + fileName
	    val reader = new java.io.BufferedReader (
                   new java.io.FileReader(new java.io.File (filename)))
        parseAll[List[List[(Boolean, IFormula)]]](TPTP_input, reader) match {
          case Success(formulas, _) =>
            formulas.flatten
          case error =>
            throw new SyntaxError("When reading " + filename + "\n" + error)
	    }
	  } 
  }

  /**
   * CheckedXX: creates an XX, type-checked against sig and varTypes
   */
  private def CheckedEquation(s: (ITerm, Type), t: (ITerm, Type)) = {
    val (s_term, s_type) = s
    val (t_term, t_type) = t
    if (s_type != OType && s_type == t_type) 
      s_term === t_term
    else
      throw new SyntaxError(
         "Error: ill-sorted (dis)equation: between " + s_term + " and " + t_term)
  }

  private def CheckedAtom(pred: String,
                          args: List[(ITerm, Type)])
                         : IFormula = (pred, args map (_._2)) match {
    case ("$less",      Seq(IntType, IntType)) => args(0)._1 < args(1)._1
    case ("$lesseq",    Seq(IntType, IntType)) => args(0)._1 <= args(1)._1
    case ("$greater",   Seq(IntType, IntType)) => args(0)._1 > args(1)._1
    case ("$greatereq", Seq(IntType, IntType)) => args(0)._1 >= args(1)._1
    case ("$evaleq",    Seq(IntType, IntType)) => args(0)._1 === args(1)._1
    case ("$is_int",    Seq(IntType))          => true
    case ("$is_rat",    Seq(IntType))          => true
    case ("$is_real",   Seq(IntType))          => true
    case ("$is_rat",    Seq(RatType))          => true
    case ("$is_real",   Seq(RatType))          => true
    case ("$is_real",   Seq(RealType))         => true

    case (pred, argTypes)
      if ((arithmeticOps contains pred) && !Seqs.disjointSeq(arithTypes, argTypes)) =>
        argTypes match {
          case Seq(RatType, _*) =>
            checkUnintAtom("rat_" + pred, args map (_._1), argTypes)
          case Seq(RealType, _*) =>
            checkUnintAtom("real_" + pred, args map (_._1), argTypes)
          case _ =>
            // should not happen
            throw new SyntaxError("Operator " + pred +
                                  " cannot be applied to " +
                                  (argTypes mkString " x "))
      }

    case (pred, argTypes) =>
      checkUnintAtom(pred, args map (_._1), argTypes)
  }
  
  private def checkUnintAtom(pred: String,
                             args: Seq[ITerm], argTypes : Seq[Type],
                             negated : Boolean = false)
              : IFormula = {
        if (!(env isDeclaredSym pred)) {
          val rank = Rank((argTypes.toList, OType))
          if (tptpType == TPTPType.TFF || (pred endsWith "'"))
            warn("implicit declaration or overloading of " + pred + ": " + rank)
          declareSym(pred, rank)
        }

      (env lookupSym pred) match {
        case Environment.Function(f, r) if (r.resType == OType) =>
          if (r.argsTypes != argTypes) {
            // urgs, symbol has been used with different arities
            // -> disambiguation-hack
            checkUnintAtom(pred + "'", args, argTypes, negated)
          } else {
            // then a predicate has been encoded as a function
            if (negated)
              IIntFormula(IIntRelation.EqZero, IPlus(IFunApp(f, args), -1))
            else
              IIntFormula(IIntRelation.EqZero, IFunApp(f, args))
          }
        case Environment.Predicate(p, _, r) =>
          if (r.argsTypes != argTypes) {
            // urgs, symbol has been used with different arities
            // -> disambiguation-hack
            checkUnintAtom(pred + "'", args, argTypes, negated)
          } else {
            if (negated)
              !IAtom(p, args)
            else
              IAtom(p, args)
          }
        case _ =>
          throw new SyntaxError("Unexpected symbol: " + pred)
      }
  }
  
/*      // Assume that pred has been entered into sig already
    if (Sigma(pred).argsTypes == Sigma.typesOf(args, varTypes))
  Atom(pred, args)
    else
	throw new SyntaxError("Error: ill-sorted atom: " + Atom(pred, args)) */

  private def CheckedFunTerm(fun: String,
                             args: List[(ITerm, Type)])
                            : (ITerm, Type) = (fun, args map (_._2)) match {
    case ("$sum",         Seq(IntType, IntType))  => (args(0)._1 + args(1)._1, IntType)
    case ("$difference",  Seq(IntType, IntType))  => (args(0)._1 - args(1)._1, IntType)
    case ("$product",     Seq(IntType, IntType))  => (mult(args(0)._1, args(1)._1), IntType)
    case ("$uminus",      Seq(IntType))           => (-args(0)._1, IntType)
    case ("$quotient_e",  Seq(IntType, IntType))  => {
      // Euclidian division
      val Seq(num, denom) = for ((a, _) <- args) yield VariableShiftVisitor(a, 0, 1)
      (eps((mult(v(0), denom) <= num) &
           ((num < mult(v(0), denom) + denom) | (num < mult(v(0), denom) - denom))),
       IntType)
    }
    case ("$remainder_e",  Seq(IntType, IntType))  => {
      // Euclidian remainder
      val Seq(num, denom) = for ((a, _) <- args) yield VariableShiftVisitor(a, 0, 1)
      (eps((v(0) >= 0) & ((v(0) < denom) | (v(0) < -denom)) &
           ex(VariableShiftVisitor(num, 0, 1) ===
              mult(v(0), VariableShiftVisitor(denom, 0, 1)) + v(1))),
       IntType)
    }

    case ("$quotient_t",  Seq(IntType, IntType))  => {
      // Truncation division
      val Seq(num, denom) = for ((a, _) <- args) yield VariableShiftVisitor(a, 0, 1)
      val rem = num - mult(v(0), denom)
      (eps(((rem < denom) | (rem < -denom)) & ((-rem < denom) | (-rem < -denom)) &
           ((rem > 0) ==> (num > 0)) & ((rem < 0) ==> (num < 0))),
       IntType)
    }
    case ("$remainder_t",  Seq(IntType, IntType))  => {
      // Truncation division
      val Seq(num, denom) = for ((a, _) <- args) yield VariableShiftVisitor(a, 0, 1)
      (eps(((v(0) < denom) | (v(0) < -denom)) & ((-v(0) < denom) | (-v(0) < -denom)) &
           ((v(0) > 0) ==> (num > 0)) & ((v(0) < 0) ==> (num < 0)) &
           ex(VariableShiftVisitor(num, 0, 1) ===
              mult(v(0), VariableShiftVisitor(denom, 0, 1)) + v(1))),
       IntType)
    }

    case ("$quotient_f",  Seq(IntType, IntType))  => {
      // Floor division
      val Seq(num, denom) = for ((a, _) <- args) yield VariableShiftVisitor(a, 0, 1)
      val rem = num - mult(v(0), denom)
      (eps(((rem < denom) | (rem < -denom)) & ((-rem < denom) | (-rem < -denom)) &
           ((rem > 0) ==> (denom > 0)) & ((rem < 0) ==> (denom < 0))),
       IntType)
    }
    case ("$remainder_f",  Seq(IntType, IntType))  => {
      // Floor division
      val Seq(num, denom) = for ((a, _) <- args) yield VariableShiftVisitor(a, 0, 1)
      (eps(((v(0) < denom) | (v(0) < -denom)) & ((-v(0) < denom) | (-v(0) < -denom)) &
           ((v(0) > 0) ==> (denom > 0)) & ((v(0) < 0) ==> (denom < 0)) &
           ex(VariableShiftVisitor(num, 0, 1) ===
              mult(v(0), VariableShiftVisitor(denom, 0, 1)) + v(1))),
       IntType)
    }

    case ("$to_int",      Seq(IntType))           => args(0)
    case ("$to_rat",      Seq(IntType))           => {
      foundRat
      args(0)._1 match {
        case Const(value) =>
          (ratConstFor(IdealRat(value)), RatType)
        case _ =>
         checkUnintFunTerm("int_" + fun, args map (_._1), Seq(IntType))
      }
    }
    case ("$to_real",     Seq(IntType))           => {
      foundReal
      args(0)._1 match {
        case Const(value) =>
          (realConstFor(IdealRat(value)), RealType)
        case _ =>
         checkUnintFunTerm("int_" + fun, args map (_._1), Seq(IntType))
      }
    }

    case (fun, argTypes)
      if ((arithmeticOps contains fun) && !Seqs.disjointSeq(arithTypes, argTypes)) =>
        args match {
        case Seq((RRValue(argValue), RatType))
          if (!(arithmeticPreds contains fun)) => 
          (for (resValue <- evalRRFun(fun, argValue))
           yield (i(ratConstFor(resValue)), RatType)) getOrElse (
             checkUnintFunTerm("rat_" + fun, args map (_._1), argTypes))
        case Seq((RRValue(argValue), RealType))
          if (!(arithmeticPreds contains fun)) => 
          (for (resValue <- evalRRFun(fun, argValue))
           yield (i(realConstFor(resValue)), RealType)) getOrElse (
             checkUnintFunTerm("real_" + fun, args map (_._1), argTypes))
        
        case Seq((RRValue(argValue1), RatType), (RRValue(argValue2), RatType))
          if (!(arithmeticPreds contains fun)) => 
          (for (resValue <- evalRRFun(fun, argValue1, argValue2))
           yield (i(ratConstFor(resValue)), RatType)) getOrElse (
             checkUnintFunTerm("rat_" + fun, args map (_._1), argTypes))
        case Seq((RRValue(argValue1), RealType), (RRValue(argValue2), RealType))
          if (!(arithmeticPreds contains fun)) => 
          (for (resValue <- evalRRFun(fun, argValue1, argValue2))
           yield (i(realConstFor(resValue)), RealType)) getOrElse (
             checkUnintFunTerm("real_" + fun, args map (_._1), argTypes))
        
        case Seq((_, RatType)) | Seq((_, RatType), (_, RatType)) =>
          checkUnintFunTerm("rat_" + fun, args map (_._1), argTypes)
        case Seq((_, RealType)) | Seq((_, RealType), (_, RealType)) =>
          checkUnintFunTerm("real_" + fun, args map (_._1), argTypes)
          
        case _ =>
          // should not happen
          throw new SyntaxError("Unexpected operator: " + fun)
      }

    case (fun, argTypes) =>
      checkUnintFunTerm(fun, args map (_._1), argTypes)
  }

  private def checkUnintFunTerm(fun: String, args: Seq[ITerm], argTypes : Seq[Type])
                               : (ITerm, Type) = {
        if (!(env isDeclaredSym fun)) {
          val rank = Rank((argTypes.toList, IType))
          if (tptpType == TPTPType.TFF || (fun endsWith "'"))
            warn("implicit declaration or overloading of " + fun + ": " + rank)
          declareSym(fun, rank)
        }
        
      (env lookupSym fun) match {
        case Environment.Function(f, r) if (r.resType != OType) =>
          if (r.argsTypes != argTypes) {
            // urgs, symbol has been used with different arities
            // -> disambiguation-hack
            checkUnintFunTerm(fun + "'", args, argTypes)
          } else {
            (IFunApp(f, args), r.resType)
          }
        case Environment.Constant(c, _, t) => {
          if (!args.isEmpty)
            throw new SyntaxError("Constant does not accept arguments: " + functor)
          (IConstant(c), t)
        }
        case _ =>
          throw new SyntaxError("Unexpected symbol: " + fun)
      }
  }
  
/*      
    // Assume that fun has been entered into sig already
    if (args.isEmpty) {
	// A constant. See if we have a foreground constant or parameter
	if (Sigma.BGRanks contains fun)
	  // We have a parameter
	  Param(fun)
	else
	  // Foreground Constant
        Const(fun) 
    } else if (Sigma(fun).argsTypes == Sigma.typesOf(args, varTypes)) 
	// Type Checking OK 
	FunTerm(fun, args)
    else
	throw new SyntaxError("Error: ill-sorted term: " + FunTerm(fun, args)) */

  private def TypeExistsChecked(typ: Type) = 
    if (declaredTypes contains typ)
      typ
    else
      throw new SyntaxError("Error: type has not been declared: " + typ)
}

<|MERGE_RESOLUTION|>--- conflicted
+++ resolved
@@ -333,11 +333,11 @@
   /**
    * Totality axioms?
    */
-  private val totalityAxiom = true
+  private var totalityAxiom = true
   /**
    * Functionality axioms?
    */
-  private val functionalityAxiom = true
+  private var functionalityAxiom = true
 
   protected def defaultFunctionType(f : IFunction) : Rank = tptpType match {
     case TPTPType.FOF | TPTPType.CNF =>
@@ -785,10 +785,6 @@
   // Slightly rewritten version of the BNF rule in the TPTP report, to discrimate
   // between type and non-type very early, thus helping the parser.
   private lazy val tff_annotated_type_formula =
-<<<<<<< HEAD
-    ("tff" ^^ { _ => tptpType = TPTPType.TFF }) ~ "(" ~
-    (atomic_word | wholeNumber) ~ "," ~ "type" ~ "," ~> tff_typed_atom <~ ")" ~ "."
-=======
     (("tff" ^^ { _ => tptpType = TPTPType.TFF }) ~ "(" ~
      (atomic_word | wholeNumber) ~ "," ~ "type" ~ "," ~> tff_typed_atom ~
        opt("," ~> formula_source ~ opt("," ~> formula_useful_info)) <~ ")" ~ ".") ^^ {
@@ -818,7 +814,6 @@
 
   private lazy val formula_useful_info : PackratParser[Seq[String]] =
     "[" ~> rep1sep(atomic_word, ",") <~ "]"
->>>>>>> 6a810a0f
 
   private var inConjecture = false
   
@@ -860,39 +855,21 @@
 
 
   // tff_typed_atom can appear only at toplevel
-<<<<<<< HEAD
-  private lazy val tff_typed_atom:PackratParser[IFormula] =
+  private lazy val tff_typed_atom:PackratParser[() => IFormula] =
      ( ( tff_untyped_atom ~ ":" ~ tff_top_level_type ) ^^ { 
        // could declare a new type or a symbol of an existing type
-       case typeName ~ ":" ~ Rank((Nil, TType)) => {
+       case typeName ~ ":" ~ Rank((Nil, TType)) => { () =>
          declareType(Type(typeName))
-	     i(false)
+         i(false)
        }
        case symbolName ~ ":" ~ (rank@Rank((Nil, t)))
-         if (declaredTypes(t).isDefined) => {
+         if (declaredTypes(t).isDefined) => { () =>
            declareSym(symbolName, rank)
            !(declaredTypes(t).get)(checkUnintFunTerm(symbolName, List(), List())._1)
          }
-       case symbolName ~ ":" ~ rank => {
+       case symbolName ~ ":" ~ rank => { () =>
          declareSym(symbolName, rank)
          i(false)
-=======
-  private lazy val tff_typed_atom:PackratParser[() => Unit] =
-     ( ( tff_untyped_atom ~ ":" ~ tff_top_level_type ) ^^ { 
-	        // could declare a new type or a symbol of an existing type
-       case typeName ~ ":" ~ Rank((Nil, TType)) => { () =>
-         // TODO: we have to add guards to encode that uninterpreted domains
-         // could be finite
-	     declaredTypes += Type(typeName)
-	     ()
-	     //Sigma += Type(typeName)
-         // println("declared")
-         // return a dummy
-         // TrueAtom
-       }
-       case symbolName ~ ":" ~ rank => { () =>
-         declareSym(symbolName, rank)
->>>>>>> 6a810a0f
        }
      } ) |
      ( "(" ~> tff_typed_atom <~ ")" )
