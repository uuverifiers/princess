--- conflicted
+++ resolved
@@ -83,12 +83,7 @@
   //////////////////////////////////////////////////////////////////////////////
 
   def apply(inputFor : Formula, order : TermOrder) : ProofTree =
-<<<<<<< HEAD
-    apply(inputFor,
-          new Signature (Set(), inputFor.constants, Set(), order, Set(), Map()))
-=======
-    apply(inputFor, Signature (Set(), inputFor.constants, Set(), order))
->>>>>>> 6eb3f9d1
+    apply(inputFor, Signature (Set(), inputFor.constants, Set(), order, Set(), Map()))
 
   def apply(inputFor : Formula, signature : Signature) : ProofTree = {
     val order = signature.order
