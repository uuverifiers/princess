--- conflicted
+++ resolved
@@ -489,17 +489,11 @@
       val order = goal.order
 
       val newFacts = goal.facts.updatePredConj(PredConj.TRUE)(order)
-<<<<<<< HEAD
-      val newGoal =
-    	nonRemovingPTF.updateGoal(Conjunction.TRUE, CompoundFormulas.EMPTY(Map()),
-    			                  goal formulaTasks newFacts.negate, goal)
-=======
->>>>>>> 34875148
 
       // for the time being, just disable possible theory plugins at this point
       val newSettings = Param.THEORY_PLUGIN.set(settings, None)
 
-      val newGoal = Goal(Conjunction.TRUE, CompoundFormulas.EMPTY,
+      val newGoal = Goal(Conjunction.TRUE, CompoundFormulas.EMPTY(Map()),
                          TaskManager.EMPTY ++ (goal formulaTasks newFacts.negate),
                          goal.age,
                          goal.eliminatedConstants,
