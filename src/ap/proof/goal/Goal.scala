/**
 * This file is part of Princess, a theorem prover for Presburger
 * arithmetic with uninterpreted predicates.
 * <http://www.philipp.ruemmer.org/princess.shtml>
 *
 * Copyright (C) 2009-2013 Philipp Ruemmer <ph_r@gmx.net>
 *
 * Princess is free software: you can redistribute it and/or modify
 * it under the terms of the GNU General Public License as published by
 * the Free Software Foundation, either version 3 of the License, or
 * (at your option) any later version.
 *
 * Princess is distributed in the hope that it will be useful,
 * but WITHOUT ANY WARRANTY; without even the implied warranty of
 * MERCHANTABILITY or FITNESS FOR A PARTICULAR PURPOSE.  See the
 * GNU General Public License for more details.
 *
 * You should have received a copy of the GNU General Public License
 * along with Princess.  If not, see <http://www.gnu.org/licenses/>.
 */

package ap.proof.goal;

import scala.collection.mutable.ArrayBuffer

import ap.proof._
import ap.terfor.{Formula, ConstantTerm, VariableTerm,
                  TermOrder, TerFor, Term, AliasStatus}
import ap.terfor.conjunctions.{Conjunction, NegatedConjunctions,
                               ReduceWithConjunction, Quantifier}
import ap.terfor.arithconj.ArithConj
import ap.terfor.equations.{EquationConj, NegEquationConj}
import ap.terfor.inequalities.InEqConj
import ap.terfor.preds.{PredConj, Atom}
import ap.terfor.linearcombination.LinearCombination
import ap.terfor.substitutions.{Substitution, IdentitySubst}
import ap.util.{Debug, FilterIt, Logic, Seqs}
import ap.parameters.{GoalSettings, Param}
import ap.proof.tree.{ProofTree, ProofTreeFactory}
import ap.proof.certificates.{Certificate, CloseCertificate,
                              BranchInferenceCollection,
                              BranchInferenceCollector,
                              NonLoggingBranchInferenceCollector,
                              CertCompoundFormula, CertFormula}

object Goal {
  
  private val AC = Debug.AC_GOAL

  def apply(facts : Conjunction, compoundFormulas : CompoundFormulas,
            tasks : TaskManager, age : Int,
            eliminatedConstants : Set[ConstantTerm], vocabulary : Vocabulary,
            definedSyms : Substitution,
            branchInferences : BranchInferenceCollection,
            settings : GoalSettings) : Goal =
    if (facts.isFalse)
      TRUE(vocabulary, branchInferences)
    else
      new Goal(facts, compoundFormulas, tasks, age, eliminatedConstants,
               vocabulary, definedSyms, branchInferences, settings)

  def reduceAndCreateGoal(f : Formula, order : TermOrder, settings : GoalSettings) : Goal =
    reduceAndCreateGoal(f, Set.empty, order, settings)

  def reduceAndCreateGoal(f : Formula,
                          eliminatedConstants : Set[ConstantTerm],
                          order : TermOrder,
                          settings : GoalSettings) : Goal = {
    val reducer = ReduceWithConjunction(Conjunction.TRUE,
                                        Param.FUNCTIONAL_PREDICATES(settings),
                                        Param.FINITE_DOMAIN_CONSTRAINTS.assumeInfiniteDomain(settings),
                                        order)
    apply(List(reducer(Conjunction.conj(f, order))),
          eliminatedConstants, Vocabulary(order), settings)
  }
  
  def apply(initialConjs : Seq[Conjunction],
            eliminatedConstants : Set[ConstantTerm],
            vocabulary : Vocabulary,
            settings : GoalSettings) : Goal = {

    val tasks =
      (for (c <- initialConjs.iterator;
            t <- formulaTasks(c, 0, eliminatedConstants,
                              vocabulary, settings).iterator) yield t).toList

      // TODO: this has to be done in a more systematic manner
    val initialInfCollection = if (Param.PROOF_CONSTRUCTION(settings))
      BranchInferenceCollection(for (c <- initialConjs) yield c.negate)
    else
      BranchInferenceCollection.EMPTY

    val emptyTaskManager = Param.THEORY_PLUGIN(settings) match {
      case Some(plugin) => TaskManager EMPTY plugin
      case None         => TaskManager.EMPTY
    }

    apply(Conjunction.TRUE,
          CompoundFormulas.EMPTY(Param.PREDICATE_MATCH_CONFIG(settings)),
          emptyTaskManager ++ tasks,
          0,
          eliminatedConstants,
          vocabulary,
          new IdentitySubst (vocabulary.order),
          initialInfCollection,
          settings)
  }
  
  def TRUE(vocabulary : Vocabulary,
           branchInferences : BranchInferenceCollection) : Goal =
    new Goal (Conjunction.FALSE,
              CompoundFormulas.EMPTY(Map()),
              TaskManager.EMPTY, 0,
              Set.empty, vocabulary,
              new IdentitySubst (vocabulary.order),
              branchInferences,
              GoalSettings.DEFAULT)
  
  val TRUE : Goal = TRUE(Vocabulary.EMPTY, BranchInferenceCollection.EMPTY)
  
  /**
   * Create the tasks to store and handle an arbitrary given formula. This
   * method is part of the goal because different tasks might be created
   * depending on the settings
   */
  def formulaTasks(formula : Conjunction,
                   age : Int,
                   eliminatedConstants : Set[ConstantTerm],
                   vocabulary : Vocabulary,
                   settings : GoalSettings) : Seq[FormulaTask] =
    if (formula.isFalse) {
      List()
    } else if (formula.isTrue || formula.isLiteral) {
      List(new AddFactsTask(formula, age))
    } else if (formula.isNegatedConjunction) {
      val disj = formula.negatedConjs(0)
      //-BEGIN-ASSERTION-///////////////////////////////////////////////////////
      // possibly existing quantifiers should have been pulled out and
      // should not occur at this point
      Debug.assertInt(Goal.AC, disj.quans.isEmpty)
      //-END-ASSERTION-///////////////////////////////////////////////////////

      {
        var negLitClauses = List[Conjunction]()
        val otherTasks = new ArrayBuffer[FormulaTask]
        val unitResolution = Param.POS_UNIT_RESOLUTION(settings)
        
        for (f <- disj.negatedConjs)
          if (unitResolution &&
              NegLitClauseTask.isCoveredFormula(f, settings))
            negLitClauses = f :: negLitClauses
          else
            otherTasks ++= formulaTasks(f, age, eliminatedConstants, vocabulary, settings)
        
        if (!negLitClauses.isEmpty)
          otherTasks +=
            NegLitClauseTask(Conjunction.disj(negLitClauses, formula.order), age,
                             settings)
        
        otherTasks
      } ++
      (if (disj.arithConj.isTrue && disj.predConj.isTrue) {
         List()
       } else {
         val facts = Conjunction(List(), disj.arithConj, disj.predConj,
                                 NegatedConjunctions.TRUE, formula.order).negate
         List(new AddFactsTask(facts, age))})
    } else if (formula.quans.isEmpty) {
      List(BetaFormulaTask(formula, age, eliminatedConstants, vocabulary, settings))
    } else formula.quans.last match {
      case Quantifier.ALL => List(new AllQuantifierTask(formula, age))
      case Quantifier.EX => List(
        if (formula.isDivisibility)
          new DivisibilityTask(formula, age)
        else if (Param.POS_UNIT_RESOLUTION(settings) &&
                 NegLitClauseTask.isCoveredFormula(formula, settings))
          NegLitClauseTask(formula, age, settings)
        else
          new ExQuantifierTask(formula, age))
    }

}

class Goal private (val facts : Conjunction,
                    val compoundFormulas : CompoundFormulas,
                    val tasks : TaskManager,
                    val age : Int,
                    val eliminatedConstants : Set[ConstantTerm],
                    val vocabulary : Vocabulary,
                    val definedSyms : Substitution,
                    val branchInferences : BranchInferenceCollection,
                    val settings : GoalSettings) extends ProofTree {

  //-BEGIN-ASSERTION-///////////////////////////////////////////////////////////
  Debug.assertCtor(Goal.AC,
                   // facts are really just literals (equations, inequalities,
                   // predicate literals)
                   facts.quans.isEmpty &&
                   facts.negatedConjs.isEmpty &&
                   // clauses are handled similar to facts; there are two
                   // kinds: quantified formulae that are instantiated
                   // through unit resolution with facts, and ground formulae
                   // that do not contain predicates or eliminated constants
                   // (splitting is unnecessary for such formulae)
                   compoundFormulas.qfClauses.forall((c) =>
                       constantFreedom.isShielded(c, bindingContext) ||
                       Seqs.disjoint(eliminatedConstants, c.constants) &&
                       Conjunction.collectQuantifiers(c).isEmpty) &&
                   // there should not be any free variables (use constants
                   // instead)
                   facts.variables.isEmpty &&
                   // if a contradiction is detected, we can forget about
                   // everything
                   (!facts.isFalse || tasks.isEmpty && compoundFormulas.isEmpty) &&
                   // contradictions of compound formulae should directly be
                   // propagated to the facts
                   !compoundFormulas.isFalse &&
                   // if clauses need to be rematched, a task for this should
                   // have been generated
                   (!compoundFormulas.lazyQuantifiedClauses.factsAreOutdated(facts.predConj) ||
                     tasks.taskInfos.containsLazyMatchTask ||
                     {
                       // alternatively, it might happen that the next rule
                       // application closes the goal
                       val nextTask = tasks.max
                       nextTask.isInstanceOf[AddFactsTask] &&
                         nextTask.asInstanceOf[AddFactsTask].formula == Conjunction.TRUE
                     }) &&
                   // we must choose an ordering such that the constants to be
                   // eliminated are maximal
                   (facts isSortedBy order) &&
                   (compoundFormulas isSortedBy order) &&
                   (definedSyms isSortedBy order) &&
<<<<<<< HEAD
                   (order constantsAreMaximal eliminatedConstants) &&
                   (order constantsAreMaximal eliminatedConstants) &&
                   // domain predicates should only occur positively
                   (facts.predConj.negativeLits forall { a =>
                     !(Param.DOMAIN_PREDICATES(settings) contains a.pred)}))
=======
                   (order constantsAreMaximal eliminatedConstants))
>>>>>>> bdfd724f
  //-END-ASSERTION-/////////////////////////////////////////////////////////////

  private def elimConstants(tfs : Seq[LinearCombination]) : Seq[LinearCombination] = {
    val res = new ArrayBuffer[LinearCombination]
    for (tf <- tfs) {
      if (!tf.isEmpty && !(this eliminates tf.leadingTerm)) {
        //-BEGIN-ASSERTION-/////////////////////////////////////////////////////
        Debug.assertInt(Goal.AC, Seqs.disjoint(tf.constants, eliminatedConstants))
        //-END-ASSERTION-///////////////////////////////////////////////////////
        res += tf
      }
    }
    res
  }
  
  private def elimConstants(tfs : Iterator[LinearCombination])
                                                : Iterator[LinearCombination] =
    FilterIt(tfs, (tf:LinearCombination) => {
      val res = tf.isEmpty || !(this eliminates tf.leadingTerm)
      //-BEGIN-ASSERTION-///////////////////////////////////////////////////////
      Debug.assertPost(Goal.AC,
                       res == Seqs.disjoint(tf.constants, eliminatedConstants))
      //-END-ASSERTION-/////////////////////////////////////////////////////////
      res
    })
    
  private def arithClauses : NegatedConjunctions = compoundFormulas.qfClauses
  
  /**
   * In case the goal contains predicate literals, it might not be possible to
   * directly eliminate all constants to be eliminated
   */
  private lazy val constantEliminationPossible = {
    val ac = facts.arithConj
    val pc = facts.predConj
    Seqs.disjoint(eliminatedConstants, pc.constants, ac.negativeEqs.constants) &&
    Seqs.disjoint(eliminatedConstants, pc.constants, ac.inEqs.constants)
  }
  
  lazy val closingConstraint : Conjunction = {
    val ac = facts.arithConj
    
    // we can always leave out antecedent equations that contain eliminated
    // constants (because such equations can exhaustively be applied to all
    // other formulae)
    val selectedPosEqs =
      ac.positiveEqs.updateEqsSubset(elimConstants(ac.positiveEqs))(order)
    
    val selectedAC =
      if (constantEliminationPossible) {
        // then also succedent equations and inequalities that contain eliminated
        // constants can be left out

        val selectedNegEqs =
          ac.negativeEqs.updateEqsSubset(elimConstants(ac.negativeEqs))(order)
        val selectedInEqs =
          InEqConj(elimConstants(ac.inEqs.iterator ++
                                 ac.inEqs.geqZeroInfs.iterator),
                   order)

        ArithConj(selectedPosEqs, selectedNegEqs, selectedInEqs, order)
      } else {
        // otherwise, we have to consider all arithmetic literals, because
        // rules like OmegaElim or SplitEq are not applicable in the presence
        // of predicate literals, and the calculus is thus not complete for
        // eliminating constants
        
        ac.updatePositiveEqs(selectedPosEqs)(order)
      }

    val selectedConj =
      definedSyms(Conjunction(List(), selectedAC, PredConj.TRUE, arithClauses,
                              order)).negate
    constantFreedom.unshieldedPart(selectedConj, bindingContext)
  }

  lazy val closingConstantFreedom : ConstantFreedom =
    if (constantEliminationPossible &&
        constantFreedom.isBottomWRT(constants -- eliminatedConstants))
      // if only eliminated constants are free constants, it is not possible
      // that the constant freedom changes
      constantFreedom
   else
      constantFreedom.findNonFreeness(closingConstraint, bindingContext)

  lazy val fixedConstantFreedom : Boolean =
    constantFreedom == closingConstantFreedom

  lazy val mayAlias : ((LinearCombination, LinearCombination) => AliasStatus.Value) =
    new AliasAnalyser (reduceWithFacts,
                       constantFreedom, vocabulary.bindingContext,
                       order)
  
  //////////////////////////////////////////////////////////////////////////////

  /**
   * All constants that occur in formulas in this goal
   */
  lazy val constants : Set[ConstantTerm] =
    facts.constants ++ compoundFormulas.constants ++ tasks.taskInfos.constants
  
  //////////////////////////////////////////////////////////////////////////////

  /**
   * Return whether <code>t</code> is a constant that is eliminated in this goal
   */
  def eliminates(t : Term) : Boolean = t match {
    case t : ConstantTerm => eliminatedConstants contains t
    case _ => false
  }

  lazy val reduceWithFacts : ReduceWithConjunction =
    ReduceWithConjunction(facts, Param.FUNCTIONAL_PREDICATES(settings),
                          Param.FINITE_DOMAIN_CONSTRAINTS.assumeInfiniteDomain(settings),
                          order)
   
  //////////////////////////////////////////////////////////////////////////////

  val stepPossible : Boolean = !tasks.isEmpty

  val stepMeaningful : Boolean = stepPossible
  
  def step(ptf : ProofTreeFactory) : ProofTree = {
    //-BEGIN-ASSERTION-/////////////////////////////////////////////////////////
    Debug.assertPre(Goal.AC, this.stepPossible)
    //-END-ASSERTION-///////////////////////////////////////////////////////////
    
    // apply the first task to the goal and then stop immediately
    val task = tasks.max

//    println(task)
    
//    task match {
//      case WrappedFormulaTask(t, Seq(simpTask)) => println("" + simpTask + " <- " + t)
//      case t => println(t)
//   }
    
//    ap.util.Timer.measure((WrappedFormulaTask unwrapReal task).getClass.getName) {
      task(this, ptf)
//    }
  }

  /**
   * Create the tasks to store and handle an arbitrary given formula. This
   * method is part of the goal because different tasks might be created
   * depending on the settings
   */
  def formulaTasks(formula : Conjunction) : Seq[FormulaTask] =
    Goal.formulaTasks(formula, age, eliminatedConstants, vocabulary, settings)
      
  def updateConstantFreedom(cf : ConstantFreedom) : Goal =
    if (constantFreedom == cf) {
      this
    } else if (facts.isFalse) {
      // then it is meaningless to generate a new task, instead we just
      // change the vocabulary of the goal
      Goal.TRUE(vocabulary updateConstantFreedom cf, branchInferences)
    } else {
      Goal(facts, compoundFormulas,
           tasks ++ List(new UpdateConstantFreedomTask(cf, age)), age,
           eliminatedConstants, vocabulary, definedSyms, branchInferences,
           settings)
    }
  
  /**
   * Generate tasks for the given formulas and add them to the goal
   */
  def addTasksFor(fors : Iterable[Conjunction]) : Goal =
    if (facts.isFalse) {
      // new tasks are useless in this case; we have to be careful
      // not to delete the stored inferences
      this
    } else {
      val newTasks = for (f <- fors; t <- formulaTasks(f)) yield t
    
      val collector = getInferenceCollector
      if (collector.isLogging)
        for (f <- fors) collector newFormula f.negate

      Goal(facts, compoundFormulas, tasks ++ newTasks, age,
           eliminatedConstants, vocabulary, definedSyms, collector.getCollection,
           settings)
    }
  
  def getInferenceCollector : BranchInferenceCollector =
    if (Param.PROOF_CONSTRUCTION(settings))
      branchInferences.getCollector
    else
      NonLoggingBranchInferenceCollector
  
  /**
   * Function to be called after split rules, to generate new inference
   * collections for the subgoals. All compound formulae introduced by the split
   * rule (formulae that are not literals) have to be given as arguments.
   */
  def startNewInferenceCollection(initialFors : => Iterable[Conjunction])
                                 : BranchInferenceCollection =
    if (Param.PROOF_CONSTRUCTION(settings))
      BranchInferenceCollection(initialFors)
    else
      BranchInferenceCollection.EMPTY
  
  def startNewInferenceCollectionCert(initialFors : => Iterable[CertFormula])
                                 : BranchInferenceCollection =
    if (Param.PROOF_CONSTRUCTION(settings))
      BranchInferenceCollection applyCert initialFors
    else
      BranchInferenceCollection.EMPTY
  
  def startNewInferenceCollection : BranchInferenceCollection =
    if (Param.PROOF_CONSTRUCTION(settings))
      BranchInferenceCollection(List[Conjunction]())
    else
      BranchInferenceCollection.EMPTY
  
  def getCertificate : Certificate =
    branchInferences.getCertificate(
      if (facts.isFalse) {
        val contradFor =
          branchInferences.findFalseFormula
                          .getOrElse(CertCompoundFormula(Conjunction.FALSE))
        CloseCertificate(Set(contradFor), order)
      } else {
        // In the presence of predicates, it can happen that a sub-proof was used
        // to show the inconsistency of the arithmetic facts. We currently just
        // call the ModelSearchProver to construct a certificate, this should
        // be generalised

        //-BEGIN-ASSERTION-/////////////////////////////////////////////////////
        Debug.assertInt(Goal.AC, !facts.predConj.isTrue)
        //-END-ASSERTION-///////////////////////////////////////////////////////
      
        val factDisjuncts = (for (l <- facts.arithConj.iterator)
                               yield Conjunction.conj(l.negate, order)).toList
        ModelSearchProver(factDisjuncts, order, settings).right.get
      }, order)
    
  //////////////////////////////////////////////////////////////////////////////
  
  val subtrees : Seq[ProofTree] = List()
  
  override def toString : String = {
    "^ " + closingConstraint + "\n" +
    ". Facts: " + facts + "\n" +
    ". Arithmetic clauses: " + compoundFormulas.qfClauses + "\n" +
    ". Eagerly matched clauses: " + compoundFormulas.eagerQuantifiedClauses + "\n" +
    ". Lazily matched clauses: " + compoundFormulas.lazyQuantifiedClauses + "\n" +
    ". Tasks: " + tasks + "\n" +
    ". Eliminated constants: " + eliminatedConstants + "\n" +
    ". Free constants " + (if (fixedConstantFreedom) "(fixed)" else "(not fixed)") +
                     ": " + constantFreedom + "\n" +
    ". Defined constants: " + definedSyms + "\n" +
    ". Stored inferences: " + branchInferences
  }
}<|MERGE_RESOLUTION|>--- conflicted
+++ resolved
@@ -231,15 +231,10 @@
                    (facts isSortedBy order) &&
                    (compoundFormulas isSortedBy order) &&
                    (definedSyms isSortedBy order) &&
-<<<<<<< HEAD
-                   (order constantsAreMaximal eliminatedConstants) &&
                    (order constantsAreMaximal eliminatedConstants) &&
                    // domain predicates should only occur positively
                    (facts.predConj.negativeLits forall { a =>
                      !(Param.DOMAIN_PREDICATES(settings) contains a.pred)}))
-=======
-                   (order constantsAreMaximal eliminatedConstants))
->>>>>>> bdfd724f
   //-END-ASSERTION-/////////////////////////////////////////////////////////////
 
   private def elimConstants(tfs : Seq[LinearCombination]) : Seq[LinearCombination] = {
