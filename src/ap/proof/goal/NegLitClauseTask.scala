/**
 * This file is part of Princess, a theorem prover for Presburger
 * arithmetic with uninterpreted predicates.
 * <http://www.philipp.ruemmer.org/princess.shtml>
 *
 * Copyright (C) 2009-2015 Philipp Ruemmer <ph_r@gmx.net>
 *
 * Princess is free software: you can redistribute it and/or modify
 * it under the terms of the GNU Lesser General Public License as published by
 * the Free Software Foundation, either version 2.1 of the License, or
 * (at your option) any later version.
 *
 * Princess is distributed in the hope that it will be useful,
 * but WITHOUT ANY WARRANTY; without even the implied warranty of
 * MERCHANTABILITY or FITNESS FOR A PARTICULAR PURPOSE.  See the
 * GNU Lesser General Public License for more details.
 *
 * You should have received a copy of the GNU Lesser General Public License
 * along with Princess.  If not, see <http://www.gnu.org/licenses/>.
 */

package ap.proof.goal;

import ap.terfor.conjunctions.{Conjunction, NegatedConjunctions,
                               Quantifier, IterativeClauseMatcher}
import ap.terfor.preds.{PredConj, Predicate}
import ap.parameters.{Param, GoalSettings}
import ap.Signature.PredicateMatchConfig
import ap.proof.tree.{ProofTree, ProofTreeFactory}
import ap.proof.certificates.BranchInferenceCollector
import ap.util.{Debug, Logic, Seqs}

object NegLitClauseTask {
  
  private val AC = Debug.AC_COMPLEX_FORMULAS_TASK

  /**
   * Return <code>true</code> if <code>f</code> is a formula that can be handled
   * by this task
   */
  def isCoveredFormula(f : Conjunction, config : PredicateMatchConfig,
                       domainPredicates : Set[Predicate]) : Boolean =
    (!f.quans.isEmpty &&
     (f.quans forall (Quantifier.EX ==)) &&
     ((IterativeClauseMatcher.isMatchable(f, config, domainPredicates)) !=
         IterativeClauseMatcher.Matchable.No)
    // TODO: find a proper condition when nested quantifiers can be allowed here
    // f.negatedConjs.isEmpty
     ) || (
     f.isNegatedConjunction &&
     (f negatedConjs 0).isPurelyNegated &&
     ((f negatedConjs 0).negatedConjs forall (isCoveredFormula(_, config, domainPredicates))))

   def isCoveredFormula(f : Conjunction, settings : GoalSettings) : Boolean =
     isCoveredFormula(f,
                      Param.PREDICATE_MATCH_CONFIG(settings),
                      Param.DOMAIN_PREDICATES(settings))

   def apply(_formula : Conjunction, _age : Int,
             settings : GoalSettings) =
     new NegLitClauseTask(_formula, _age,
                          Param.PREDICATE_MATCH_CONFIG(settings),
                          Param.DOMAIN_PREDICATES(settings))
}

class NegLitClauseTask(_formula : Conjunction, _age : Int,
                       predicateMatchConfig : PredicateMatchConfig,
                       domainPredicates : Set[Predicate])
                       extends FormulaTask(_formula, _age) {

  val priority : Int = -10000 + age

  //-BEGIN-ASSERTION-///////////////////////////////////////////////////////////
  Debug.assertCtor(NegLitClauseTask.AC, !formula.isTrue)
  //-END-ASSERTION-/////////////////////////////////////////////////////////////
  
  /**
   * Perform the actual task (whatever needs to be done with <code>formula</code>)
   */
  def apply(goal : Goal, ptf : ProofTreeFactory) : ProofTree = {
    val (eagerClauses, lazyClauses) =
      if (formula.isNegatedConjunction)
        (formula negatedConjs 0).negatedConjs partition (isEagerClause(_))
      else
        isMatchable(formula) match {
          case IterativeClauseMatcher.Matchable.Complete     => (Seq(formula), Seq())
          case IterativeClauseMatcher.Matchable.ProducesLits => (Seq(), Seq(formula))
        }

    val collector = goal.getInferenceCollector

    val oldCF = goal.compoundFormulas
    val (newCF1, tasks1) = updateMatcher(oldCF, goal, collector, true, eagerClauses)
    val (newCF2, tasks2) = updateMatcher(newCF1, goal, collector, false, lazyClauses)
    
    ptf.updateGoal(newCF2, tasks1 ++ tasks2, collector.getCollection, goal)
  }
  
  private def isEagerClause(f : Conjunction) =
    isMatchable(f) == IterativeClauseMatcher.Matchable.Complete

  private def isMatchable(f : Conjunction) =
    IterativeClauseMatcher.isMatchable(f, predicateMatchConfig, domainPredicates)
    
  private def updateMatcher(cf : CompoundFormulas,
                            goal : Goal,
                            collector : BranchInferenceCollector,
                            eager : Boolean,
                            addedClauses : Iterable[Conjunction])
                           : (CompoundFormulas, Iterable[FormulaTask]) =
    if (addedClauses.isEmpty) {
      (cf, List())
    } else {
      val order = goal.order
      val voc = goal.vocabulary
    
      val oldMatcher = cf.quantifierClauses(eager)
    
      val reverseProp = Param.REVERSE_FUNCTIONALITY_PROPAGATION(goal.settings)
      val (instances, newMatcher) =
        oldMatcher.addClauses(goal.facts.predConj,
                              addedClauses,
                              goal.mayAlias,
                              goal.reduceWithFacts,
                              (MatchFunctions.isIrrelevantInstance(_, voc, _,
                                                                   reverseProp)),
                              reverseProp,
                              collector, order)
    
      val newCF = cf.updateQuantifierClauses(eager, newMatcher)
    
      val newTasks =
        if (collector.isLogging)
          // if we are producing proofs, we have to treat the instances
          // separately (to log all performed simplifications)
          for (f <- instances; t <- goal formulaTasks f) yield t
        else
          for (t <- goal.formulaTasks(Conjunction.disj(instances, order)))
            yield t
          
      (newCF, newTasks)
    }
  
  /**
   * Create a new <code>FormulaTask</code> by updating the value of
   * <code>formula</code>
   */
<<<<<<< HEAD
  protected def updateFormula(f : Conjunction, goal : Goal) : FormulaTask =
    new NegLitClauseTask(f, age, predicateMatchConfig, domainPredicates)
=======
  protected[goal] def updateFormula(f : Conjunction, goal : Goal) : FormulaTask =
    new NegLitClauseTask(f, age, predicateMatchConfig)
>>>>>>> 11bb712a

  /**
   * Return <code>true</code> if <code>f</code> is a formula that can be handled
   * by this task
   */
  def isCoveredFormula(f : Conjunction) : Boolean =
    NegLitClauseTask.isCoveredFormula(f, predicateMatchConfig, domainPredicates)

  val name : String = "NegLitClause"

}<|MERGE_RESOLUTION|>--- conflicted
+++ resolved
@@ -145,13 +145,8 @@
    * Create a new <code>FormulaTask</code> by updating the value of
    * <code>formula</code>
    */
-<<<<<<< HEAD
-  protected def updateFormula(f : Conjunction, goal : Goal) : FormulaTask =
+  protected[goal] def updateFormula(f : Conjunction, goal : Goal) : FormulaTask =
     new NegLitClauseTask(f, age, predicateMatchConfig, domainPredicates)
-=======
-  protected[goal] def updateFormula(f : Conjunction, goal : Goal) : FormulaTask =
-    new NegLitClauseTask(f, age, predicateMatchConfig)
->>>>>>> 11bb712a
 
   /**
    * Return <code>true</code> if <code>f</code> is a formula that can be handled
