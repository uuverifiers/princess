--- conflicted
+++ resolved
@@ -21,13 +21,8 @@
 
 package ap.terfor.conjunctions;
 
-<<<<<<< HEAD
-=======
-import scala.collection.mutable.{ArrayBuffer, HashSet => MHashSet,
-                                 LinkedHashSet, HashMap => MHashMap}
 import scala.collection.{Set => GSet}
 
->>>>>>> 44ed4a83
 import ap.terfor._
 import ap.basetypes.IdealInt
 import ap.terfor.{TerFor, Term, Formula, ConstantTerm, TermOrder}
