--- conflicted
+++ resolved
@@ -30,12 +30,8 @@
 import ap.terfor.preds.{Predicate, Atom, PredConj}
 import ap.terfor.substitutions.VariableShiftSubst
 import ap.Signature.{PredicateMatchStatus, PredicateMatchConfig}
-<<<<<<< HEAD
 import ap.util.{Debug, FilterIt, Seqs, UnionSet, Timeout}
-=======
-import ap.util.{Debug, FilterIt, Seqs, UnionSet}
 import ap.PresburgerTools
->>>>>>> ed1fc266
 
 import scala.collection.mutable.{ArrayBuffer, HashMap, LinkedHashMap,
                                  Map => MutableMap, HashSet => MHashSet}
@@ -214,50 +210,42 @@
                 }
                 
               } else {
-                if (isNotRedundant(reducedInstance, allOriConstants))
-                  instances += reducedInstance
-              }
-<<<<<<< HEAD
-              
-            } else {
-
-              val newAC = arithConj.updatePositiveEqs(newEqs)(order)
-              val reducedInstance = 
-                contextReducer(Conjunction(quans, newAC, remainingLits,
-                                           negConjs, order))
-
-              method match {
-                case Param.PosUnitResolutionMethod.NonUnifying => {
-                  val doesUnification =
-                    (newEqs exists { lc => !lc.isEmpty &&
-                                           !lc.leadingTerm.isInstanceOf[VariableTerm] &&
-                                           lc.leadingCoeff.isUnit }) &&
-                    (reducedInstance.size > 1)
-
-                  // if we would have to unify arguments of some match
-                  // predicate, we rather just add the whole quantified formula
-                  if (doesUnification) {
-                    if (isNotRedundant(simpOriginalClause, allOriConstants)) {
-       //        println("=== quantified instance")
-       //        println(newEqs)
-       //        println(simpOriginalClause)
-                      quantifiedInstances += simpOriginalClause
-                    }
-                  } else {
-                    if (isNotRedundant(reducedInstance, allOriConstants)) {
-       //        println("=== normal instance")
-       //        println(reducedInstance)
-                      instances += reducedInstance
+
+                method match {
+                  case Param.PosUnitResolutionMethod.NonUnifying => {
+                    val doesUnification =
+                      (newEqs exists { lc => !lc.isEmpty &&
+                                             !lc.leadingTerm.isInstanceOf[VariableTerm] &&
+                                             lc.leadingCoeff.isUnit }) &&
+                      (reducedInstance.size > 1)
+  
+                    // if we would have to unify arguments of some match
+                    // predicate, we rather just add the whole quantified formula
+                    if (doesUnification) {
+                      if (isNotRedundant(simpOriginalClause, allOriConstants)) {
+         //        println("=== quantified instance")
+         //        println(newEqs)
+         //        println(simpOriginalClause)
+                        quantifiedInstances += simpOriginalClause
+                      }
+                    } else {
+                      if (isNotRedundant(reducedInstance, allOriConstants)) {
+         //        println("=== normal instance")
+         //        println(reducedInstance)
+                        instances += reducedInstance
+                      }
                     }
                   }
+
+                  case Param.PosUnitResolutionMethod.Normal =>
+                    if (isNotRedundant(reducedInstance, allOriConstants))
+                      instances += reducedInstance
                 }
 
-                case Param.PosUnitResolutionMethod.Normal =>
-                  if (isNotRedundant(reducedInstance, allOriConstants))
-                    instances += reducedInstance
+
+//                if (isNotRedundant(reducedInstance, allOriConstants))
+//                  instances += reducedInstance
               }
-=======
->>>>>>> ed1fc266
             }
           }
           
