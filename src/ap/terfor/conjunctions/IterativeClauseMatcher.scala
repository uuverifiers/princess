--- conflicted
+++ resolved
@@ -28,12 +28,8 @@
 import ap.terfor.equations.{EquationConj, ReduceWithEqs}
 import ap.terfor.preds.{Predicate, Atom, PredConj}
 import ap.Signature.{PredicateMatchStatus, PredicateMatchConfig}
-<<<<<<< HEAD
 import ap.util.{Debug, FilterIt, Seqs, UnionSet, Timeout}
-=======
-import ap.util.{Debug, FilterIt, Seqs, UnionSet}
 import ap.PresburgerTools
->>>>>>> 9b7785aa
 
 import scala.collection.mutable.{ArrayBuffer, HashMap, LinkedHashMap,
                                  Map => MutableMap}
