/**
 * This file is part of Princess, a theorem prover for Presburger
 * arithmetic with uninterpreted predicates.
 * <http://www.philipp.ruemmer.org/princess.shtml>
 *
 * Copyright (C) 2009-2024 Philipp Ruemmer <ph_r@gmx.net>
 *
 * Redistribution and use in source and binary forms, with or without
 * modification, are permitted provided that the following conditions are met:
 * 
 * * Redistributions of source code must retain the above copyright notice, this
 *   list of conditions and the following disclaimer.
 * 
 * * Redistributions in binary form must reproduce the above copyright notice,
 *   this list of conditions and the following disclaimer in the documentation
 *   and/or other materials provided with the distribution.
 * 
 * * Neither the name of the authors nor the names of their
 *   contributors may be used to endorse or promote products derived from
 *   this software without specific prior written permission.
 * 
 * THIS SOFTWARE IS PROVIDED BY THE COPYRIGHT HOLDERS AND CONTRIBUTORS "AS IS"
 * AND ANY EXPRESS OR IMPLIED WARRANTIES, INCLUDING, BUT NOT LIMITED TO, THE
 * IMPLIED WARRANTIES OF MERCHANTABILITY AND FITNESS FOR A PARTICULAR PURPOSE ARE
 * DISCLAIMED. IN NO EVENT SHALL THE COPYRIGHT HOLDER OR CONTRIBUTORS BE LIABLE
 * FOR ANY DIRECT, INDIRECT, INCIDENTAL, SPECIAL, EXEMPLARY, OR CONSEQUENTIAL
 * DAMAGES (INCLUDING, BUT NOT LIMITED TO, PROCUREMENT OF SUBSTITUTE GOODS OR
 * SERVICES; LOSS OF USE, DATA, OR PROFITS; OR BUSINESS INTERRUPTION) HOWEVER
 * CAUSED AND ON ANY THEORY OF LIABILITY, WHETHER IN CONTRACT, STRICT LIABILITY,
 * OR TORT (INCLUDING NEGLIGENCE OR OTHERWISE) ARISING IN ANY WAY OUT OF THE USE
 * OF THIS SOFTWARE, EVEN IF ADVISED OF THE POSSIBILITY OF SUCH DAMAGE.
 */

package ap.terfor.linearcombination;

import ap.terfor._
import ap.basetypes.IdealInt
import ap.util.Debug

object ScalingIterator {
  def apply(coeff : IdealInt, delegate : Iterator[(IdealInt, Term)])
                               : Iterator[(IdealInt, Term)] = delegate match {
    case delegate : ScalingIterator => delegate * coeff
    case _ => coeff match {
                            case IdealInt.ONE => delegate
                            case IdealInt.ZERO => Iterator.empty
                            case _ => new ScalingIterator (coeff, delegate)
    }
  }
}

class ScalingIterator(coeff : IdealInt, delegate : Iterator[(IdealInt, Term)])
                                           extends Iterator[(IdealInt, Term)] {

  def *(newCoeff : IdealInt) = ScalingIterator(coeff * newCoeff, delegate)
  
  def hasNext = delegate.hasNext
  
  def next() = {
<<<<<<< HEAD
    val (c, t) = delegate.next
=======
    val (c, t) = delegate.next()
>>>>>>> d5397226
    (c * coeff, t)
  }
  
}<|MERGE_RESOLUTION|>--- conflicted
+++ resolved
@@ -57,11 +57,7 @@
   def hasNext = delegate.hasNext
   
   def next() = {
-<<<<<<< HEAD
-    val (c, t) = delegate.next
-=======
     val (c, t) = delegate.next()
->>>>>>> d5397226
     (c * coeff, t)
   }
   
