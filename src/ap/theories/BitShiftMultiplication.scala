--- conflicted
+++ resolved
@@ -34,11 +34,6 @@
 import scala.collection.mutable.{HashMap => MHashMap, ArrayBuffer}
 
 trait MulTheory extends Theory {
-<<<<<<< HEAD
-  val mul : IFunction
-}
-
-=======
 
   /**
    * Symbol representing proper (non-linear) multiplication
@@ -260,7 +255,6 @@
 
 ////////////////////////////////////////////////////////////////////////////////
 
->>>>>>> 90721693
 /**
  * Multiplication by means of axioms describing shift-and-add
  */
