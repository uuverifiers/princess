/**
 * This file is part of Princess, a theorem prover for Presburger
 * arithmetic with uninterpreted predicates.
 * <http://www.philipp.ruemmer.org/princess.shtml>
 *
<<<<<<< HEAD
 * Copyright (C)      2014-2020 Philipp Ruemmer <ph_r@gmx.net>
=======
 * Copyright (C)      2014-2024 Philipp Ruemmer <ph_r@gmx.net>
>>>>>>> 28eb9b7d
 *                    2014 Peter Backeman <peter.backeman@it.uu.se>
 *
 * Redistribution and use in source and binary forms, with or without
 * modification, are permitted provided that the following conditions are met:
 * 
 * * Redistributions of source code must retain the above copyright notice, this
 *   list of conditions and the following disclaimer.
 * 
 * * Redistributions in binary form must reproduce the above copyright notice,
 *   this list of conditions and the following disclaimer in the documentation
 *   and/or other materials provided with the distribution.
 * 
 * * Neither the name of the authors nor the names of their
 *   contributors may be used to endorse or promote products derived from
 *   this software without specific prior written permission.
 * 
 * THIS SOFTWARE IS PROVIDED BY THE COPYRIGHT HOLDERS AND CONTRIBUTORS "AS IS"
 * AND ANY EXPRESS OR IMPLIED WARRANTIES, INCLUDING, BUT NOT LIMITED TO, THE
 * IMPLIED WARRANTIES OF MERCHANTABILITY AND FITNESS FOR A PARTICULAR PURPOSE ARE
 * DISCLAIMED. IN NO EVENT SHALL THE COPYRIGHT HOLDER OR CONTRIBUTORS BE LIABLE
 * FOR ANY DIRECT, INDIRECT, INCIDENTAL, SPECIAL, EXEMPLARY, OR CONSEQUENTIAL
 * DAMAGES (INCLUDING, BUT NOT LIMITED TO, PROCUREMENT OF SUBSTITUTE GOODS OR
 * SERVICES; LOSS OF USE, DATA, OR PROFITS; OR BUSINESS INTERRUPTION) HOWEVER
 * CAUSED AND ON ANY THEORY OF LIABILITY, WHETHER IN CONTRACT, STRICT LIABILITY,
 * OR TORT (INCLUDING NEGLIGENCE OR OTHERWISE) ARISING IN ANY WAY OUT OF THE USE
 * OF THIS SOFTWARE, EVEN IF ADVISED OF THE POSSIBILITY OF SUCH DAMAGE.
 */

package ap.theories.nia

import ap.basetypes.IdealInt
import ap.proof.goal.Goal
import ap.terfor.{ConstantTerm, Formula, Term, OneTerm, VariableTerm}
import ap.terfor.inequalities.InEqConj
import ap.terfor.equations.{EquationConj, NegEquationConj}
import ap.terfor.linearcombination.LinearCombination
import ap.terfor.preds.Atom
import ap.util.Seqs

import scala.collection.immutable.BitSet
import scala.collection.mutable.ArrayBuffer

object IntervalPropagator {
  def apply(goal : Goal,
            ordering : MonomialOrdering,
            simplifiedGB : Basis,
            alwaysCreateIntervalSet : Boolean = false) : IntervalPropagator =
    new IntervalPropagator(goal, ordering, simplifiedGB,
                           false, alwaysCreateIntervalSet)

  def apply(goal : Goal) : IntervalPropagator = {
    val order = new GrevlexOrdering(goal.order.constOrdering)
    new IntervalPropagator(goal, order, null, true, false)
  }
}

/**
 * Simple class to derive interval bounds for the constants in a
 * proof goal
 */
class IntervalPropagator private (goal : Goal,
                                  ordering : MonomialOrdering,
                                  simplifiedGB : Basis,         // might be null
                                  compatibleOrder : Boolean,
                                  alwaysCreateIntervalSet : Boolean) {

  import GroebnerMultiplication._mul
  import Seqs.{optionMax, optionMin}

<<<<<<< HEAD
  private implicit val o = ordering
  private val order      = goal.order
=======
  private implicit val o : MonomialOrdering = ordering
  private val order = goal.order
>>>>>>> 28eb9b7d

  private def fromLinearCombination(lc : LinearCombination) =
    if (compatibleOrder)
      Polynomial fromLinearCombination lc
    else
      Polynomial fromLinearCombinationGen lc

  private def fromMulAtom(a : Atom) =
    if (compatibleOrder)
      Polynomial fromMulAtom a
    else
      Polynomial fromMulAtomGen a

  private val reducer = goal.reduceWithFacts

  private val mulPredicates =
    goal.facts.predConj.positiveLitsWithPred(_mul)

  private val inequalities   = goal.facts.arithConj.inEqs
  private val disequalities  = goal.facts.arithConj.negativeEqs
  private val ineqOffset     = mulPredicates.size
  private val ineqInfsOffset = ineqOffset + inequalities.size
  private val negeqOffset    = ineqInfsOffset + inequalities.allGeqZeroInfs.size

  private def label2Assum(l : BitSet) : Seq[Formula] =
    for (ind <- l.toSeq) yield {
      if (ind < ineqOffset)
        mulPredicates(ind)
      else if (ind < ineqInfsOffset)
        InEqConj(inequalities(ind - ineqOffset), order)
      else if (ind < negeqOffset)
        InEqConj(inequalities.allGeqZeroInfs(ind - ineqInfsOffset), order)
      else
        NegEquationConj(disequalities(ind - negeqOffset), order)
    }

  private val preds =
    ((for ((a, n) <- mulPredicates.iterator.zipWithIndex;
           poly = fromMulAtom(a);
           if !poly.isZero)
      yield (poly, BitSet(n))) ++
     (if (simplifiedGB == null)
        Iterator.empty
      else
        (for (p <- simplifiedGB.polyIterator)
         yield (p, simplifiedGB labelFor p)))).toArray

  private val ineqs =
    ((for ((lc, n) <- inequalities.iterator.zipWithIndex;
           if lc.constants.size > 1)
      yield (fromLinearCombination(lc), BitSet(n + ineqOffset))) ++
     // For square predicates t*t = s, add an inequality s >= 0
     (for ((a, n) <- mulPredicates.iterator.zipWithIndex;
           if a(0) == a(1))
      yield (fromLinearCombination(a(2)), BitSet(n)))).toArray

  private val negeqs =
    (for ((lc, n) <- goal.facts.arithConj.negativeEqs.iterator.zipWithIndex)
     yield (fromLinearCombination(lc), BitSet(n + negeqOffset))).toArray

  val intervalSet : Option[IntervalSet] =
    if (!alwaysCreateIntervalSet &&
        preds.isEmpty && ineqs.isEmpty && negeqs.isEmpty) {
      // if there are only basic bounds, don't even construct the IntervalSet
      None
    } else {
      val basicBounds =
        ((for ((lc, n) <- inequalities.iterator.zipWithIndex;
               if lc.constants.size == 1)
          yield (lc, BitSet(n + ineqOffset))) ++
         (for ((lc, n) <- inequalities.allGeqZeroInfs.iterator.zipWithIndex;
               if lc.constants.size == 1)
          yield (lc, BitSet(n + ineqInfsOffset)))).toArray

      Some(new IntervalSet(preds, ineqs, negeqs, basicBounds))
    }

  //////////////////////////////////////////////////////////////////////////////

  def lowerBound(t : Term) : Option[IdealInt] = t match {
    case OneTerm => Some(IdealInt.ONE)
    case c : ConstantTerm => lowerBound(c)
    case lc : LinearCombination => lowerBound(lc)
    case _ : VariableTerm =>
      throw new IllegalArgumentException
  }

  def upperBound(t : Term) : Option[IdealInt] = t match {
    case OneTerm => Some(IdealInt.ONE)
    case c : ConstantTerm => upperBound(c)
    case lc : LinearCombination => upperBound(lc)
    case _ : VariableTerm =>
      throw new IllegalArgumentException
  }

  def lowerBound(lc : LinearCombination) : Option[IdealInt] =
    linCompBound(lc, false)

  def upperBound(lc : LinearCombination) : Option[IdealInt] =
    linCompBound(lc, true)

  def lowerBound(c : ConstantTerm) : Option[IdealInt] = {
    val b1 = for (set <- intervalSet;
                  iv <- set getTermIntervalOption c;
                  if iv.lower.isInstanceOf[IntervalVal])
             yield iv.lower.get
    val b2 = reducer lowerBound c
    (b1, b2) match {
      case (Some(b1), Some(b2)) =>
        Some(b1 max b2)
      case (r@Some(_), None) =>
        r
      case (None, r@Some(_)) =>
        r
      case (None, None) =>
        None
    }
  }

  def upperBound(c : ConstantTerm) : Option[IdealInt] = {
    val b1 = for (set <- intervalSet;
                  iv <- set getTermIntervalOption c;
                  if iv.upper.isInstanceOf[IntervalVal])
             yield iv.upper.get
    val b2 = reducer upperBound c
    (b1, b2) match {
      case (Some(b1), Some(b2)) =>
        Some(b1 min b2)
      case (r@Some(_), None) =>
        r
      case (None, r@Some(_)) =>
        r
      case (None, None) =>
        None
    }
  }

  //////////////////////////////////////////////////////////////////////////////

  def lowerBoundWithAssumptions(t : Term)
                   : Option[(IdealInt, Seq[Formula])] = t match {
    case OneTerm =>
      Some((IdealInt.ONE, List()))
    case c : ConstantTerm =>
      lowerBoundWithAssumptions(c)
    case t : LinearCombination =>
      linCompBoundWithAssumptions(t, false)
    case _ : VariableTerm =>
      throw new IllegalArgumentException
  }

  def upperBoundWithAssumptions(t : Term)
                   : Option[(IdealInt, Seq[Formula])] = t match {
    case OneTerm =>
      Some((IdealInt.ONE, List()))
    case c : ConstantTerm =>
      upperBoundWithAssumptions(c)
    case t : LinearCombination =>
      linCompBoundWithAssumptions(t, true)
    case _ : VariableTerm =>
      throw new IllegalArgumentException
  }

  def lowerBoundWithAssumptions(c : ConstantTerm)
                              : Option[(IdealInt, Seq[Formula])] = {
    val b1 = for (set <- intervalSet;
                  iv <- set getTermIntervalOption c;
                  if iv.lower.isInstanceOf[IntervalVal])
             yield iv.lower.get
    val b2 = reducer lowerBound c
    (b1, b2) match {
      case (Some(b), None) =>
        Some((b, label2Assum((intervalSet.get getLabelledTermInterval c)._2._1)))
      case (Some(b), Some(b2)) if b > b2 =>
        Some((b, label2Assum((intervalSet.get getLabelledTermInterval c)._2._1)))
      case (_, Some(_)) => {
        val Some((b, assumptions)) = reducer lowerBoundWithAssumptions c
        Some((b, for (lc <- assumptions) yield InEqConj(lc, order)))
      }
      case (None, None) =>
        None
    }
  }

  def upperBoundWithAssumptions(c : ConstantTerm)
                              : Option[(IdealInt, Seq[Formula])] = {
    val b1 = for (set <- intervalSet;
                  iv <- set getTermIntervalOption c;
                  if iv.upper.isInstanceOf[IntervalVal])
             yield iv.upper.get
    val b2 = reducer upperBound c

    (b1, b2) match {
      case (Some(b), None) =>
        Some((b, label2Assum((intervalSet.get getLabelledTermInterval c)._2._2)))
      case (Some(b), Some(b2)) if b < b2 =>
        Some((b, label2Assum((intervalSet.get getLabelledTermInterval c)._2._2)))
      case (_, Some(_)) => {
        val Some((b, assumptions)) = reducer upperBoundWithAssumptions c
        Some((b, for (lc <- assumptions) yield InEqConj(lc, order)))
      }
      case (None, None) =>
        None
    }
  }

  //////////////////////////////////////////////////////////////////////////////

  private def linCompBound(t : LinearCombination,
                           upper : Boolean) : Option[IdealInt] = {
    var bound = IdealInt.ZERO
    var i = 0
    while (i < t.lcSize && bound != null) {
      bound = coeffBound(t getCoeff i, t getTerm i, bound, upper)
      i = i + 1        
    }
    Option(bound)
  }

  private def linCompBoundWithAssumptions(t : LinearCombination,
                                          upper : Boolean)
                                        : Option[(IdealInt, Seq[Formula])] = {
    var bound = IdealInt.ZERO
    var assumptions = new ArrayBuffer[Formula]
    var i = 0
    while (i < t.lcSize && bound != null) {
      val p = coeffBoundWithAssumptions(t getCoeff i, t getTerm i, bound, upper)
      if (p == null) {
        bound = null
      } else {
        bound = p._1
        assumptions ++= p._2
      }
      i = i + 1
    }
    if (bound == null)
      None
    else
      Some((bound, assumptions.toIndexedSeq))
  }

  /**
   * Returns null if there is no bound.
   */
  private def coeffBound(coeff : IdealInt, term : Term,
                         offset : IdealInt, upper : Boolean) : IdealInt =
    (if ((coeff.signum > 0) != upper)
       lowerBound(term)
     else
       upperBound(term)) match {
      case Some(b) => b * coeff + offset
      case None => null
    }

  /**
   * Returns null if there is no bound.
   */
  private def coeffBoundWithAssumptions
                   (coeff : IdealInt, term : Term,
                    offset : IdealInt, upper : Boolean)
                   : (IdealInt, Seq[Formula]) =
    (if ((coeff.signum > 0) != upper)
       lowerBoundWithAssumptions(term)
     else
       upperBoundWithAssumptions(term)) match {
      case Some((b, assumptions)) =>
        (b * coeff + offset, assumptions)
      case None =>
        null
    }

}<|MERGE_RESOLUTION|>--- conflicted
+++ resolved
@@ -3,11 +3,7 @@
  * arithmetic with uninterpreted predicates.
  * <http://www.philipp.ruemmer.org/princess.shtml>
  *
-<<<<<<< HEAD
- * Copyright (C)      2014-2020 Philipp Ruemmer <ph_r@gmx.net>
-=======
  * Copyright (C)      2014-2024 Philipp Ruemmer <ph_r@gmx.net>
->>>>>>> 28eb9b7d
  *                    2014 Peter Backeman <peter.backeman@it.uu.se>
  *
  * Redistribution and use in source and binary forms, with or without
@@ -77,13 +73,8 @@
   import GroebnerMultiplication._mul
   import Seqs.{optionMax, optionMin}
 
-<<<<<<< HEAD
-  private implicit val o = ordering
-  private val order      = goal.order
-=======
   private implicit val o : MonomialOrdering = ordering
   private val order = goal.order
->>>>>>> 28eb9b7d
 
   private def fromLinearCombination(lc : LinearCombination) =
     if (compatibleOrder)
