--- conflicted
+++ resolved
@@ -57,11 +57,7 @@
   def hasNext = nextVal.isDefined || delegate.hasNext
   
   def next() : T = nextVal match {
-<<<<<<< HEAD
-    case None => delegate.next
-=======
     case None => delegate.next()
->>>>>>> d5397226
     case Some(v) => { nextVal = None; v }
   }
   
