--- conflicted
+++ resolved
@@ -1352,7 +1352,6 @@
   //////////////////////////////////////////////////////////////////////////////
 
   /**
-<<<<<<< HEAD
    * Remove the last element of some buffer.
    */
   def removeLast[A](b : Buffer[A]) : Unit =
@@ -1369,7 +1368,10 @@
    */
   def mapValuesStrict[A, B, C](m : Map[A, B], f : B => C) : Map[A, C] =
     m.view.mapValues(f).toMap
-=======
+
+  //////////////////////////////////////////////////////////////////////////////
+
+  /**
    * Convert a sequence of options to an optional sequence.
    */
   def so2os[T](l : Seq[Option[T]]) : Option[Seq[T]] =
@@ -1378,6 +1380,5 @@
     } else {
       Some(l map (_.get))
     }
->>>>>>> 30f9fbd3
 
 }