--- conflicted
+++ resolved
@@ -1761,12 +1761,8 @@
    * Convert a term to a rich term, offering operations
    * <code>mul, div, mod</code>, etc., for non-linear arithmetic.
    */
-<<<<<<< HEAD
-  implicit def convert2RichMulTerm(term : ITerm) : ap.theories.MulTheory#RichMulTerm =
-=======
   implicit def convert2RichMulTerm(term : ITerm)
                 : ap.theories.MulTheory#RichMulTerm =
->>>>>>> fbade66e
     mulTheory.convert2RichMulTerm(term)
 
   //////////////////////////////////////////////////////////////////////////////
