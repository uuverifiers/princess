--- conflicted
+++ resolved
@@ -114,13 +114,8 @@
     val additionalCtors =
       List(("null" + addressSortName,
             ADT.CtorSignature(List(),
-<<<<<<< HEAD
-	                      ADT.ADTSort(addressSortId))),
-	   ("nth" + addressSortName,
-=======
 	                          ADT.ADTSort(addressSortId))),
-	       (addressSortName + "_nth",
->>>>>>> 6aec8bf5
+	       ("nth" + addressSortName,
             ADT.CtorSignature(List((addressSortName + "_ord", ONat1)),
 	                          ADT.ADTSort(addressSortId))),
            (addressRangeSortName + "_ctor",
@@ -177,33 +172,19 @@
 
     val ctors =
       List((b("ctor"),
-<<<<<<< HEAD
-	    CtorSignature(List((b("contents"), OtherSort(ArraySort)),
-			       (b("size"), OtherSort(Nat))),
-		          ADTSort(0))),
-           (b("allocRes_ctor"),
-	    CtorSignature(List(("new" + heapSortName, ADTSort(0)),
-			       ("new" + addressSortName, OtherSort(AddressSort))),
-		          ADTSort(1))),
-	   (b("batchAllocRes_ctor"),
-	    CtorSignature(List(("newBatch" + heapSortName, ADTSort(0)),
-			       ("new" + addressRangeSortName,
-			        OtherSort(AddressRangeSort))),
-		          ADTSort(2))))
-=======
-	        CtorSignature(List((b("contents"),     OtherSort(ArraySort)),
-			                   (b("size"),         OtherSort(Nat))),
+	        CtorSignature(List((b("contents"), OtherSort(ArraySort)),
+			                   (b("size"), OtherSort(Nat))),
 		                  ADTSort(0))),
            (b("allocRes_ctor"),
-	        CtorSignature(List((b("allocResHeap"), ADTSort(0)),
-			                   (b("allocResAddr"), OtherSort(AddressSort))),
+	        CtorSignature(List(("new" + heapSortName, ADTSort(0)),
+			                   ("new" + addressSortName,
+                                              OtherSort(AddressSort))),
 		                  ADTSort(1))),
 	       (b("batchAllocRes_ctor"),
-	        CtorSignature(List((b("batchAllocResHeap"), ADTSort(0)),
-			                   (b("batchAllocResAddr"),
-			                    OtherSort(AddressRangeSort))),
+	        CtorSignature(List(("newBatch" + heapSortName, ADTSort(0)),
+			                   ("new" + addressRangeSortName,
+			                                  OtherSort(AddressRangeSort))),
 		                  ADTSort(2))))
->>>>>>> 6aec8bf5
 
     new ADT(List(heapSortName, b("allocRes"), b("batchAllocRes")), ctors)
   }
