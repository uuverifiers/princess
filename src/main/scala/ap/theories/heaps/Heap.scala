/**
 * This file is part of Princess, a theorem prover for Presburger
 * arithmetic with uninterpreted predicates.
 * <http://www.philipp.ruemmer.org/princess.shtml>
 *
 * Copyright (C) 2016-2025 Philipp Ruemmer <ph_r@gmx.net>
 *               2020-2023 Zafer Esen <zafer.esen@gmail.com>
 *
 * Redistribution and use in source and binary forms, with or without
 * modification, are permitted provided that the following conditions are met:
 * 
 * * Redistributions of source code must retain the above copyright notice, this
 *   list of conditions and the following disclaimer.
 * 
 * * Redistributions in binary form must reproduce the above copyright notice,
 *   this list of conditions and the following disclaimer in the documentation
 *   and/or other materials provided with the distribution.
 * 
 * * Neither the name of the authors nor the names of their
 *   contributors may be used to endorse or promote products derived from
 *   this software without specific prior written permission.
 * 
 * THIS SOFTWARE IS PROVIDED BY THE COPYRIGHT HOLDERS AND CONTRIBUTORS "AS IS"
 * AND ANY EXPRESS OR IMPLIED WARRANTIES, INCLUDING, BUT NOT LIMITED TO, THE
 * IMPLIED WARRANTIES OF MERCHANTABILITY AND FITNESS FOR A PARTICULAR PURPOSE ARE
 * DISCLAIMED. IN NO EVENT SHALL THE COPYRIGHT HOLDER OR CONTRIBUTORS BE LIABLE
 * FOR ANY DIRECT, INDIRECT, INCIDENTAL, SPECIAL, EXEMPLARY, OR CONSEQUENTIAL
 * DAMAGES (INCLUDING, BUT NOT LIMITED TO, PROCUREMENT OF SUBSTITUTE GOODS OR
 * SERVICES; LOSS OF USE, DATA, OR PROFITS; OR BUSINESS INTERRUPTION) HOWEVER
 * CAUSED AND ON ANY THEORY OF LIABILITY, WHETHER IN CONTRACT, STRICT LIABILITY,
 * OR TORT (INCLUDING NEGLIGENCE OR OTHERWISE) ARISING IN ANY WAY OUT OF THE USE
 * OF THIS SOFTWARE, EVEN IF ADVISED OF THE POSSIBILITY OF SUCH DAMAGE.
 */

package ap.theories.heaps

import ap.types.{Sort, MonoSortedIFunction}
import ap.theories.Theory
import ap.parser.{IFunction, ITerm, IFormula, IExpression}
import IExpression.Predicate

import scala.collection.mutable.{HashMap => MHashMap}

/**
 * Companion object for the trait implemented by the different heap theories.
 */
object Heap {
<<<<<<< HEAD
  private val AC = Debug.AC_HEAP
  
  // addressRange sort name: addressName + addressRangeSuffix
  val addressRangeSuffix = "Range"

  class HeapException(m : String) extends Exception(m)

  class AddressSort(sortName : String,
                    val heapTheory : Heap) extends ProxySort(Sort.Nat)
                                           with Theory.TheorySort {
    import IExpression.toFunApplier

    override val name = sortName
    override def decodeToTerm(
                 d : IdealInt,
                 assignment : GMap[(IdealInt, Sort), ITerm]) : Option[ITerm] =
      Some(heapTheory.nthAddr(d.intValue))

    override lazy val individuals : Stream[ITerm] =
      for (t <- Sort.Nat.individuals) yield heapTheory.nthAddr(t)

    val theory = heapTheory
  }

  class HeapSort(sortName : String,
                 val heapTheory : Heap) extends ProxySort(Sort.Integer)
                                        with Theory.TheorySort {
    import IExpression.toFunApplier
    import ap.terfor.conjunctions.Conjunction
    import ap.terfor.preds.Atom
    import heapTheory.{ObjectSort, alloc, emptyHeap, newHeap}
    override val name = sortName

    val theory = heapTheory

    override lazy val individuals : Stream[ITerm] =
      emptyHeap() #:: (for (t <- individuals;
                            obj <- ObjectSort.individuals)
        yield newHeap(alloc(t, obj)))

    override def decodeToTerm(
                 d : IdealInt,
                 assignment : GMap[(IdealInt, Sort), ITerm]) : Option[ITerm] = {
      assignment get ((d, this))
    }

    override def augmentModelTermSet(
                 model : Conjunction,
                 terms : MMap[(IdealInt, Sort), ITerm],
                 allTerms : Set[(IdealInt, Sort)],
                 definedTerms : MSet[(IdealInt, Sort)]) : Unit = {

      /** Helper functions to collect atoms from theory functions */
      def getAtoms (f : IFunction) : IndexedSeq[Atom] =
        model.predConj positiveLitsWithPred heapTheory.heapFunPredMap(f)
      def getHeapADTAtoms (f : IFunction) : IndexedSeq[Atom] =
        model.predConj positiveLitsWithPred heapTheory.heapADTs.
          functionPredicateMapping.find(_._1 == f).get._2

      /* Collect the relevant functions and predicates of the theory */
      import heapTheory.{counter, emptyHeap, read, write, allocHeap,
                         batchAllocHeap, batchWrite,
                         addrRangeStart, addrRangeSize}
      val writeAtoms = getAtoms(write)
      val allocAtoms = getAtoms(allocHeap)
      val batchAllocAtoms = getAtoms(batchAllocHeap)
      val batchWriteAtoms = getAtoms(batchWrite)
      val addrRangeStartAtoms = getHeapADTAtoms(addrRangeStart)
      val addrRangeSizeAtoms = getHeapADTAtoms(addrRangeSize)
      val readAtoms = getAtoms(read)
      val counterAtoms = getAtoms(counter)
      val emptyHeapAtoms = getAtoms(emptyHeap)

      import IExpression.{i, toFunApplier}

      def createHeapTerm(contents : Seq[IdealInt]) : ITerm = {
        assume(contents.nonEmpty) // emptyHeap should be handled separately
        import heapTheory.{newHeap, alloc, newBatchHeap, batchAlloc}
        var currentTerm = emptyHeap()

        /* below code tries to group objects by indices, in order to
        * compact the produced model by making use of batchAllocHeap*/
        var change = true
        var l = contents.zipWithIndex.map(c => (c._1, Set(c._2)))
        while(change) {
          change = false
          val res = l.zipWithIndex.map(c => {
            val thisElem = c._1
            if (c._2 > 0) {
              val prevElem = l(c._2 - 1)
              if (thisElem._1 == prevElem._1) {
                (thisElem._1, prevElem._2 ++ thisElem._2)
              } else {
                thisElem
              }
            } else {
              thisElem
            }
          }
          )
          if (l.zipWithIndex.exists(a => a._1 != res(a._2)))
            change = true
          l = res
        }
        val groupedContents = (l.foldLeft(List(l.head))((a, b) =>
          if (a.head._1 == b._1)
            List(b) ++ a.tail
          else
            List(b) ++ a)).sortBy(e => e._2.min)

        for ((objTermId, indices) <- groupedContents) {
          val objTerm = terms.getOrElse((objTermId, heapTheory.ObjectSort),
            heapTheory._defObj)
          val n = indices.size // n = object repeat count
          if (n > 1) {
            currentTerm = newBatchHeap(batchAlloc(currentTerm, objTerm, n))
          } else {
            currentTerm = newHeap(alloc(currentTerm, objTerm))
          }
        }
// todo:use only official functions of the theory in the models
        /*import heapTheory.{_defObj, alloc, newHeap}
        for (objTermId <- contents) {
          val objTerm = terms.getOrElse((objTermId, heapTheory.ObjectSort),
            heapTheory._defObj)
          currentTerm = newHeap(alloc(currentTerm, objTerm))
        }*/
        currentTerm
      }

      val heapContents = new MHashMap[IdealInt, ArrayBuffer[IdealInt]] //[eh->[],h1:[1,2],...]

      // fill in the contents for empty heaps
      for (a <- emptyHeapAtoms) { // emptyHeap(heapId)
          heapContents += ((a(0).constant, new ArrayBuffer[IdealInt](0)))
      }

      // Map[addrRange(addrRangeId -> (addRangeStartId : IdealInt,
      //                               addrRangeSize : Int))]
      val addrRangeInfo =
        (for (addrRangeSizePair <- (addrRangeStartAtoms.sortBy(_(0).constant.intValue) zip
        addrRangeSizeAtoms.sortBy(_(0).constant.intValue))) yield {
        val addrRangeId = addrRangeSizePair._1(0).constant
        assert (addrRangeId == addrRangeSizePair._2(0).constant)
        (addrRangeId, (addrRangeSizePair._1(1).constant,
          addrRangeSizePair._2(1).constant.intValue))
      }).toMap

      // initialize content buffers of non-empty heaps
      // counter(heapId, counterVal)
      for (a <- counterAtoms if a(1).constant.intValue > 0) {
        val heapId = a(0).constant
        val counterVal = a(1).constant
        val contentBuffer = new ArrayBuffer[IdealInt](counterVal.intValue)
        for (_ <- 0 until counterVal.intValue)
          contentBuffer += -1
        heapContents += ((heapId,contentBuffer))
      }

      var somethingChanged = true
      // iterate over non-empty heaps to fixed-point
      while(somethingChanged) {
        somethingChanged = false
        for (a <- counterAtoms if a(1).constant.intValue > 0) {
          val heapId = a(0).constant
          val counterVal = a(1).constant
          /*
        * A heap is either created through an (batch)alloc, or through a write.
        * If it is created through alloc, all locations except the last location
        * (i.e., counterVal), are the same as the original heap.
        * If it is craeted through batchAlloc, all locations except the last n
        * locations are the same as the original heap, where n is the batch size.
        * If it is created through write, all locations except the written
        * location, are the same as the original heap.
        */

          // batchAllocHeap(prevHeapId, obj, n, heapId)
          val (prevHeapId, changedAddr, newObj, allocOrWriteFound, changeSize) =
            batchAllocAtoms.find(p => p(3).constant == heapId) match {
              case Some(p) =>
                (p(0).constant, counterVal, p(1).constant, true, p(2).constant.intValue)
              case None =>
                // allocHeap(prevHeapId, obj, heapId)
                allocAtoms.find(p => p(2).constant == heapId) match {
                  case Some(p) =>
                    (p(0).constant, counterVal, p(1).constant, true, 1)
                  case None => // no allocs found, then there must be a write
                    // write(prevHeapId, addr, obj, heapId)
                    writeAtoms.find(p => p(3).constant == heapId) match {
                      case Some(p) =>
                        (p(0).constant, p(1).constant, p(2).constant, true, 1)
                      case None =>
                        // batchWrite(prevHeapId, addrRange, obj, heapId)
                        batchWriteAtoms find (p =>
                          p(3).constant == heapId) match {
                          case Some (p) =>
                            val (addrRangeStart, addrRangeSize) =
                              addrRangeInfo.getOrElse(p(1).constant, (IdealInt(-1), 0))
                            (p(0).constant, // prevHeapID
                              addrRangeStart + addrRangeSize - 1, // last changed address
                              p(2).constant, // object
                              addrRangeStart != IdealInt(-1), // false if addrStart could not be determined
                              addrRangeSize) // size of change
                          case None => // no allocs or writes found
                            (IdealInt(-1), IdealInt(-1), IdealInt(-1), false, 0)
                      }
                    }
                }
            }

          if (prevHeapId != heapId) {
            if (allocOrWriteFound) {
              // copy all locations from previous heap, then update changed loc
              // enumerate changed indices (changedAddr points to the last changed addr)
              val changedInds =
                (changedAddr.intValue - changeSize) until changedAddr.intValue
              if (heapContents contains prevHeapId) { // otherwise prevHeap is the empty heap
                // todo: what about write that doesn't change heap size?
                val prevHeap = heapContents(prevHeapId)
                // todo: if prevHeap is unknown this will crash! use nondet values
                for (i <- prevHeap.indices if !changedInds.contains(i)) {
                  if (heapContents(heapId)(i) != prevHeap(i)) {
                    somethingChanged = true
                    heapContents(heapId)(i) = prevHeap(i)
                  }
                }
              }
              for(changedInd <- changedInds) {
                if(heapContents(heapId)(changedInd) != newObj)
                  somethingChanged = true
                heapContents(heapId)(changedInd) = newObj // this does not depend on prev heaps.
              }
            } else { // try to find the contents through read atoms
              for (a <- readAtoms if a(0).constant == heapId) {
                val changedInd = a(1).constant.intValue - 1
                val newVal = a(2).constant
               // ignoring read atoms outside this heap term's allocated range
               // these reads would only be defObj
                if (heapContents(heapId).length > changedInd &&
                    changedInd >= 0 &&
                    heapContents(heapId)(changedInd) != newVal) {
                  heapContents(heapId)(changedInd) = newVal
                  somethingChanged = true
                }
              }
            }
          }
        }
      }

      // define emptyHeap terms
      for (a <- emptyHeapAtoms) {
        val heapKey = (a(0).constant, this)
        if (!(definedTerms contains heapKey)) {
          terms.put(heapKey, emptyHeap())
          definedTerms += heapKey
        }
      }

      // define rest of the heap terms
      for (a <- counterAtoms if a(1).constant.intValue > 0) {
        val heapId = a(0).constant
        val heapKey = (heapId, this)

        // if one of the object terms has not been yet defined, return
        for (id <- heapContents(heapId))
          if ((allTerms exists (key => key._1 == id)) &&
              !(terms exists (term => term._1._1 == id)))
            return

        val heapTerm = createHeapTerm(heapContents(heapId).toSeq)
        if (!(definedTerms contains heapKey) || //if this term is not defined
            (terms(heapKey) != heapTerm)) { // or has changed
          terms.put(heapKey, heapTerm) //update the heap term
          if (!(definedTerms contains heapKey)) definedTerms += heapKey
        }
      }
    }
  }
/*
  // heap theory hard-coded ADT sorts, ctors and functions
  allocResSort     : allocResCtor(heap X addr); newHeap, newAddr
  batchAllocResSort: batchAllocResCtor (heap X addrRange); newBatchHeap, newAddrRange
  addressRangeSort : addressRangeCtor (addr X nat); addrRangeStart, addrRangeSize
  */
  object HeapSortExtractor {
    def unapply (sort : Sort) : Option[Heap] = {
      sort match {
        case address : Heap.AddressSort =>
          Some(address.heapTheory)
        case adtSort : ADTProxySort =>
          // check if this is one of the hard-coded heapADT sorts
          // this extractor depends on a few assumptions:
          //   1. current hard-coded ADTs have all two arguments and
          //   2. the hard-coded ADTs are declared last
          val ctors = adtSort.adtTheory.constructors.filter(ctor =>
            ctor.resSort == adtSort && ctor.argSorts.size == 2)
          if (ctors isEmpty)
            None
          else {
            val ctor = ctors.last
            ctor.argSorts match {
              case Seq(h: HeapSort, _) if // allocRes(heap, object)
              Seq(h.heapTheory.allocResCtor, h.heapTheory.batchAllocResCtor)
                contains ctor => Some(h.heapTheory) // alloc
              case Seq(a: AddressSort, _) // addrRange(addr, nat)
                if ctor == a.heapTheory.addressRangeCtor =>
                Some(a.heapTheory)
              case _ => None
            }
          }
        case _ => None
      }
    }
  }
=======
>>>>>>> 1adbd8ea

  /**
   * Abstract class for the sorts that the heap ADT can refer to.
   */
  abstract sealed class CtorArgSort

  /**
   * Reference to the num'th heap ADT sort.
   */
  case class ADTSort(num : Int)       extends CtorArgSort

  /**
   * Reference to some externally defined sort.
   */
  case class OtherSort(sort : Sort)   extends CtorArgSort

  /**
   * Reference to the address sort that is specific to the heap to be declared.
   */
  case object AddrSort                extends CtorArgSort

  /**
   * Reference to the address range sort that is specific to the heap to be
   * declared.
   */
  case object AddrRangeSort           extends CtorArgSort

  /**
   * Specification of a heap ADT constructor.
   */
  case class CtorSignature(arguments : Seq[(String, CtorArgSort)],
                           result : ADTSort)

  // General convention is that addressRange sort name is
  // addressName + addressRangeSuffix
  val AddressRangeSuffix = "Range"

  /**
   * Extractor to recognise any sort related to a heap theory.
   * This includes the sorts for heaps and addresses, address ranges,
   * user defined ADT sorts, etc.
   */
  object HeapRelatedSort {
    def unapply(s : Sort) : Option[Heap] = synchronized { heapSorts get s }
  }

  private val heapSorts = new MHashMap[Sort, Heap]

  def register(t : Heap) : Unit = synchronized {
    heapSorts.put(t.HeapSort,          t)
    heapSorts.put(t.AddressSort,       t)
    heapSorts.put(t.AddressRangeSort,  t)
    heapSorts.put(t.AllocResSort,      t)
    heapSorts.put(t.BatchAllocResSort, t)

    for (s <- t.userHeapSorts)
      heapSorts.put(s, t)
  }

}

/**
 * Trait implemented by the different heap theories.
 */
trait Heap extends Theory {

  /**
   * Sort of heaps in this heap theory.
   */
  val HeapSort : Sort

  /**
   * Sort of addresses in this heap theory.
   */
  val AddressSort : Sort

  /**
   * Sort of address ranges in this heap theory.
   */
  val AddressRangeSort : Sort

  /**
   * Sort of objects stored on the heap. This sort is one of the elements
   * of <code>userHeapSorts</code>.
   */
  val ObjectSort : Sort

  /**
   * Result sort of the allocation function.
   */
  val AllocResSort : Sort

  /**
   * Result sort of the batch allocation function.
   */
  val BatchAllocResSort : Sort

  /**
   * Sorts declared as part of the heap ADT.
   */
  val userHeapSorts : IndexedSeq[Sort]

  /**
   * The index of the <code>ObjectSort</code> among the
   * <code>userHeapSorts</code>.
   */
  lazy val objectSortIndex : Int = userHeapSorts indexOf ObjectSort

  /**
   * User-specified constructor declarations.
   */
  val userHeapCtorSignatures : Seq[(String, Heap.CtorSignature)]

  /**
   * Constructors declared as part of the heap ADT.
   */
  val userHeapConstructors : IndexedSeq[MonoSortedIFunction]

  /**
   * Selectors declared as part of the heap ADT.
   */
  val userHeapSelectors : IndexedSeq[Seq[MonoSortedIFunction]]

  /**
   * Updators declared as part of the heap ADT.
   */
  val userHeapUpdators : IndexedSeq[Seq[MonoSortedIFunction]]

  /**
   * Tester for the user-declared heap constructors.
   * The ids expected by the tester coincide with the
   * positions in the sequence <code>userHeapCtors</code>.
   */
  def hasUserHeapCtor(t : ITerm, id : Int) : IFormula

  /**
   * Constant representing empty heaps.
   */
  val emptyHeap : IFunction             //  -> Heap

  /**
   * Constant representing the null address.
   */
  val nullAddr : IFunction              //  -> Address

  /**
   * Function to allocate new objects on the heap.
   */
  val alloc : IFunction                 // Heap x Object -> AllocRes

  /**
   * Function to obtain the new heap after allocation.
   */
  val allocResHeap : IFunction          // AllocRes -> Heap

  /**
   * Function to obtain the new address after allocation.
   */
  val allocResAddr : IFunction          // AllocRes -> Address

  /**
   * Function to allocate a sequence of objects on the heap.
   */
  val batchAlloc : IFunction            // Heap x Object x Int -> BatchAllocRes

  /**
   * Function to obtain the new heap after batch allocation.
   */
  val batchAllocResHeap : IFunction     // BatchAllocRes -> Heap

  /**
   * Function to obtain the new address range after batch allocation.
   */
  val batchAllocResAddr : IFunction     // BatchAllocRes -> AddressRange

  /**
   * Function to read from the heap.
   */
  val read : IFunction                  // Heap x Address -> Object

  /**
   * Function to write to the heap.
   */
  val write : IFunction                 // Heap x Address x Object -> Heap

  /**
   * Function to overwrite objects within an address range.
   */
  val batchWrite : IFunction            // Heap x AddressRange x Object -> Heap

  /**
   * Predicate to test whether an address is valid (allocated and non-null)
   * in a given heap.
   */
  val valid : Predicate                 // Heap x Address -> Bool

  /**
   * Predicate to test whether an address is valid (allocated and non-null)
   * in a given heap. Synonym for <code>valid</code>.
   */
  def isAlloc : Predicate = valid

  /**
   * A function to enumerate the addresses that can be used on this heap.
   * <code>nthAddr(1)</code> is the address returned by the first call to
   * <code>alloc</code>, <code>nthAddr(2)</code> the second address, etc.
   * Applying the function to zero or to negative values should be treated
   * as a synonym for <code>nullAddr</code>.
   */
  val nthAddr : IFunction               // Nat1 -> Address

  /**
   * A function to enumerate the next addresses that will be returned by
   * the <code>alloc</code> function. The next address that can be
   * allocated is <code>nextAddr(h, 0)</code>, then
   * <code>nextAddr(h, 1)</code>, etc. Applying the function to negative
   * integers returns the last addresses that have been allocated:
   * <code>nextAddr(h, -1)</code> is the last address that has been allocated
   * on <code>h</code>, <code>nextAddr(h, -2)</code> the address before that,
   * etc. Since a heap only has finitely many allocated addresses,
   * for two small <code>n</code>, the result of <code>nextAddr(h, n)</code>
   * is <code>nullAddr</code>.
   * 
   * <code>nthAddr(k)</code> is a synonym for
   * <code>nextAddr(emptyHeap, k - 1)</code>.
   */
  val nextAddr : IFunction              // Heap x Int -> Address

  /**
   * A function to enumerate range of the addresses that can be used on this
   * heap. <code>nthAddrRange(1, n)</code> is a range of addresses starting
   * at the address <code>nthAddr(1)</code> of size <code>n</code>. Applying
   * the function to a start address that is not positive or size that is not
   * non-negative should be interpreted as an empty address range.
   */
  val nthAddrRange : IFunction          // Nat1 x Nat -> Address

  /**
   * Function to obtain the n'th address in an address range. Accessing
   * addresses outside of the range will return <code>nullAddr</code>.
   */
  val addressRangeNth : IFunction       // AddressRange x Int -> Address

  /**
   * Function to obtain the number of addresses in an address range.
   */
  val addressRangeSize : IFunction       // AddressRange -> Nat

  /**
   * Predicate to test whether an address belongs to an address range.
   */
  val addressRangeWithin : Predicate    // AddressRange x Address -> Bool

  /**
   * The object stored on the heap at not yet allocated locations.
   */
  val defaultObject : ITerm

}<|MERGE_RESOLUTION|>--- conflicted
+++ resolved
@@ -45,324 +45,6 @@
  * Companion object for the trait implemented by the different heap theories.
  */
 object Heap {
-<<<<<<< HEAD
-  private val AC = Debug.AC_HEAP
-  
-  // addressRange sort name: addressName + addressRangeSuffix
-  val addressRangeSuffix = "Range"
-
-  class HeapException(m : String) extends Exception(m)
-
-  class AddressSort(sortName : String,
-                    val heapTheory : Heap) extends ProxySort(Sort.Nat)
-                                           with Theory.TheorySort {
-    import IExpression.toFunApplier
-
-    override val name = sortName
-    override def decodeToTerm(
-                 d : IdealInt,
-                 assignment : GMap[(IdealInt, Sort), ITerm]) : Option[ITerm] =
-      Some(heapTheory.nthAddr(d.intValue))
-
-    override lazy val individuals : Stream[ITerm] =
-      for (t <- Sort.Nat.individuals) yield heapTheory.nthAddr(t)
-
-    val theory = heapTheory
-  }
-
-  class HeapSort(sortName : String,
-                 val heapTheory : Heap) extends ProxySort(Sort.Integer)
-                                        with Theory.TheorySort {
-    import IExpression.toFunApplier
-    import ap.terfor.conjunctions.Conjunction
-    import ap.terfor.preds.Atom
-    import heapTheory.{ObjectSort, alloc, emptyHeap, newHeap}
-    override val name = sortName
-
-    val theory = heapTheory
-
-    override lazy val individuals : Stream[ITerm] =
-      emptyHeap() #:: (for (t <- individuals;
-                            obj <- ObjectSort.individuals)
-        yield newHeap(alloc(t, obj)))
-
-    override def decodeToTerm(
-                 d : IdealInt,
-                 assignment : GMap[(IdealInt, Sort), ITerm]) : Option[ITerm] = {
-      assignment get ((d, this))
-    }
-
-    override def augmentModelTermSet(
-                 model : Conjunction,
-                 terms : MMap[(IdealInt, Sort), ITerm],
-                 allTerms : Set[(IdealInt, Sort)],
-                 definedTerms : MSet[(IdealInt, Sort)]) : Unit = {
-
-      /** Helper functions to collect atoms from theory functions */
-      def getAtoms (f : IFunction) : IndexedSeq[Atom] =
-        model.predConj positiveLitsWithPred heapTheory.heapFunPredMap(f)
-      def getHeapADTAtoms (f : IFunction) : IndexedSeq[Atom] =
-        model.predConj positiveLitsWithPred heapTheory.heapADTs.
-          functionPredicateMapping.find(_._1 == f).get._2
-
-      /* Collect the relevant functions and predicates of the theory */
-      import heapTheory.{counter, emptyHeap, read, write, allocHeap,
-                         batchAllocHeap, batchWrite,
-                         addrRangeStart, addrRangeSize}
-      val writeAtoms = getAtoms(write)
-      val allocAtoms = getAtoms(allocHeap)
-      val batchAllocAtoms = getAtoms(batchAllocHeap)
-      val batchWriteAtoms = getAtoms(batchWrite)
-      val addrRangeStartAtoms = getHeapADTAtoms(addrRangeStart)
-      val addrRangeSizeAtoms = getHeapADTAtoms(addrRangeSize)
-      val readAtoms = getAtoms(read)
-      val counterAtoms = getAtoms(counter)
-      val emptyHeapAtoms = getAtoms(emptyHeap)
-
-      import IExpression.{i, toFunApplier}
-
-      def createHeapTerm(contents : Seq[IdealInt]) : ITerm = {
-        assume(contents.nonEmpty) // emptyHeap should be handled separately
-        import heapTheory.{newHeap, alloc, newBatchHeap, batchAlloc}
-        var currentTerm = emptyHeap()
-
-        /* below code tries to group objects by indices, in order to
-        * compact the produced model by making use of batchAllocHeap*/
-        var change = true
-        var l = contents.zipWithIndex.map(c => (c._1, Set(c._2)))
-        while(change) {
-          change = false
-          val res = l.zipWithIndex.map(c => {
-            val thisElem = c._1
-            if (c._2 > 0) {
-              val prevElem = l(c._2 - 1)
-              if (thisElem._1 == prevElem._1) {
-                (thisElem._1, prevElem._2 ++ thisElem._2)
-              } else {
-                thisElem
-              }
-            } else {
-              thisElem
-            }
-          }
-          )
-          if (l.zipWithIndex.exists(a => a._1 != res(a._2)))
-            change = true
-          l = res
-        }
-        val groupedContents = (l.foldLeft(List(l.head))((a, b) =>
-          if (a.head._1 == b._1)
-            List(b) ++ a.tail
-          else
-            List(b) ++ a)).sortBy(e => e._2.min)
-
-        for ((objTermId, indices) <- groupedContents) {
-          val objTerm = terms.getOrElse((objTermId, heapTheory.ObjectSort),
-            heapTheory._defObj)
-          val n = indices.size // n = object repeat count
-          if (n > 1) {
-            currentTerm = newBatchHeap(batchAlloc(currentTerm, objTerm, n))
-          } else {
-            currentTerm = newHeap(alloc(currentTerm, objTerm))
-          }
-        }
-// todo:use only official functions of the theory in the models
-        /*import heapTheory.{_defObj, alloc, newHeap}
-        for (objTermId <- contents) {
-          val objTerm = terms.getOrElse((objTermId, heapTheory.ObjectSort),
-            heapTheory._defObj)
-          currentTerm = newHeap(alloc(currentTerm, objTerm))
-        }*/
-        currentTerm
-      }
-
-      val heapContents = new MHashMap[IdealInt, ArrayBuffer[IdealInt]] //[eh->[],h1:[1,2],...]
-
-      // fill in the contents for empty heaps
-      for (a <- emptyHeapAtoms) { // emptyHeap(heapId)
-          heapContents += ((a(0).constant, new ArrayBuffer[IdealInt](0)))
-      }
-
-      // Map[addrRange(addrRangeId -> (addRangeStartId : IdealInt,
-      //                               addrRangeSize : Int))]
-      val addrRangeInfo =
-        (for (addrRangeSizePair <- (addrRangeStartAtoms.sortBy(_(0).constant.intValue) zip
-        addrRangeSizeAtoms.sortBy(_(0).constant.intValue))) yield {
-        val addrRangeId = addrRangeSizePair._1(0).constant
-        assert (addrRangeId == addrRangeSizePair._2(0).constant)
-        (addrRangeId, (addrRangeSizePair._1(1).constant,
-          addrRangeSizePair._2(1).constant.intValue))
-      }).toMap
-
-      // initialize content buffers of non-empty heaps
-      // counter(heapId, counterVal)
-      for (a <- counterAtoms if a(1).constant.intValue > 0) {
-        val heapId = a(0).constant
-        val counterVal = a(1).constant
-        val contentBuffer = new ArrayBuffer[IdealInt](counterVal.intValue)
-        for (_ <- 0 until counterVal.intValue)
-          contentBuffer += -1
-        heapContents += ((heapId,contentBuffer))
-      }
-
-      var somethingChanged = true
-      // iterate over non-empty heaps to fixed-point
-      while(somethingChanged) {
-        somethingChanged = false
-        for (a <- counterAtoms if a(1).constant.intValue > 0) {
-          val heapId = a(0).constant
-          val counterVal = a(1).constant
-          /*
-        * A heap is either created through an (batch)alloc, or through a write.
-        * If it is created through alloc, all locations except the last location
-        * (i.e., counterVal), are the same as the original heap.
-        * If it is craeted through batchAlloc, all locations except the last n
-        * locations are the same as the original heap, where n is the batch size.
-        * If it is created through write, all locations except the written
-        * location, are the same as the original heap.
-        */
-
-          // batchAllocHeap(prevHeapId, obj, n, heapId)
-          val (prevHeapId, changedAddr, newObj, allocOrWriteFound, changeSize) =
-            batchAllocAtoms.find(p => p(3).constant == heapId) match {
-              case Some(p) =>
-                (p(0).constant, counterVal, p(1).constant, true, p(2).constant.intValue)
-              case None =>
-                // allocHeap(prevHeapId, obj, heapId)
-                allocAtoms.find(p => p(2).constant == heapId) match {
-                  case Some(p) =>
-                    (p(0).constant, counterVal, p(1).constant, true, 1)
-                  case None => // no allocs found, then there must be a write
-                    // write(prevHeapId, addr, obj, heapId)
-                    writeAtoms.find(p => p(3).constant == heapId) match {
-                      case Some(p) =>
-                        (p(0).constant, p(1).constant, p(2).constant, true, 1)
-                      case None =>
-                        // batchWrite(prevHeapId, addrRange, obj, heapId)
-                        batchWriteAtoms find (p =>
-                          p(3).constant == heapId) match {
-                          case Some (p) =>
-                            val (addrRangeStart, addrRangeSize) =
-                              addrRangeInfo.getOrElse(p(1).constant, (IdealInt(-1), 0))
-                            (p(0).constant, // prevHeapID
-                              addrRangeStart + addrRangeSize - 1, // last changed address
-                              p(2).constant, // object
-                              addrRangeStart != IdealInt(-1), // false if addrStart could not be determined
-                              addrRangeSize) // size of change
-                          case None => // no allocs or writes found
-                            (IdealInt(-1), IdealInt(-1), IdealInt(-1), false, 0)
-                      }
-                    }
-                }
-            }
-
-          if (prevHeapId != heapId) {
-            if (allocOrWriteFound) {
-              // copy all locations from previous heap, then update changed loc
-              // enumerate changed indices (changedAddr points to the last changed addr)
-              val changedInds =
-                (changedAddr.intValue - changeSize) until changedAddr.intValue
-              if (heapContents contains prevHeapId) { // otherwise prevHeap is the empty heap
-                // todo: what about write that doesn't change heap size?
-                val prevHeap = heapContents(prevHeapId)
-                // todo: if prevHeap is unknown this will crash! use nondet values
-                for (i <- prevHeap.indices if !changedInds.contains(i)) {
-                  if (heapContents(heapId)(i) != prevHeap(i)) {
-                    somethingChanged = true
-                    heapContents(heapId)(i) = prevHeap(i)
-                  }
-                }
-              }
-              for(changedInd <- changedInds) {
-                if(heapContents(heapId)(changedInd) != newObj)
-                  somethingChanged = true
-                heapContents(heapId)(changedInd) = newObj // this does not depend on prev heaps.
-              }
-            } else { // try to find the contents through read atoms
-              for (a <- readAtoms if a(0).constant == heapId) {
-                val changedInd = a(1).constant.intValue - 1
-                val newVal = a(2).constant
-               // ignoring read atoms outside this heap term's allocated range
-               // these reads would only be defObj
-                if (heapContents(heapId).length > changedInd &&
-                    changedInd >= 0 &&
-                    heapContents(heapId)(changedInd) != newVal) {
-                  heapContents(heapId)(changedInd) = newVal
-                  somethingChanged = true
-                }
-              }
-            }
-          }
-        }
-      }
-
-      // define emptyHeap terms
-      for (a <- emptyHeapAtoms) {
-        val heapKey = (a(0).constant, this)
-        if (!(definedTerms contains heapKey)) {
-          terms.put(heapKey, emptyHeap())
-          definedTerms += heapKey
-        }
-      }
-
-      // define rest of the heap terms
-      for (a <- counterAtoms if a(1).constant.intValue > 0) {
-        val heapId = a(0).constant
-        val heapKey = (heapId, this)
-
-        // if one of the object terms has not been yet defined, return
-        for (id <- heapContents(heapId))
-          if ((allTerms exists (key => key._1 == id)) &&
-              !(terms exists (term => term._1._1 == id)))
-            return
-
-        val heapTerm = createHeapTerm(heapContents(heapId).toSeq)
-        if (!(definedTerms contains heapKey) || //if this term is not defined
-            (terms(heapKey) != heapTerm)) { // or has changed
-          terms.put(heapKey, heapTerm) //update the heap term
-          if (!(definedTerms contains heapKey)) definedTerms += heapKey
-        }
-      }
-    }
-  }
-/*
-  // heap theory hard-coded ADT sorts, ctors and functions
-  allocResSort     : allocResCtor(heap X addr); newHeap, newAddr
-  batchAllocResSort: batchAllocResCtor (heap X addrRange); newBatchHeap, newAddrRange
-  addressRangeSort : addressRangeCtor (addr X nat); addrRangeStart, addrRangeSize
-  */
-  object HeapSortExtractor {
-    def unapply (sort : Sort) : Option[Heap] = {
-      sort match {
-        case address : Heap.AddressSort =>
-          Some(address.heapTheory)
-        case adtSort : ADTProxySort =>
-          // check if this is one of the hard-coded heapADT sorts
-          // this extractor depends on a few assumptions:
-          //   1. current hard-coded ADTs have all two arguments and
-          //   2. the hard-coded ADTs are declared last
-          val ctors = adtSort.adtTheory.constructors.filter(ctor =>
-            ctor.resSort == adtSort && ctor.argSorts.size == 2)
-          if (ctors isEmpty)
-            None
-          else {
-            val ctor = ctors.last
-            ctor.argSorts match {
-              case Seq(h: HeapSort, _) if // allocRes(heap, object)
-              Seq(h.heapTheory.allocResCtor, h.heapTheory.batchAllocResCtor)
-                contains ctor => Some(h.heapTheory) // alloc
-              case Seq(a: AddressSort, _) // addrRange(addr, nat)
-                if ctor == a.heapTheory.addressRangeCtor =>
-                Some(a.heapTheory)
-              case _ => None
-            }
-          }
-        case _ => None
-      }
-    }
-  }
-=======
->>>>>>> 1adbd8ea
 
   /**
    * Abstract class for the sorts that the heap ADT can refer to.
