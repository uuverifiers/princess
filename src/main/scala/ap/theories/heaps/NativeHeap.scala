--- conflicted
+++ resolved
@@ -98,13 +98,8 @@
       }
     }
 
-<<<<<<< HEAD
     override val individuals : LazyList[ITerm] =
-      for (t <- Sort.Nat.individuals) yield nthAddr(t)
-=======
-    override lazy val individuals : Stream[ITerm] =
       for (t <- Sort.Nat.individuals) yield addr(t)
->>>>>>> 63d7f13a
 
     val theory = NativeHeap.this
   }
