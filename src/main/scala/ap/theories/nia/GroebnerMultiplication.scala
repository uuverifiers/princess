/**
 * This file is part of Princess, a theorem prover for Presburger
 * arithmetic with uninterpreted predicates.
 * <http://www.philipp.ruemmer.org/princess.shtml>
 *
 * Copyright (C)      2014-2025 Philipp Ruemmer <ph_r@gmx.net>
 *                    2014 Peter Backeman <peter.backeman@it.uu.se>
 *
 * Redistribution and use in source and binary forms, with or without
 * modification, are permitted provided that the following conditions are met:
 * 
 * * Redistributions of source code must retain the above copyright notice, this
 *   list of conditions and the following disclaimer.
 * 
 * * Redistributions in binary form must reproduce the above copyright notice,
 *   this list of conditions and the following disclaimer in the documentation
 *   and/or other materials provided with the distribution.
 * 
 * * Neither the name of the authors nor the names of their
 *   contributors may be used to endorse or promote products derived from
 *   this software without specific prior written permission.
 * 
 * THIS SOFTWARE IS PROVIDED BY THE COPYRIGHT HOLDERS AND CONTRIBUTORS "AS IS"
 * AND ANY EXPRESS OR IMPLIED WARRANTIES, INCLUDING, BUT NOT LIMITED TO, THE
 * IMPLIED WARRANTIES OF MERCHANTABILITY AND FITNESS FOR A PARTICULAR PURPOSE ARE
 * DISCLAIMED. IN NO EVENT SHALL THE COPYRIGHT HOLDER OR CONTRIBUTORS BE LIABLE
 * FOR ANY DIRECT, INDIRECT, INCIDENTAL, SPECIAL, EXEMPLARY, OR CONSEQUENTIAL
 * DAMAGES (INCLUDING, BUT NOT LIMITED TO, PROCUREMENT OF SUBSTITUTE GOODS OR
 * SERVICES; LOSS OF USE, DATA, OR PROFITS; OR BUSINESS INTERRUPTION) HOWEVER
 * CAUSED AND ON ANY THEORY OF LIABILITY, WHETHER IN CONTRACT, STRICT LIABILITY,
 * OR TORT (INCLUDING NEGLIGENCE OR OTHERWISE) ARISING IN ANY WAY OUT OF THE USE
 * OF THIS SOFTWARE, EVEN IF ADVISED OF THE POSSIBILITY OF SUCH DAMAGE.
 */

package ap.theories.nia

import ap._
import ap.parser._
import ap.basetypes.IdealInt
import ap.theories._
import ap.parameters.Param
import ap.proof.theoryPlugins.{Plugin, TheoryProcedure}
import ap.proof.goal.Goal
import ap.terfor.{TermOrder, ConstantTerm, OneTerm, Formula, ComputationLogger,
                  Term}
import ap.terfor.TerForConvenience._
import ap.terfor.linearcombination.LinearCombination
import ap.terfor.preds.{Atom, Predicate, PredConj}
import ap.terfor.conjunctions.{Conjunction, ReduceWithConjunction,
                               ReducerPluginFactory, IdentityReducerPlugin,
                               ReducerPlugin}
import ap.terfor.arithconj.ArithConj
import ap.terfor.inequalities.InEqConj
import ap.terfor.equations.{EquationConj, NegEquationConj}
import ap.util.{Timeout, Seqs, Debug, LRUCache, IdealRange}

import scala.collection.immutable.BitSet
import scala.collection.mutable.{HashSet => MHashSet, ArrayBuffer, LinkedHashSet}

/**
 * Implementation of a theory of non-linear integer arithmetic.
 * Currently the theory does Groebner basis calculation followed
 * by interval propagation.
 */
object GroebnerMultiplication extends MulTheory {
  import Buchberger._

  //-BEGIN-ASSERTION-///////////////////////////////////////////////////////////
  protected[nia] val debug = false
  //-END-ASSERTION-/////////////////////////////////////////////////////////////

  // Some options for splitting

  // Below this threshold, split intervals x in [a, b] into the individual cases
  // x = a, x = a+1, ..., x = b
  val DISCRETE_SPLITTING_LIMIT = 20

  // Randomly pick the next variable to split over
  val RANDOMISE_VARIABLE_ORDER = true

  // Randomise the order in which the splitting cases are handled
  //val RANDOMISE_CASES = true
  def RANDOMISE_CASES(goal : Goal) =
    Param.NONLINEAR_SPLITTING_ORDER(goal.settings) ==
      Param.NonLinearSplittingOrder.VarsCases

  // Use the IntValueEnumerator theory instead of the native splitter
  val VALUE_ENUMERATOR = false
  def VALUE_ENUMERATOR(goal : Goal) =
    Param.NONLINEAR_SPLITTING(goal.settings) ==
      Param.NonLinearSplitting.Spherical

  // Maximum number of refinements accepted per variable during ICP before
  // considering the variable as "unstable"
  val PROPAGATION_UPDATE_LIMIT = 5

  // Max size of intervals that are considered "small" during ICP
  val SMALL_INTERVAL_BOUND = 100

  private val AC = Debug.AC_NIA

  val mul        = new IFunction("mul", 2, true, false)
  val _mul       = new Predicate("mul", 3)
  val functions  = List(mul)
  val predicates = List(_mul)

  val axioms         = Conjunction.TRUE
  val totalityAxioms = Conjunction.TRUE

  val predicateMatchConfig : Signature.PredicateMatchConfig =
    Map(_mul -> Signature.PredicateMatchStatus.None)
  val functionalPredicates = predicates.toSet
  override val singleInstantiationPredicates = predicates.toSet
  val functionPredicateMapping = List(mul -> _mul)
  val triggerRelevantFunctions : Set[IFunction] = Set()

  override def isSoundForSat(
                  theories : Seq[Theory],
                  config : Theory.SatSoundnessConfig.Value) : Boolean = true

  val valueEnumerator : IntValueEnumTheory =
      new IntValueEnumTheory("GroebnerMultiplicationValueEnumerator",
                             completeSplitBound = DISCRETE_SPLITTING_LIMIT,
                             randomiseValues = true)

  override val dependencies = List(valueEnumerator)

  //////////////////////////////////////////////////////////////////////////////

  private object Reducer extends ReducerPlugin {
    object factory extends ReducerPluginFactory {
      def apply(conj : Conjunction, order : TermOrder) = Reducer
    }
    
    def passQuantifiers(num : Int) = this

    def addAssumptions(arithConj : ArithConj,
                       mode : ReducerPlugin.ReductionMode.Value) = this

    def addAssumptions(predConj : PredConj,
                       mode : ReducerPlugin.ReductionMode.Value) = this

    def reduce(predConj : PredConj,
               baseReducer : ReduceWithConjunction,
               logger : ComputationLogger,
               mode : ReducerPlugin.ReductionMode.Value)
             : ReducerPlugin.ReductionResult =
      if (logger.isLogging) {
        ReducerPlugin.UnchangedResult
      } else {
        implicit val order = predConj.order
        ReducerPlugin.rewritePreds(predConj, List(_mul), order) {
          a =>
            if (a(0).isConstant)
              a(0).constant * a(1) === a(2)
            else if (a(1).isConstant)
              a(1).constant * a(0) === a(2)
            else
              a
        }
      }

    def finalReduce(conj : Conjunction) = conj
  }

  override val reducerPlugin : ReducerPluginFactory = Reducer.factory

  //////////////////////////////////////////////////////////////////////////////

  protected[nia] type GBCache =
    LRUCache[(Seq[Atom], TermOrder), (Basis, Seq[Atom], MonomialOrdering)]

  def plugin = Some(new Plugin {

    private val gbCache = new GBCache (5)

    override def handleGoal(goal : Goal) : Seq[Plugin.Action] = {
      val negPreds = goal.facts.predConj.negativeLitsWithPred(_mul)

      if (!negPreds.isEmpty) {
        // replace negated predicates with positive predicates

        implicit val order = goal.order

        (for (a <- negPreds) yield {
          val axiom =
            exists(Atom(_mul, a.init ++ List(l(v(0))), order) &
                   (v(0) =/= a.last))
          Plugin.AddAxiom(List(!conj(a)), axiom, GroebnerMultiplication.this)
        }) ++ List(Plugin.RemoveFacts(conj(for (a <- negPreds) yield !conj(a))))

      } else {
      
<<<<<<< HEAD
        handleGoalAux(goal, false)

      }
    }

    /**
     * Buchberger algorithm
     * This function will modify the contents of the argument
     * <code>unprocessed</code>
     */
    private def buchberger(unprocessed : Basis) : Basis = {
      implicit val ordering = unprocessed.ordering

      // First move from unprocessed =>
      //   passive - reducing all polynomials in active
      // Then move from passive to active =>
      //   adding all s-polynomials to unprocessed

      val active, passive = new Basis
=======
        handleGoalAux(goal, goalState(goal), false, gbCache)
>>>>>>> 12b42b65

      }
    }
  })

  /////////////////////////////////////////////////////////////////////////////

  protected[nia] def handleGoalAux(goal                : Goal,
                                    gState             : Plugin.GoalState.Value,
                                    calledFromSplitter : Boolean,
                                    gbCache            : GBCache)
                                                       : Seq[Plugin.Action] = {
    implicit val order = goal.order

    // Fetch all predicates, if none nothing we can do
    val predicates = goal.facts.predConj.positiveLitsWithPred(_mul)
    if (predicates.isEmpty)
      return List()

    //-BEGIN-ASSERTION-///////////////////////////////////////////////////////
    printNIAgoal("Calling theory solver: NIA", goal)
    //-END-ASSERTION-/////////////////////////////////////////////////////////

    val inequalities = goal.facts.arithConj.inEqs
    val disequalities = goal.facts.arithConj.negativeEqs

    val ineqOffset = predicates.size
    val ineqInfsOffset = ineqOffset + inequalities.size
    val negeqOffset = ineqInfsOffset + inequalities.allGeqZeroInfs.size

    def label2Assumptions(l : BitSet) : Seq[Formula] =
      for (ind <- l.toSeq) yield {
        if (ind < ineqOffset)
          predicates(ind)
        else if (ind < ineqInfsOffset)
          InEqConj(inequalities(ind - ineqOffset), order)
        else if (ind < negeqOffset)
          InEqConj(inequalities.allGeqZeroInfs(ind - ineqInfsOffset), order)
        else
          NegEquationConj(disequalities(ind - negeqOffset), order)
      }

    val (simplifiedGB, factsToRemove, monOrder) = gbCache((predicates.toList,
                                                            order)) {
        // Create a monomial ordering
        implicit val monOrder = genMonomialOrder(predicates, order)

        val basis = new Basis
        var factsToRemove = List[ap.terfor.preds.Atom]()
  
        for ((a, index) <- predicates.iterator.zipWithIndex) {
          val p = Polynomial fromMulAtomGen a
  
          if (p.isZero)
            factsToRemove = a :: factsToRemove
          else
            basis.add(p, BitSet(index))
        }

        val gb = buchberger(basis)
        val simplified = gb.simplify

        (simplified, factsToRemove, monOrder)
      }

    for (p <- simplifiedGB.containsUnit) {
      //-BEGIN-ASSERTION-/////////////////////////////////////////////////////
      if (debug)
        println("GB found inconsistency: " +
                label2Assumptions(simplifiedGB labelFor p))
      //-END-ASSERTION-///////////////////////////////////////////////////////
      return List(Plugin.CloseByAxiom(
                            label2Assumptions(simplifiedGB labelFor p),
                            GroebnerMultiplication.this))
    }

    implicit val xMonOrder = monOrder

    //////////////////////////////////////////////////////////////////////////

    val removeFactsActions =
      if (factsToRemove.isEmpty)
        List()
      else
        List(Plugin.RemoveFacts(conj(factsToRemove)))

    // Translate this to a linear system

    // Did we find any linear formulas that can be propagated back?
    val linearEq = simplifiedGB.toArray
    if (!linearEq.isEmpty) {
      if (linearEq forall (_.isLinear)) {

        val actions =
          (for (p <- linearEq.iterator;
                c = polynomialToAtom(p))
            yield Plugin.AddAxiom(label2Assumptions(simplifiedGB labelFor p),
                                  c, GroebnerMultiplication.this)).toList
        
        if (!actions.isEmpty) {
          //-BEGIN-ASSERTION-/////////////////////////////////////////////////
          printActions("GB discovered implied linear formulas", actions)
          //-END-ASSERTION-///////////////////////////////////////////////////
          return removeFactsActions ::: actions
        }

      } else if (linearEq.size > 1) {

        val map = makeMap(linearEq)
        val m = makeMatrix(linearEq)

        val implications =
          (for ((r, preLabel) <- Gaussian(m).iterator;
                poly = rowToPolynomial(map, r);
                if (poly.isLinear))
            yield (polynomialToAtom(poly),
                  BitSet() ++
                    (for (ind <- preLabel.iterator;
                          ind2 <- simplifiedGB labelFor linearEq(ind))
                      yield ind2))).toList

        if (!implications.isEmpty) {
          val actions =
            for ((eq, label) <- implications)
            yield Plugin.AddAxiom(label2Assumptions(label), eq,
                                  GroebnerMultiplication.this)
          //-BEGIN-ASSERTION-/////////////////////////////////////////////////
          printActions("GB discovered implied linear formulas", actions)
          //-END-ASSERTION-///////////////////////////////////////////////////
          return removeFactsActions ::: actions
        }
      }
    }

    //////////////////////////////////////////////////////////////////////////
    // Check if any of the polynomials have common factors, as an
    // approximation of factorisation

    {
      var actions : List[Plugin.Action] = List()

      for (p <- linearEq)
        if (!p.isZero) {
          val factor = p.commonFactor
          if (!factor.isEmpty) {
            val assumptions =
              label2Assumptions(simplifiedGB labelFor p)
            val remainingPoly =
              p / CoeffMonomial(IdealInt.ONE, factor)
            val factorisation =
              disjFor(List(polynomialToAtom(remainingPoly)) ++
                      (for (v <- factor.variables) yield (v === 0)))
            actions = Plugin.AddAxiom(assumptions,
                                      factorisation,
                                      GroebnerMultiplication.this) :: actions
          }
        }

      if (!actions.isEmpty) {
        //-BEGIN-ASSERTION-///////////////////////////////////////////////////
        printActions("GB discovered factorisation of a polynomial", actions)
        //-END-ASSERTION-/////////////////////////////////////////////////////
        return removeFactsActions ::: actions
      }
    }

    //////////////////////////////////////////////////////////////////////////
    // If Gröbner basis calculation does nothing
    // Lets try to do some interval propagation

    val propagator =
      IntervalPropagator(goal, monOrder, simplifiedGB,
                          alwaysCreateIntervalSet = true)
    val Some(intervalSet) = propagator.intervalSet

    val intActions =
      filterActions(intervals2Actions(
                              intervalSet, predicates,
                              goal, label2Assumptions _) ++
//                      crossMult(intervalSet, predicates,
//                                goal, label2Assumptions _) ++
                    filterSubsumedActions(crossMult2(predicates, goal),
                                          goal, intervalSet),
                    order)

    if (!intActions.isEmpty) {
      //-BEGIN-ASSERTION-/////////////////////////////////////////////////////
      printActions("ICP/cross-multiplication discovered inequalities",
                    intActions)
      //-END-ASSERTION-///////////////////////////////////////////////////////
      return removeFactsActions ++ intActions
    }

    // Do splitting

    if (VALUE_ENUMERATOR(goal)) {
      val linearizer = simpleLinearizers(goal)
      val enumAtoms =
        goal.reduceWithFacts(
          conj(linearizer.map(valueEnumerator.enumIntValuesOf(_, order))))
      if (enumAtoms.isTrue)
        List()
      else
        List(Plugin.AddAxiom(List(), enumAtoms, this))
    } else if (calledFromSplitter) {
      List()
    } else {
      val splitter = new Splitter(gbCache)

      gState match {
        case Plugin.GoalState.Final =>
          // Split directly!
          removeFactsActions ::: (splitter handleGoal goal).toList
        case _ =>
          val scheduleAction = Plugin.ScheduleTask(splitter, 10)
          removeFactsActions ::: List(scheduleAction)
      }
    }

  }

<<<<<<< HEAD
    private def intervals2Formula(intervalSet : IntervalSet,
                                  predicates : IndexedSeq[Atom],
                                  goal : Goal)
                                 : Conjunction = {
      implicit val order = goal.order
=======
  /////////////////////////////////////////////////////////////////////////////
>>>>>>> 12b42b65

  /**
   * Generate linear approximations of quadratic terms using
   * cross-multiplication. This version only considers inequalities
   * with exactly one constant symbol.
   */
  private def crossMult(intervalSet       : IntervalSet,
                        predicates        : IndexedSeq[Atom],
                        goal              : Goal,
                        label2Assumptions : BitSet => Seq[Formula])
                                          : Seq[Plugin.Action] = {
    implicit val order = goal.order

    def enumBounds(i : Interval,
                    ll : BitSet, lu : BitSet) 
                  : Iterator[(IdealInt, IdealInt, BitSet)] =
      (i.lower match {
          case IntervalVal(v) => Iterator single ((IdealInt.ONE, v, ll))
          case _ => Iterator.empty
        }) ++
      (i.upper match {
          case IntervalVal(v) => Iterator single ((IdealInt.MINUS_ONE, -v, lu))
          case _ => Iterator.empty
        })

    val crossInEqs : Iterator[(ArithConj, BitSet)] =
      for ((a, predN) <- predicates.iterator.zipWithIndex;
            if (a(0).size == 1 && a(0).constants.size == 1 &&
                a(1).size == 1 && a(1).constants.size == 1);
            ca0 = a(0).leadingTerm.asInstanceOf[ConstantTerm];
            ca1 = a(1).leadingTerm.asInstanceOf[ConstantTerm];
            (i0, (l0l, l0u, _)) = intervalSet getLabelledTermInterval ca0;
            (i1, (l1l, l1u, _)) = intervalSet getLabelledTermInterval ca1;
            (coeff0, bound0, l0) <- enumBounds(i0 * a(0).leadingCoeff, l0l, l0u);
            (coeff1, bound1, l1) <- enumBounds(i1 * a(1).leadingCoeff, l1l, l1u);
            ineq = (a(2) * coeff0 * coeff1) -
                  (a(0) * coeff0 * bound1) -
                  (a(1) * coeff1 * bound0) +
                  (bound0 * bound1) >= 0;
            // heuristic condition to
            // avoid looping by introducing steeper and steeper inequalities
            if (a(0) != a(1) ||
                !(goal.facts.arithConj.inEqs exists { lc =>
                    lc.constants == ineq.constants &&
                    lc.leadingCoeff.signum == ineq.head.leadingCoeff.signum
                  })
                )) yield {
        (ineq, (l0 | l1) + predN)
      }

    (for ((f, label) <- crossInEqs;
          if !(goal reduceWithFacts f).isTrue)
      yield (Plugin.AddAxiom(label2Assumptions(label), conj(f),
                            GroebnerMultiplication.this))).toList
  }

  /////////////////////////////////////////////////////////////////////////////

  private val CROSS_COEFF_BOUND = IdealInt(5)

  private def lcWithSmallCoeffs(lc : LinearCombination) = lc forall {
    case (_, OneTerm) => true
    case (coeff, _) => coeff.abs <= CROSS_COEFF_BOUND
  }

  /**
   * Generate linear approximations of quadratic terms using
   * cross-multiplication. This version considers all inequalities
   * with coefficients bounded by <code>CROSS_COEFF_BOUND</code>
   * (to avoid looping behaviour), provided that the result of
   * cross-multiplication can be expressed as a linear inequality
   * using just the product terms that already exist in a goal.
   */
  private def crossMult2(predicates : IndexedSeq[Atom], goal : Goal)
                        : Seq[Plugin.Action] = {
    implicit val order = goal.order

    val multMapping : Map[(ConstantTerm, ConstantTerm),
                          (LinearCombination, Atom)] =
      (for (a <- predicates.iterator;
            if a(0).constants.size == 1 && a(0).leadingCoeff.isUnit &&
                a(1).constants.size == 1 && a(1).leadingCoeff.isUnit;
            c0 = a(0).leadingTerm.asInstanceOf[ConstantTerm];
            c1 = a(1).leadingTerm.asInstanceOf[ConstantTerm];
            // (c1 x1 + d1) * (c2 x2 + d2) = t
            // c1 c2 x1 x2 + c1 d2 x1 + c2 d1 x2 + d1 d2 = t
            // x1 x2 = (t - c1 d2 x1 - c2 d1 x2 - d1 d2) / c1 c2
            val fact = a(0).leadingCoeff * a(1).leadingCoeff;
            rhs =
              LinearCombination(List(
                (fact, a(2)),
                (- a(0).leadingCoeff * a(1).constant * fact, c0),
                (- a(1).leadingCoeff * a(0).constant * fact, c1),
                (- a(0).constant * a(1).constant * fact, OneTerm)),
                order);
            key <- Seqs.doubleIterator((c0, c1), (c1, c0))) yield {
          (key, (rhs, a))
        }).toMap

    val mappedTerms =
      (for (((c, d), _) <- multMapping.iterator;
            x <- Seqs.doubleIterator(c, d))
        yield x).toSet

    val ineqs =
      (for (lc <- goal.facts.arithConj.inEqs.iterator ++
                  goal.facts.arithConj.inEqs.allGeqZeroInfs.iterator;
            if (lc.constants subsetOf mappedTerms) &&
                lcWithSmallCoeffs(lc))
        yield lc).toIndexedSeq

    val crossLC = new ArrayBuffer[(IdealInt, Term)]
    val assumptions = new ArrayBuffer[Formula]

    val res = new ArrayBuffer[Plugin.Action]

    for (ind1  <- 0 until ineqs.size;
          ineq1 = ineqs(ind1);
          n1    = ineq1.size;
          ind2  <- ind1 until ineqs.size;
          ineq2 = ineqs(ind2)) {
      crossLC.clear
      assumptions.clear

      val n2 = ineq2.size

      var cont = true
      var i1 = 0
      while (cont && i1 < n1) {
        (ineq1 getTerm i1) match {
          case OneTerm =>
            crossLC += ((ineq1 getCoeff i1, ineq2))
          case c1 : ConstantTerm => {
            val coeff1 = ineq1 getCoeff i1
            
            var i2 = 0
            while (cont && i2 < n2) {
              (ineq2 getTerm i2) match {
                case OneTerm =>
                  crossLC += ((coeff1 * (ineq2 getCoeff i2), c1))
                case c2 : ConstantTerm =>
                  (multMapping get (c1, c2)) match {
                    case Some((rhs, atom)) => {
                      crossLC += ((coeff1 * (ineq2 getCoeff i2), rhs))
                      assumptions += atom
                    }
                    case None =>
                      cont = false
                  }
              }
          
              i2 = i2 + 1
            }
          }
        }

        i1 = i1 + 1
      }

      if (cont) {
        val newInEq = InEqConj(LinearCombination(crossLC, order), order)

        if (!(goal reduceWithFacts newInEq).isTrue) {
          assumptions += InEqConj(ineq1, order)
          assumptions += InEqConj(ineq2, order)

          res += Plugin.AddAxiom(assumptions.toList.distinct, newInEq,
                                  GroebnerMultiplication.this)
        }
      }
    }

    res
  }

  /////////////////////////////////////////////////////////////////////////////

  /**
   * Check whether <code>ineq1 >= 0</code> implies <code>ineq2 >= 0</code>,
   * given the ranges of variables provided.
   */
  private def ineqImplies(ineq1 : LinearCombination,
                          ineq2 : LinearCombination,
                          intervalSet : IntervalSet) : Boolean =
    ineq1.constants == ineq2.constants && {
      var diff = ineq2.constant - ineq1.constant

      val n = ineq1.size min ineq2.size
      var ind = 0
      while (ind < n) {
        //-BEGIN-ASSERTION-///////////////////////////////////////////////////
        Debug.assertInt(AC, (ineq1 getTerm ind) == (ineq2 getTerm ind))
        //-END-ASSERTION-/////////////////////////////////////////////////////

          (ineq1 getTerm ind) match {
            case c : ConstantTerm => {
              val coeffDiff = (ineq2 getCoeff ind) - (ineq1 getCoeff ind)
              coeffDiff.signum match {
                case 0 =>
                  // nothing
                case sig =>
                  (intervalSet getTermIntervalOption c) match {
                    case Some(interval) =>
                      if (sig > 0) {
                        interval.lower match {
                          case IntervalVal(v) =>
                            diff = diff + (coeffDiff * v)
                          case _ =>
                            return false
                        }
                      } else {
                        interval.upper match {
                          case IntervalVal(v) =>
                            diff = diff + (coeffDiff * v)
                          case _ =>
                            return false
                        }
                      }
                    case None =>
                      return false
                  }
              }
            }
            case _ =>
              // nothing
          }

        ind = ind + 1
      }

<<<<<<< HEAD
      res.toSeq
=======
      diff.signum >= 0
>>>>>>> 12b42b65
    }

  /**
   * Check whether <code>ineq1 >= 0</code> implies <code>ineq2 >= 0</code>
   * talk about the same variables, and have coefficients with the same
   * sign.
   */
  private def similarIneqs(ineq1 : LinearCombination,
                            ineq2 : LinearCombination) : Boolean =
    (ineq1.iterator zip ineq2.iterator) forall {
      case ((coeff1, c1 : ConstantTerm), (coeff2, c2 : ConstantTerm))
        if c1 == c2 => coeff1.signum == coeff2.signum
      case ((_, OneTerm), (_, OneTerm)) =>
        true
      case _ =>
        false
    }

  private def filterSubsumedActions(actions : Seq[Plugin.Action],
                                    goal : Goal,
                                    intervalSet : IntervalSet)
                                    : Seq[Plugin.Action] = {
    implicit val order = goal.order
    val ineqs = goal.facts.arithConj.inEqs

    val res = new ArrayBuffer[Plugin.Action]

    for (act <- actions) act match {
      case Plugin.AddAxiom(_, c, _)
        if c.isArithLiteral && c.arithConj.inEqs.size == 1 &&
            c.constants.size > 1 => {

        val ineq = c.arithConj.inEqs.head
        if (ineqs.findInEqsWithLeadingTerm(ineq.leadingTerm, true) exists {
              lc => ineqImplies(lc, ineq, intervalSet) ||
                    (!lcWithSmallCoeffs(ineq) && similarIneqs(lc, ineq))
            }) {
          // forward subsumption:
          // this inequality is implied by some inequalities that already
          // exists in the goal, skip it
          // or
          // the inequality contains large coefficients, and is similar
          // to some other inequality that we already know (-> heuristic
          // to prevent looping)
        } else {
          res += act

<<<<<<< HEAD
    private def filterSubsumedActions(actions : Seq[Plugin.Action],
                                      goal : Goal,
                                      intervalSet : IntervalSet)
                                     : Seq[Plugin.Action] = {
      implicit val order = goal.order
      val ineqs = goal.facts.arithConj.inEqs

      val res = new ArrayBuffer[Plugin.Action]

      for (act <- actions) act match {
        case Plugin.AddAxiom(_, c, _)
          if c.isArithLiteral && c.arithConj.inEqs.size == 1 &&
             c.constants.size > 1 => {

          val ineq = c.arithConj.inEqs.head
          if (ineqs.findInEqsWithLeadingTerm(ineq.leadingTerm, true) exists {
                lc => ineqImplies(lc, ineq, intervalSet) ||
                      (!lcWithSmallCoeffs(ineq) && similarIneqs(lc, ineq))
              }) {
            // forward subsumption:
            // this inequality is implied by some inequalities that already
            // exists in the goal, skip it
            // or
            // the inequality contains large coefficients, and is similar
            // to some other inequality that we already know (-> heuristic
            // to prevent looping)
          } else {
            res += act

            // check possible backward subsumptions
            val toElim =
              (ineqs.findInEqsWithLeadingTerm(ineq.leadingTerm) filter {
                 lc => ineqImplies(ineq, lc, intervalSet) }).toSeq >= 0
            if (!toElim.isTrue)
              res += Plugin.RemoveFacts(toElim)
          }
=======
          // check possible backward subsumptions
          val toElim =
            (ineqs.findInEqsWithLeadingTerm(ineq.leadingTerm) filter {
                lc => ineqImplies(ineq, lc, intervalSet) }) >= 0
          if (!toElim.isTrue)
            res += Plugin.RemoveFacts(toElim)
>>>>>>> 12b42b65
        }
      }
<<<<<<< HEAD

      res.toSeq
=======
      case _ =>
        res += act
>>>>>>> 12b42b65
    }

    res
  }

  /////////////////////////////////////////////////////////////////////////////

  protected[nia] def intervals2Formula(intervalSet : IntervalSet,
                                       predicates  : IndexedSeq[Atom],
                                       goal        : Goal)
                                                   : Conjunction = {
    implicit val _ = goal.order

    (goal reduceWithFacts conj(
        for (Plugin.AddAxiom(_, f, _) <-
              intervals2Actions(intervalSet, predicates,
                                goal, l => List()).iterator)
        yield f)).negate
  }

  protected[nia] def intervals2Actions(intervalSet       : IntervalSet,
                                       predicates        : IndexedSeq[Atom],
                                       goal              : Goal,
                                       label2Assumptions : BitSet => Seq[Formula])
                                                         : Seq[Plugin.Action] = {
    implicit val order = goal.order

    val intervalAtoms = new ArrayBuffer[(ArithConj, BitSet)]

    for ((ct, i, (l1, l2, _)) <- intervalSet.getStableUpdatedIntervals) {

      if (i.lower == i.upper) {
        i.lower match {
          case IntervalVal(v) => intervalAtoms += ((ct === v, l1 | l2))
          case _ => // nothing
        }
      } else {
        // Generate inequalities according to intervals
        i.lower match {
          case IntervalNegInf =>
          case IntervalPosInf => {
            intervalAtoms += ((ct > 0, l1))
            intervalAtoms += ((ct < 0, l1))
          }
          case IntervalVal(v) =>
            intervalAtoms += ((ct >= v, l1))
        }

        i.upper match {
          case IntervalNegInf => {
            intervalAtoms += ((ct > 0, l2))
            intervalAtoms += ((ct < 0, l2))
          }
          case IntervalVal(v) =>
            intervalAtoms += ((ct <= v, l2))
          case IntervalPosInf =>
        }
      }
    }

<<<<<<< HEAD
          // Determine the constants considered for splitting
          val splitConstSet =
            if (MINIMAL_SPLITTING_SET)
              linearizers(predicates.toList, intervalSet)
            else
              (for (a <- predicates.iterator;
                    c <- a(0).constants.iterator ++ a(1).constants.iterator)
              yield c).toSet
          val splitConstSeq = new ArrayBuffer[ConstantTerm]
          splitConstSeq ++= order sort splitConstSet

          if (RANDOMISE_VARIABLE_ORDER)
            Param.RANDOM_DATA_SOURCE(goal.settings).shuffle(splitConstSeq)

          val alternatives =
            negeqSplit(intervalSet,
                       goal.facts.arithConj.negativeEqs, splitConstSet) ++
            gapSplit(intervalSet, splitConstSet) ++
            (Param.NONLINEAR_SPLITTING(goal.settings) match {
              case Param.NonLinearSplitting.Sign |
                   Param.NonLinearSplitting.SignMinimal =>
                infinitySplit(intervalSet, splitConstSet) ++
                discreteSplit(intervalSet, splitConstSeq.toSeq) ++
                binarySplit(intervalSet, splitConstSeq.toSeq)
              case Param.NonLinearSplitting.Spherical =>
                throw new Exception("sphericalSplit not enabled!")
            })

          if (alternatives.hasNext) {
            val s@(options, desc, label, actions) = alternatives.next()

            if (Param.PROOF_CONSTRUCTION(goal.settings)) {
              // just apply the split that we found
              val splitActions =
                if (actions == null)
                  List(Plugin.AxiomSplit(label2Assumptions(label),
                                         for (opt <- options)
                                           yield (conj(opt.negate), List()),
                                         GroebnerMultiplication.this))
                else
                  actions

              val intActions =
                filterActions(intervals2Actions(intervalSet, predicates, goal,
                                                label2Assumptions _), order)
              val res = intActions ++ splitActions

              //-BEGIN-ASSERTION-///////////////////////////////////////////////
              printActions(desc, res)
              //-END-ASSERTION-/////////////////////////////////////////////////
              return res

            } else {

              val optionsBuf = new ArrayBuffer[ArithConj]
              optionsBuf ++= options

              if (RANDOMISE_CASES)
                Param.RANDOM_DATA_SOURCE(goal.settings).shuffle(optionsBuf)

              lastAlternative =
                List(Plugin.AddFormula(intervals2Formula(intervalSet,
                                                         predicates, goal)),
                     Plugin.SplitGoal(for (opt <- optionsBuf.toSeq)
                                      yield List(Plugin.AddFormula(conj(opt)))))


              //-BEGIN-ASSERTION-/////////////////////////////////////////////
              printActions(desc, lastAlternative)
              //-END-ASSERTION-///////////////////////////////////////////////
              return lastAlternative

/*
            TODO: do we still need the below code?

              val opt1act = Conjunction.conj(opt1, order)
              val opt2act = Conjunction.conj(opt2, order)

              // check whether we might be able to close one of the branches
              // immediately, in which case we can focus on the other branch

              if ((goal reduceWithFacts opt1).isFalse) {
                // note that we assume at this point that proof construction
                // is disabled, so the labels of formulas do not matter
                addFacts(opt1.negate)
//                println("one further iteration, adding " + opt1.negate)
                contPropLoop = true
              } else if ((goal reduceWithFacts opt2).isFalse) {
                // note that we assume at this point that proof construction
                // is disabled, so the labels of formulas do not matter
                addFacts(opt2.negate)
//                println("one further iteration, adding " + opt2.negate)
                contPropLoop = true
              } else {
                //-BEGIN-ASSERTION-/////////////////////////////////////////////
                printActions(desc, lastAlternative)
                //-END-ASSERTION-///////////////////////////////////////////////
                return lastAlternative
              }
 */
            }

          } else if (lastAlternative != null) {

            //-BEGIN-ASSERTION-/////////////////////////////////////////////////
            printActions("Splitting", lastAlternative)
            //-END-ASSERTION-///////////////////////////////////////////////////
            return lastAlternative

          } else {

            val intActions =
              filterActions(intervals2Actions(intervalSet, predicates,
                                              goal, label2Assumptions _), order)
            if (!intActions.isEmpty) {
              //-BEGIN-ASSERTION-///////////////////////////////////////////////
              printActions("Implied intervals", intActions)
              //-END-ASSERTION-/////////////////////////////////////////////////
              return intActions
            }
=======
    (for ((f, label) <- intervalAtoms.iterator;
          if !(goal reduceWithFacts f).isTrue)
      yield (Plugin.AddAxiom(label2Assumptions(label), conj(f),
                            GroebnerMultiplication.this))).toList
  }
>>>>>>> 12b42b65

  protected[nia] def filterActions(actions : Seq[Plugin.Action],
                                   order   : TermOrder)
                                           : Seq[Plugin.Action] =
    actions filter (Plugin.isRelevantAxiomAction(_, order))

  /**
   * Find a set of constants that are sufficient to make all product
   * constraints linear: assigning concrete values to the constants will
   * make products become linear.
   */
  def simpleLinearizers(goal : Goal) : Set[ConstantTerm] = {
    implicit val order =
      goal.order
    val predicates =
      goal.facts.predConj.positiveLitsWithPred(_mul)
    val predSet =
      for (p <- predicates) yield (p(0).constants, p(1).constants)
    val relevantConsts =
      (for ((s, t) <- predSet.iterator; c <- s.iterator ++ t.iterator)
        yield c).toSet

    val allConsts = order.sort(relevantConsts)
    val allConstsSet = new MHashSet[ConstantTerm]
    allConstsSet ++= allConsts

    def isLinear : Boolean =
      predSet forall { case (s1, s2) => (s1 subsetOf allConstsSet) ||
                                        (s2 subsetOf allConstsSet) }

    if (isLinear)
      // minimise the set of chosen constants (greedily)
      for (c <- allConsts) {
        allConstsSet -= c
        if (!isLinear)
          allConstsSet += c
      }

    allConstsSet.toSet
  }

  //-BEGIN-ASSERTION-///////////////////////////////////////////////////////////
  protected[nia] def printNIAgoal(t : String, goal : Goal) = if (debug) {
    val muls = goal.facts.predConj.positiveLitsWithPred(_mul)
    val diseqs = goal.facts.arithConj.negativeEqs
    val ineqs = goal.facts.arithConj.inEqs

    println()
    println(t)

    if (!muls.isEmpty) {
      println("+----------------------MUL------------------------------+")
      for (ex <- muls) {
        println("|\t" + ex)
      }
    }
    if (!diseqs.isEmpty) {
      println("+----------------------DISEQS---------------------------+")
      for (diseq <- diseqs) {
        println("|\t" + diseq + " != 0")
      }
    }
    if (!ineqs.isTrue) {
      println("+----------------------INEQS----------------------------+")
      for (ie <- ineqs) {
        println("|\t" + ie + " >= 0")
      }
    }
    println("+-------------------------------------------------------+")
  }

  protected[nia] def printActions(t : String, actions : Seq[Plugin.Action]) : Unit =
    if (debug) {
      println(t + ":")
      for (a <- actions)
        println("\t" + a)
    }
  //-END-ASSERTION-/////////////////////////////////////////////////////////////

  TheoryRegistry register this

  override def toString = "GroebnerMultiplication"
}<|MERGE_RESOLUTION|>--- conflicted
+++ resolved
@@ -191,29 +191,7 @@
 
       } else {
       
-<<<<<<< HEAD
-        handleGoalAux(goal, false)
-
-      }
-    }
-
-    /**
-     * Buchberger algorithm
-     * This function will modify the contents of the argument
-     * <code>unprocessed</code>
-     */
-    private def buchberger(unprocessed : Basis) : Basis = {
-      implicit val ordering = unprocessed.ordering
-
-      // First move from unprocessed =>
-      //   passive - reducing all polynomials in active
-      // Then move from passive to active =>
-      //   adding all s-polynomials to unprocessed
-
-      val active, passive = new Basis
-=======
         handleGoalAux(goal, goalState(goal), false, gbCache)
->>>>>>> 12b42b65
 
       }
     }
@@ -435,15 +413,7 @@
 
   }
 
-<<<<<<< HEAD
-    private def intervals2Formula(intervalSet : IntervalSet,
-                                  predicates : IndexedSeq[Atom],
-                                  goal : Goal)
-                                 : Conjunction = {
-      implicit val order = goal.order
-=======
   /////////////////////////////////////////////////////////////////////////////
->>>>>>> 12b42b65
 
   /**
    * Generate linear approximations of quadratic terms using
@@ -616,7 +586,7 @@
       }
     }
 
-    res
+    res.toSeq
   }
 
   /////////////////////////////////////////////////////////////////////////////
@@ -674,11 +644,7 @@
         ind = ind + 1
       }
 
-<<<<<<< HEAD
-      res.toSeq
-=======
       diff.signum >= 0
->>>>>>> 12b42b65
     }
 
   /**
@@ -726,63 +692,19 @@
         } else {
           res += act
 
-<<<<<<< HEAD
-    private def filterSubsumedActions(actions : Seq[Plugin.Action],
-                                      goal : Goal,
-                                      intervalSet : IntervalSet)
-                                     : Seq[Plugin.Action] = {
-      implicit val order = goal.order
-      val ineqs = goal.facts.arithConj.inEqs
-
-      val res = new ArrayBuffer[Plugin.Action]
-
-      for (act <- actions) act match {
-        case Plugin.AddAxiom(_, c, _)
-          if c.isArithLiteral && c.arithConj.inEqs.size == 1 &&
-             c.constants.size > 1 => {
-
-          val ineq = c.arithConj.inEqs.head
-          if (ineqs.findInEqsWithLeadingTerm(ineq.leadingTerm, true) exists {
-                lc => ineqImplies(lc, ineq, intervalSet) ||
-                      (!lcWithSmallCoeffs(ineq) && similarIneqs(lc, ineq))
-              }) {
-            // forward subsumption:
-            // this inequality is implied by some inequalities that already
-            // exists in the goal, skip it
-            // or
-            // the inequality contains large coefficients, and is similar
-            // to some other inequality that we already know (-> heuristic
-            // to prevent looping)
-          } else {
-            res += act
-
-            // check possible backward subsumptions
-            val toElim =
-              (ineqs.findInEqsWithLeadingTerm(ineq.leadingTerm) filter {
-                 lc => ineqImplies(ineq, lc, intervalSet) }).toSeq >= 0
-            if (!toElim.isTrue)
-              res += Plugin.RemoveFacts(toElim)
-          }
-=======
           // check possible backward subsumptions
           val toElim =
             (ineqs.findInEqsWithLeadingTerm(ineq.leadingTerm) filter {
-                lc => ineqImplies(ineq, lc, intervalSet) }) >= 0
+                lc => ineqImplies(ineq, lc, intervalSet) }).toSeq >= 0
           if (!toElim.isTrue)
             res += Plugin.RemoveFacts(toElim)
->>>>>>> 12b42b65
-        }
-      }
-<<<<<<< HEAD
-
-      res.toSeq
-=======
+        }
+      }
       case _ =>
         res += act
->>>>>>> 12b42b65
-    }
-
-    res
+    }
+
+    res.toSeq
   }
 
   /////////////////////////////////////////////////////////////////////////////
@@ -791,7 +713,7 @@
                                        predicates  : IndexedSeq[Atom],
                                        goal        : Goal)
                                                    : Conjunction = {
-    implicit val _ = goal.order
+    implicit val order = goal.order
 
     (goal reduceWithFacts conj(
         for (Plugin.AddAxiom(_, f, _) <-
@@ -840,134 +762,11 @@
       }
     }
 
-<<<<<<< HEAD
-          // Determine the constants considered for splitting
-          val splitConstSet =
-            if (MINIMAL_SPLITTING_SET)
-              linearizers(predicates.toList, intervalSet)
-            else
-              (for (a <- predicates.iterator;
-                    c <- a(0).constants.iterator ++ a(1).constants.iterator)
-              yield c).toSet
-          val splitConstSeq = new ArrayBuffer[ConstantTerm]
-          splitConstSeq ++= order sort splitConstSet
-
-          if (RANDOMISE_VARIABLE_ORDER)
-            Param.RANDOM_DATA_SOURCE(goal.settings).shuffle(splitConstSeq)
-
-          val alternatives =
-            negeqSplit(intervalSet,
-                       goal.facts.arithConj.negativeEqs, splitConstSet) ++
-            gapSplit(intervalSet, splitConstSet) ++
-            (Param.NONLINEAR_SPLITTING(goal.settings) match {
-              case Param.NonLinearSplitting.Sign |
-                   Param.NonLinearSplitting.SignMinimal =>
-                infinitySplit(intervalSet, splitConstSet) ++
-                discreteSplit(intervalSet, splitConstSeq.toSeq) ++
-                binarySplit(intervalSet, splitConstSeq.toSeq)
-              case Param.NonLinearSplitting.Spherical =>
-                throw new Exception("sphericalSplit not enabled!")
-            })
-
-          if (alternatives.hasNext) {
-            val s@(options, desc, label, actions) = alternatives.next()
-
-            if (Param.PROOF_CONSTRUCTION(goal.settings)) {
-              // just apply the split that we found
-              val splitActions =
-                if (actions == null)
-                  List(Plugin.AxiomSplit(label2Assumptions(label),
-                                         for (opt <- options)
-                                           yield (conj(opt.negate), List()),
-                                         GroebnerMultiplication.this))
-                else
-                  actions
-
-              val intActions =
-                filterActions(intervals2Actions(intervalSet, predicates, goal,
-                                                label2Assumptions _), order)
-              val res = intActions ++ splitActions
-
-              //-BEGIN-ASSERTION-///////////////////////////////////////////////
-              printActions(desc, res)
-              //-END-ASSERTION-/////////////////////////////////////////////////
-              return res
-
-            } else {
-
-              val optionsBuf = new ArrayBuffer[ArithConj]
-              optionsBuf ++= options
-
-              if (RANDOMISE_CASES)
-                Param.RANDOM_DATA_SOURCE(goal.settings).shuffle(optionsBuf)
-
-              lastAlternative =
-                List(Plugin.AddFormula(intervals2Formula(intervalSet,
-                                                         predicates, goal)),
-                     Plugin.SplitGoal(for (opt <- optionsBuf.toSeq)
-                                      yield List(Plugin.AddFormula(conj(opt)))))
-
-
-              //-BEGIN-ASSERTION-/////////////////////////////////////////////
-              printActions(desc, lastAlternative)
-              //-END-ASSERTION-///////////////////////////////////////////////
-              return lastAlternative
-
-/*
-            TODO: do we still need the below code?
-
-              val opt1act = Conjunction.conj(opt1, order)
-              val opt2act = Conjunction.conj(opt2, order)
-
-              // check whether we might be able to close one of the branches
-              // immediately, in which case we can focus on the other branch
-
-              if ((goal reduceWithFacts opt1).isFalse) {
-                // note that we assume at this point that proof construction
-                // is disabled, so the labels of formulas do not matter
-                addFacts(opt1.negate)
-//                println("one further iteration, adding " + opt1.negate)
-                contPropLoop = true
-              } else if ((goal reduceWithFacts opt2).isFalse) {
-                // note that we assume at this point that proof construction
-                // is disabled, so the labels of formulas do not matter
-                addFacts(opt2.negate)
-//                println("one further iteration, adding " + opt2.negate)
-                contPropLoop = true
-              } else {
-                //-BEGIN-ASSERTION-/////////////////////////////////////////////
-                printActions(desc, lastAlternative)
-                //-END-ASSERTION-///////////////////////////////////////////////
-                return lastAlternative
-              }
- */
-            }
-
-          } else if (lastAlternative != null) {
-
-            //-BEGIN-ASSERTION-/////////////////////////////////////////////////
-            printActions("Splitting", lastAlternative)
-            //-END-ASSERTION-///////////////////////////////////////////////////
-            return lastAlternative
-
-          } else {
-
-            val intActions =
-              filterActions(intervals2Actions(intervalSet, predicates,
-                                              goal, label2Assumptions _), order)
-            if (!intActions.isEmpty) {
-              //-BEGIN-ASSERTION-///////////////////////////////////////////////
-              printActions("Implied intervals", intActions)
-              //-END-ASSERTION-/////////////////////////////////////////////////
-              return intActions
-            }
-=======
     (for ((f, label) <- intervalAtoms.iterator;
           if !(goal reduceWithFacts f).isTrue)
       yield (Plugin.AddAxiom(label2Assumptions(label), conj(f),
                             GroebnerMultiplication.this))).toList
   }
->>>>>>> 12b42b65
 
   protected[nia] def filterActions(actions : Seq[Plugin.Action],
                                    order   : TermOrder)
