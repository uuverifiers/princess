#!/bin/sh

unset CLASSPATH

rm -f *.class

OPTIONS="-language:implicitConversions,postfixOps,reflectiveCalls -cp `pwd`/../../bin"
RUNOPTIONS="-cp `pwd`/../../bin:."

export JAVA_OPTS="-Xss20000k -Xmx1500m"

TESTS="SimpleAPITest SimpleAPITest2 SimpleAPITest3 SimpleAPITest4 \
       SimpleAPITest5 SimpleAPITest6 SimpleAPITest7 SimpleAPITest8 \
       SimpleAPITest9 SimpleAPITest10 SimpleAPITest11 SimpleAPITest12 \
<<<<<<< HEAD
       TestRat SimpleAPIModelTest SimpleAPICompleteModelTest"
=======
       SimpleAPITest13 \
       TestRat TestExtArray SimpleAPIModelTest SimpleAPICompleteModelTest"
>>>>>>> adc37262

for testname in $TESTS; do
  echo
  echo $testname
  scalac $OPTIONS $testname.scala
  scala $RUNOPTIONS $testname
done

TESTS="interpolation-bug.scala scope-bug.scala incrementality-bug.scala \
       getConstraint-bug.scala TheoryTest.scala TheoryTest2.scala \
       TheoryTest3.scala TypeTests.scala nonlinear.scala \
       nonlinearInterpolation.scala division.scala \
       deadlock.scala exception.scala incremental.scala \
       divmodprint.scala \
       ADTTest.scala ADTTest2.scala ADTTest3.scala ADTTest4.scala \
       ADTTest5.scala ADTTest6.scala \
       pred-simplify.scala empty-stack-bug.scala variable-names-bug.scala \
       TestModuloArithmetic.scala TreeInterpolation.scala TestFrame.scala \
       dnfTest.scala dnfTest2.scala dnfTest3.scala \
       TestStrings.scala TestBVEval.scala \
       simplifier-bug.scala ManyEqvs.scala project-bug.scala \
       printBooleanTerm.scala SimplePrint.scala TestFunctionRange.scala"

for testname in $TESTS; do
  echo
  echo $testname
  scala $OPTIONS $testname
done

# Test cases that are use the SMT-LIB parser, which needs additional libraries

OPTIONS="-language:implicitConversions,postfixOps,reflectiveCalls -cp `pwd`/../../bin:`pwd`/../../extlibs/java-cup-11a.jar:`pwd`/../../smt-parser/smt-parser.jar"

TESTS="readSMTLIB.scala"

for testname in $TESTS; do
  echo
  echo $testname
  scala $OPTIONS $testname
done
<|MERGE_RESOLUTION|>--- conflicted
+++ resolved
@@ -12,12 +12,8 @@
 TESTS="SimpleAPITest SimpleAPITest2 SimpleAPITest3 SimpleAPITest4 \
        SimpleAPITest5 SimpleAPITest6 SimpleAPITest7 SimpleAPITest8 \
        SimpleAPITest9 SimpleAPITest10 SimpleAPITest11 SimpleAPITest12 \
-<<<<<<< HEAD
-       TestRat SimpleAPIModelTest SimpleAPICompleteModelTest"
-=======
        SimpleAPITest13 \
        TestRat TestExtArray SimpleAPIModelTest SimpleAPICompleteModelTest"
->>>>>>> adc37262
 
 for testname in $TESTS; do
   echo
