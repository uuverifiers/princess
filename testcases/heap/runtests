#!/bin/sh

# tests in SMT-LIB format

PRI=../../princess

TESTS="simple-heap.smt2 \
       read-interpolation.smt2 \
       simple-heap-allocAddr.smt2 \
       simple-heap-batch.smt2 \
       simple-heap-batch-dual.smt2 \
       heap-batch-write-read-1-unsat.smt2 \
       heap-batch-write-read-2-unsat.smt2 \
       adt-addrrange-sat.smt2 \
       adt-addrrange-unsat.smt2"

$PRI "$@" $TESTS

TESTS="bug-model-1.smt2 \
       incremental-heap.smt2 \
       swap-interpolation.smt2 \
       heap-batch-write-read-2-sat.smt2"

$PRI "$@" +incremental $TESTS

<<<<<<< HEAD

# tests using Princess API

unset CLASSPATH

rm -f *.class

OPTIONS="-language:implicitConversions,postfixOps,reflectiveCalls -cp `pwd`/../../bin"
RUNOPTIONS="-cp `pwd`/../../bin:."

export JAVA_OPTS="-Xss20000k -Xmx1500m"

TESTS=""
TESTS="HeapTests1 HeapTests2"

for testname in $TESTS; do
    echo
    echo $testname
#    scalac $OPTIONS $testname.scala
#    scala $RUNOPTIONS $testname
done

rm -f *.class
=======
>>>>>>> 8899d0be
<|MERGE_RESOLUTION|>--- conflicted
+++ resolved
@@ -22,30 +22,3 @@
        heap-batch-write-read-2-sat.smt2"
 
 $PRI "$@" +incremental $TESTS
-
-<<<<<<< HEAD
-
-# tests using Princess API
-
-unset CLASSPATH
-
-rm -f *.class
-
-OPTIONS="-language:implicitConversions,postfixOps,reflectiveCalls -cp `pwd`/../../bin"
-RUNOPTIONS="-cp `pwd`/../../bin:."
-
-export JAVA_OPTS="-Xss20000k -Xmx1500m"
-
-TESTS=""
-TESTS="HeapTests1 HeapTests2"
-
-for testname in $TESTS; do
-    echo
-    echo $testname
-#    scalac $OPTIONS $testname.scala
-#    scala $RUNOPTIONS $testname
-done
-
-rm -f *.class
-=======
->>>>>>> 8899d0be
