--- conflicted
+++ resolved
@@ -18,12 +18,8 @@
        regex.smt2 \
        chars.smt2 \
        single-quoted.smt2 \
-<<<<<<< HEAD
-       single-quoted2.smt2"
-=======
        single-quoted2.smt2 \
        completeness.smt2"
->>>>>>> f6afdd99
 
 $PRI "$@" $TESTS
 
