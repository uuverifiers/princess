Loading ARI120=1.p ...

Formula is valid, resulting constraint:
true
% SZS status Theorem for ARI120=1

Loading ARI184=1.p ...

Formula is valid, resulting constraint:
true
% SZS status Theorem for ARI184=1

Loading ARI496=1.p ...

No countermodel exists, formula is valid
% SZS status Theorem for ARI496=1

Loading ARI595=1.p ...

Formula is valid, resulting constraint:
true
% SZS status Theorem for ARI595=1

Loading ARI616=1.p ...

No countermodel exists, formula is valid
% SZS status Theorem for ARI616=1

Loading ARI620=1.p ...

Formula is valid, resulting constraint:
true
% SZS status Theorem for ARI620=1

Loading ARI526=1.p ...

No countermodel exists, formula is valid
% SZS status Theorem for ARI526=1

Loading ARI522=1.p ...

No countermodel exists, formula is valid
% SZS status Theorem for ARI522=1

Loading ARI522=1-mod.p ...

Formula is invalid, found a countermodel:
real_87/20 = 0 & rat_87/20 = 0 & real_17/4 = 1 & rat_17/4 = 1 & real_3/4 = 2 & rat_3/4 = 2 & real_18/5 = 3 & rat_18/5 = 3 & real_0 = 4 & rat_0 = 4
% SZS status CounterSatisfiable for ARI522=1-mod

Loading GEG021=1.p ...

No countermodel exists, formula is valid
% SZS status Theorem for GEG021=1

Loading PUZ133=2.p ...

No countermodel exists, formula is valid
% SZS status Theorem for PUZ133=2

Loading SYN050-1.p ...

Formula is valid, resulting constraint:
true
% SZS status Unsatisfiable for SYN050-1

Loading SYO561_1.p ...

No countermodel exists, formula is valid
% SZS status Theorem for SYO561_1

Loading SYO563+1.p ...

No countermodel exists, formula is valid
% SZS status Theorem for SYO563+1

Loading SYO563+2.p ...

No countermodel exists, formula is valid
% SZS status Theorem for SYO563+2

Loading let-tests.p ...

No countermodel exists, formula is valid
% SZS status Theorem for let-tests

Loading quotes.p ...

Formula is invalid, found a countermodel:
constant_in_Pair[Int,Int] = 0 & blue:\\'Color' = 0 & green:\\'Color' = 0 & red:Color = 1 & in_Color(1) & in_Color(0) & in_Pair[Int,Int](0)
% SZS status Satisfiable for quotes

Loading multiple-conjectures.p ...

No countermodel exists, formula is valid
% SZS status Theorem for multiple-conjectures

Loading SYN340+1.p ...

Formula is valid, resulting constraint:
true
% SZS status Theorem for SYN340+1

Loading SYN340+1-mod.p ...

Formula is valid, resulting constraint:
true
% SZS status Theorem for SYN340+1-mod

Loading set-Bidule-Inter.p ...

No countermodel exists, formula is valid
% SZS status Theorem for set-Bidule-Inter

Loading PUZ001+1.p ...

Formula is valid, resulting constraint:
true
% SZS status Theorem for PUZ001+1

Loading unsat-core.p ...
Preprocessing ...
Warning: ignoring some quantifiers
Constructing countermodel ...
Found proof (size 89)

No countermodel exists, formula is valid
% SZS status Theorem for unsat-core

Unsatisfiable core:
{DIFF-row1-row2, DIFF-row1-row3, DIFF-row2-row3, DIFF-tempty-tcons, EQ-tcons, rawDifference-INV, rawDifference2, rawDifference5, rowIn-true-INV, rowIn0, rowIn1, test-4}

<<<<<<< HEAD
Loading SWV032+1.p ...

10 conjectures left

9 conjectures left

8 conjectures left

7 conjectures left

6 conjectures left

5 conjectures left

4 conjectures left

3 conjectures left

2 conjectures left

1 conjectures left

No countermodel exists, formula is valid
% SZS status Theorem for SWV032+1
=======
Loading unsat-core.p ...
Warning: You are using the normal version of Princess to solve TPTP problems.
         Note that this version assumes a non-standard semantics
         of uninterpreted sorts, defining all domains to be infinite.
         For full support of TPTP please download the dedicated
         CASC/TPTP of Princess from
         http://www.philipp.ruemmer.org/princess.shtml#tptp
Preprocessing ...
Warning: ignoring some quantifiers
Constructing countermodel ...
Found proof (size 89)

VALID

% SZS output start Proof for theBenchmark
Assumptions after simplification:
---------------------------------

  (DIFF-row1-row2)
   ~ (vrow1 = vrow2)

  (DIFF-row1-row3)
   ~ (vrow3 = vrow1)

  (DIFF-row2-row3)
   ~ (vrow3 = vrow2)

  (DIFF-tempty-tcons)
   ! [v0: $int] :  ! [v1: $int] :  ~ (vtcons(v0, v1) = vtempty)

  (EQ-tcons)
   ! [v0: $int] :  ! [v1: $int] :  ! [v2: $int] :  ! [v3: $int] :  ! [v4: $int] :
  ( ~ (vtcons(v1, v3) = v4) |  ~ (vtcons(v0, v2) = v4) | (v3 = v2 & v1 = v0)) & 
  ! [v0: $int] :  ! [v1: $int] :  ! [v2: $int] :  ! [v3: $int] : (v3 = v2 |  ~
    (vtcons(v0, v1) = v3) |  ~ (vtcons(v0, v1) = v2))

  (rawDifference-INV)
   ! [v0: $int] :  ! [v1: $int] :  ! [v2: $int] : ( ~ (vrawDifference(v0, v1) =
      v2) |  ? [v3: $int] :  ? [v4: $int] :  ? [v5: $int] :  ? [v6: $int] : ( ~ (v6 =
        0) &  ~ (v4 = vtempty) & vrawDifference(v4, v1) = v3 & vrowIn(v5, v1) = v6 &
      vtcons(v5, v4) = v0 & vtcons(v5, v3) = v2) |  ? [v3: $int] :  ? [v4: $int] :
    (v2 = v0 &  ~ (v4 = 0) & vrowIn(v3, v1) = v4 & vtcons(v3, vtempty) = v0) |  ?
    [v3: $int] :  ? [v4: $int] : ( ~ (v3 = vtempty) & vrawDifference(v3, v1) = v2 &
      vrowIn(v4, v1) = 0 & vtcons(v4, v3) = v0) |  ? [v3: $int] : (v2 = vtempty &
      vrowIn(v3, v1) = 0 & vtcons(v3, vtempty) = v0) | (v2 = v0 & v1 = vtempty) | (v2
      = vtempty & v0 = vtempty))

  (rawDifference2)
   ! [v0: $int] :  ! [v1: $int] :  ! [v2: $int] :  ! [v3: $int] : (v3 = v2 |  ~
    (vrawDifference(v2, v1) = v3) |  ~ (vtcons(v0, vtempty) = v2) | vrowIn(v0, v1)
    = 0)

  (rawDifference5)
   ? [v0: $int] :  ! [v1: $int] :  ! [v2: $int] :  ! [v3: $int] :  ! [v4: $int] :
   ! [v5: $int] : (v5 = v0 | v1 = vtempty |  ~ (vrawDifference(v4, v2) = v5) |  ~
    (vtcons(v3, v1) = v4) |  ? [v6: $int] :  ? [v7: $int] : (( ~ (v7 = 0) &
        vrowIn(v3, v2) = v7) | ( ~ (v6 = v0) & vrawDifference(v1, v2) = v6)))

  (rowIn-true-INV)
   ! [v0: $int] :  ! [v1: $int] : ( ~ (vrowIn(v0, v1) = 0) |  ? [v2: $int] :  ?
    [v3: $int] :  ? [v4: $int] : (vtcons(v2, v3) = v1 & (v2 = v0 | (v4 = 0 &
          vrowIn(v0, v3) = 0))))

  (rowIn0)
   ! [v0: $int] :  ~ (vrowIn(v0, vtempty) = 0)

  (rowIn1)
   ! [v0: $int] :  ! [v1: $int] :  ! [v2: $int] :  ! [v3: $int] :  ! [v4: $int] :
  (v4 = 0 |  ~ (vrowIn(v0, v3) = v4) |  ~ (vtcons(v1, v2) = v3) | ( ~ (v1 = v0) &
       ? [v5: $int] : ( ~ (v5 = 0) & vrowIn(v0, v2) = v5))) &  ! [v0: $int] :  ! [v1:
    $int] :  ! [v2: $int] :  ! [v3: $int] : (v1 = v0 |  ~ (vrowIn(v0, v3) = 0) |  ~
    (vtcons(v1, v2) = v3) | vrowIn(v0, v2) = 0)

  (test-4)
   ? [v0: $int] :  ? [v1: $int] :  ? [v2: $int] :  ? [v3: $int] : (vtcons(vrow3,
      v2) = v3 & vtcons(vrow1, v0) = v1 & vtcons(vrow1, vtempty) = v2 & vtcons(vrow2,
      vtempty) = v0 &  ? [v4: $int] : ( ~ (v4 = v0) & vrawDifference(v1, v3) = v4))

Further assumptions not needed in the proof:
--------------------------------------------
DIFF-Intersection-Difference, DIFF-SelectAllFrom-Difference,
DIFF-SelectAllFrom-Intersection, DIFF-SelectAllFrom-SelectAllFromWhere,
DIFF-SelectAllFrom-SelectSomeFrom, DIFF-SelectAllFrom-SelectSomeFromWhere,
DIFF-SelectAllFrom-Union, DIFF-SelectAllFromWhere-Difference,
DIFF-SelectAllFromWhere-Intersection,
DIFF-SelectAllFromWhere-SelectSomeFromWhere, DIFF-SelectAllFromWhere-Union,
DIFF-SelectSomeFrom-Difference, DIFF-SelectSomeFrom-Intersection,
DIFF-SelectSomeFrom-SelectAllFromWhere, DIFF-SelectSomeFrom-SelectSomeFromWhere,
DIFF-SelectSomeFrom-Union, DIFF-SelectSomeFromWhere-Difference,
DIFF-SelectSomeFromWhere-Intersection, DIFF-SelectSomeFromWhere-Union,
DIFF-Tvalue-Difference, DIFF-Tvalue-Intersection, DIFF-Tvalue-SelectAllFrom,
DIFF-Tvalue-SelectAllFromWhere, DIFF-Tvalue-SelectSomeFrom,
DIFF-Tvalue-SelectSomeFromWhere, DIFF-Tvalue-Union, DIFF-Union-Difference,
DIFF-Union-Intersection, DIFF-VEquals-VGreater, DIFF-VEquals-VSmaller,
DIFF-VGreater-VSmaller, DIFF-aempty-acons, DIFF-emptyContext-bindContext,
DIFF-emptyStore-bindStore, DIFF-error-isFalse, DIFF-error-isTrue,
DIFF-isTrue-isFalse, DIFF-noConf-someConf, DIFF-noFType-someFType,
DIFF-noRawTable-someRawTable, DIFF-noTType-someTType, DIFF-noTable-someTable,
DIFF-rempty-rcons, DIFF-rtempty-rtcons, DIFF-ttempty-ttcons, EQ-Difference,
EQ-Intersection, EQ-Ref, EQ-SelectAllFrom, EQ-SelectAllFromWhere,
EQ-SelectSomeFrom, EQ-SelectSomeFromWhere, EQ-Tvalue, EQ-Union, EQ-VEquals,
EQ-VGreater, EQ-VSmaller, EQ-acons, EQ-bindContext, EQ-bindStore, EQ-conf,
EQ-ctype, EQ-rcons, EQ-rtcons, EQ-someConf, EQ-someFType, EQ-someRawTable,
EQ-someTType, EQ-someTable, EQ-table, EQ-ttcons, StoreContext-Lookup-WT,
StoreContextConsistent-false-INV, StoreContextConsistent-true-INV,
StoreContextConsistent0, StoreContextConsistent1, StoreContextConsistent2,
T-Difference, T-Intersection, T-SelectAllFrom, T-SelectAllFromWhere,
T-SelectSomeFrom, T-SelectSomeFromWhere, T-TTContext-Duplicate, T-TTContext-Swap,
T-Tvalue, T-Union, append-INV, append0, append1, attachColToFrontRaw-INV,
attachColToFrontRaw0, attachColToFrontRaw1, attachColToFrontRaw2,
attachColToFrontRaw3, checkPValidity-false-INV, checkPValidity-true-INV,
checkPValidity0, checkPValidity1, checkPValidity2, ctypeIn-false-INV,
ctypeIn-true-INV, ctypeIn0, ctypeIn1, difference-INV, difference0, difference1,
dropFirstColRaw-INV, dropFirstColRaw0, dropFirstColRaw1, dropFirstColRaw2,
findCol-INV, findCol0, findCol1, findCol2, findColType0, findColType1,
findColType2, getAL0, getQuery0, getRaw0, getSomeConf0, getSomeFType0,
getSomeRawTable0, getSomeTType0, getSomeTable0, intersect-INV, intersect0,
intersect1, isSomeConf-false-INV, isSomeConf-true-INV, isSomeConf0, isSomeConf1,
isSomeFType-false-INV, isSomeFType-true-INV, isSomeFType0, isSomeFType1,
isSomeRawTable-false-INV, isSomeRawTable-true-INV, isSomeRawTable0,
isSomeRawTable1, isSomeTType-false-INV, isSomeTType-true-INV, isSomeTType0,
isSomeTType1, isSomeTable-false-INV, isSomeTable-true-INV, isSomeTable0,
isSomeTable1, isValue-false-INV, isValue-true-INV, isValue0, isValue1, isValue2,
isValue3, isValue4, isValue5, isValue6, isValue7, lookupContext-INV,
lookupContext0, lookupContext1, lookupContext2, lookupStore-INV, lookupStore0,
lookupStore1, lookupStore2, matchingAList-false-INV, matchingAList-true-INV,
matchingAList0, matchingAList1, matchingAList2, project-INV, project0, project1,
project2, projectEmptyCol0, projectEmptyCol1, projectFirstRaw0, projectFirstRaw1,
projectFirstRaw2, projectType0, projectType1, projectType2, rawDifference0,
rawDifference1, rawDifference3, rawDifference4, rawIntersection-INV,
rawIntersection0, rawIntersection1, rawIntersection2, rawIntersection3,
rawIntersection4, rawIntersection5, rawType-INV, rawType0, rawType1,
rawUnion-INV, rawUnion0, rawUnion1, rawUnion2, rawUnion3, reduce-INV, reduce0,
reduce1, reduce10, reduce11, reduce12, reduce13, reduce14, reduce15, reduce16,
reduce17, reduce18, reduce19, reduce2, reduce20, reduce21, reduce22, reduce23,
reduce24, reduce25, reduce26, reduce27, reduce28, reduce29, reduce3, reduce30,
reduce4, reduce5, reduce6, reduce7, reduce8, reduce9, rowIn-false-INV,
select-INV, select0, select1, select2, select3, singleRowSelect-INV,
singleRowSelect0, singleRowSelect1, singleRowSelect10, singleRowSelect11,
singleRowSelect12, singleRowSelect13, singleRowSelect14, singleRowSelect15,
singleRowSelect16, singleRowSelect17, singleRowSelect2, singleRowSelect3,
singleRowSelect4, singleRowSelect5, singleRowSelect6, singleRowSelect7,
singleRowSelect8, singleRowSelect9, union-INV, union0, union1,
welltypedRawtable-false-INV, welltypedRawtable-true-INV, welltypedRawtable0,
welltypedRawtable1, welltypedRow-false-INV, welltypedRow-true-INV, welltypedRow0,
welltypedRow1, welltypedRow2, welltypedtable-false-INV, welltypedtable-true-INV,
welltypedtable0

Those formulas are unsatisfiable:
---------------------------------

Begin of proof
| 
| ALPHA: (EQ-tcons) implies:
|   (1)   ! [v0: $int] :  ! [v1: $int] :  ! [v2: $int] :  ! [v3: $int] :  ! [v4:
|          $int] : ( ~ (vtcons(v1, v3) = v4) |  ~ (vtcons(v0, v2) = v4) | (v3 = v2
|            & v1 = v0))
| 
| ALPHA: (rowIn1) implies:
|   (2)   ! [v0: $int] :  ! [v1: $int] :  ! [v2: $int] :  ! [v3: $int] : (v1 = v0
|          |  ~ (vrowIn(v0, v3) = 0) |  ~ (vtcons(v1, v2) = v3) | vrowIn(v0, v2) =
|          0)
|   (3)   ! [v0: $int] :  ! [v1: $int] :  ! [v2: $int] :  ! [v3: $int] :  ! [v4:
|          $int] : (v4 = 0 |  ~ (vrowIn(v0, v3) = v4) |  ~ (vtcons(v1, v2) = v3) |
|          ( ~ (v1 = v0) &  ? [v5: $int] : ( ~ (v5 = 0) & vrowIn(v0, v2) = v5)))
| 
| DELTA: instantiating (rawDifference5) with fresh symbol all_304_0 gives:
|   (4)   ! [v0: $int] :  ! [v1: $int] :  ! [v2: $int] :  ! [v3: $int] :  ! [v4:
|          $int] : (v4 = all_304_0 | v0 = vtempty |  ~ (vrawDifference(v3, v1) =
|            v4) |  ~ (vtcons(v2, v0) = v3) |  ? [v5: $int] :  ? [v6: $int] : (( ~
|              (v6 = 0) & vrowIn(v2, v1) = v6) | ( ~ (v5 = all_304_0) &
|              vrawDifference(v0, v1) = v5)))
| 
| DELTA: instantiating (test-4) with fresh symbols all_396_0, all_396_1,
|        all_396_2, all_396_3 gives:
|   (5)  vtcons(vrow3, all_396_1) = all_396_0 & vtcons(vrow1, all_396_3) =
|        all_396_2 & vtcons(vrow1, vtempty) = all_396_1 & vtcons(vrow2, vtempty)
|        = all_396_3 &  ? [v0: $int] : ( ~ (v0 = all_396_3) &
|          vrawDifference(all_396_2, all_396_0) = v0)
| 
| ALPHA: (5) implies:
|   (6)  vtcons(vrow2, vtempty) = all_396_3
|   (7)  vtcons(vrow1, vtempty) = all_396_1
|   (8)  vtcons(vrow1, all_396_3) = all_396_2
|   (9)  vtcons(vrow3, all_396_1) = all_396_0
|   (10)   ? [v0: $int] : ( ~ (v0 = all_396_3) & vrawDifference(all_396_2,
|             all_396_0) = v0)
| 
| DELTA: instantiating (10) with fresh symbol all_440_0 gives:
|   (11)   ~ (all_440_0 = all_396_3) & vrawDifference(all_396_2, all_396_0) =
|         all_440_0
| 
| ALPHA: (11) implies:
|   (12)   ~ (all_440_0 = all_396_3)
|   (13)  vrawDifference(all_396_2, all_396_0) = all_440_0
| 
| GROUND_INST: instantiating (rawDifference-INV) with all_440_0, all_396_0,
|              all_396_2, simplifying with (13) gives:
|   (14)   ? [v0: $int] :  ? [v1: $int] :  ? [v2: $int] :  ? [v3: $int] : ( ~ (v3
|             = 0) &  ~ (v1 = vtempty) & vrawDifference(v1, all_396_0) = v0 &
|           vrowIn(v2, all_396_0) = v3 & vtcons(v2, v1) = all_396_2 & vtcons(v2,
|             v0) = all_440_0) |  ? [v0: $int] :  ? [v1: $int] : (all_440_0 =
|           all_396_2 &  ~ (v1 = 0) & vrowIn(v0, all_396_0) = v1 & vtcons(v0,
|             vtempty) = all_396_2) |  ? [v0: $int] :  ? [v1: $int] : ( ~ (v0 =
|             vtempty) & vrawDifference(v0, all_396_0) = all_440_0 & vrowIn(v1,
|             all_396_0) = 0 & vtcons(v1, v0) = all_396_2) |  ? [v0: $int] :
|         (all_440_0 = vtempty & vrowIn(v0, all_396_0) = 0 & vtcons(v0, vtempty)
|           = all_396_2) | (all_440_0 = all_396_2 & all_396_0 = vtempty) |
|         (all_440_0 = vtempty & all_396_2 = vtempty)
| 
| GROUND_INST: instantiating (4) with all_440_0, all_396_2, vrow1, all_396_0,
|              all_396_3, simplifying with (8), (13) gives:
|   (15)  all_440_0 = all_304_0 | all_396_3 = vtempty |  ? [v0: $int] :  ? [v1:
|           $int] : (( ~ (v1 = 0) & vrowIn(vrow1, all_396_0) = v1) | ( ~ (v0 =
|               all_304_0) & vrawDifference(all_396_3, all_396_0) = v0))
| 
| BETA: splitting (15) gives:
| 
| Case 1:
| | 
| |   (16)  all_396_3 = vtempty
| | 
| | REDUCE: (6), (16) imply:
| |   (17)  vtcons(vrow2, vtempty) = vtempty
| | 
| | GROUND_INST: instantiating (DIFF-tempty-tcons) with vtempty, vrow2,
| |              simplifying with (17) gives:
| |   (18)  $false
| | 
| | CLOSE: (18) is inconsistent.
| | 
| Case 2:
| | 
| |   (19)   ~ (all_396_3 = vtempty)
| | 
| | BETA: splitting (14) gives:
| | 
| | Case 1:
| | | 
| | |   (20)   ? [v0: $int] :  ? [v1: $int] :  ? [v2: $int] :  ? [v3: $int] : ( ~
| | |           (v3 = 0) &  ~ (v1 = vtempty) & vrawDifference(v1, all_396_0) = v0 &
| | |           vrowIn(v2, all_396_0) = v3 & vtcons(v2, v1) = all_396_2 &
| | |           vtcons(v2, v0) = all_440_0) |  ? [v0: $int] :  ? [v1: $int] :
| | |         (all_440_0 = all_396_2 &  ~ (v1 = 0) & vrowIn(v0, all_396_0) = v1 &
| | |           vtcons(v0, vtempty) = all_396_2) |  ? [v0: $int] :  ? [v1: $int] :
| | |         ( ~ (v0 = vtempty) & vrawDifference(v0, all_396_0) = all_440_0 &
| | |           vrowIn(v1, all_396_0) = 0 & vtcons(v1, v0) = all_396_2) |  ? [v0:
| | |           $int] : (all_440_0 = vtempty & vrowIn(v0, all_396_0) = 0 &
| | |           vtcons(v0, vtempty) = all_396_2) | (all_440_0 = all_396_2 &
| | |           all_396_0 = vtempty)
| | | 
| | | BETA: splitting (20) gives:
| | | 
| | | Case 1:
| | | | 
| | | |   (21)   ? [v0: $int] :  ? [v1: $int] :  ? [v2: $int] :  ? [v3: $int] : (
| | | |           ~ (v3 = 0) &  ~ (v1 = vtempty) & vrawDifference(v1, all_396_0) =
| | | |           v0 & vrowIn(v2, all_396_0) = v3 & vtcons(v2, v1) = all_396_2 &
| | | |           vtcons(v2, v0) = all_440_0) |  ? [v0: $int] :  ? [v1: $int] :
| | | |         (all_440_0 = all_396_2 &  ~ (v1 = 0) & vrowIn(v0, all_396_0) = v1
| | | |           & vtcons(v0, vtempty) = all_396_2) |  ? [v0: $int] :  ? [v1:
| | | |           $int] : ( ~ (v0 = vtempty) & vrawDifference(v0, all_396_0) =
| | | |           all_440_0 & vrowIn(v1, all_396_0) = 0 & vtcons(v1, v0) =
| | | |           all_396_2) |  ? [v0: $int] : (all_440_0 = vtempty & vrowIn(v0,
| | | |             all_396_0) = 0 & vtcons(v0, vtempty) = all_396_2)
| | | | 
| | | | BETA: splitting (21) gives:
| | | | 
| | | | Case 1:
| | | | | 
| | | | |   (22)   ? [v0: $int] :  ? [v1: $int] :  ? [v2: $int] :  ? [v3: $int] :
| | | | |         ( ~ (v3 = 0) &  ~ (v1 = vtempty) & vrawDifference(v1,
| | | | |             all_396_0) = v0 & vrowIn(v2, all_396_0) = v3 & vtcons(v2, v1) =
| | | | |           all_396_2 & vtcons(v2, v0) = all_440_0) |  ? [v0: $int] :  ?
| | | | |         [v1: $int] : (all_440_0 = all_396_2 &  ~ (v1 = 0) & vrowIn(v0,
| | | | |             all_396_0) = v1 & vtcons(v0, vtempty) = all_396_2) |  ? [v0:
| | | | |           $int] :  ? [v1: $int] : ( ~ (v0 = vtempty) & vrawDifference(v0,
| | | | |             all_396_0) = all_440_0 & vrowIn(v1, all_396_0) = 0 & vtcons(v1,
| | | | |             v0) = all_396_2)
| | | | | 
| | | | | BETA: splitting (22) gives:
| | | | | 
| | | | | Case 1:
| | | | | | 
| | | | | |   (23)   ? [v0: $int] :  ? [v1: $int] :  ? [v2: $int] :  ? [v3: $int]
| | | | | |         : ( ~ (v3 = 0) &  ~ (v1 = vtempty) & vrawDifference(v1,
| | | | | |             all_396_0) = v0 & vrowIn(v2, all_396_0) = v3 & vtcons(v2, v1)
| | | | | |           = all_396_2 & vtcons(v2, v0) = all_440_0) |  ? [v0: $int] : 
| | | | | |         ? [v1: $int] : (all_440_0 = all_396_2 &  ~ (v1 = 0) &
| | | | | |           vrowIn(v0, all_396_0) = v1 & vtcons(v0, vtempty) = all_396_2)
| | | | | | 
| | | | | | BETA: splitting (23) gives:
| | | | | | 
| | | | | | Case 1:
| | | | | | | 
| | | | | | |   (24)   ? [v0: $int] :  ? [v1: $int] :  ? [v2: $int] :  ? [v3:
| | | | | | |           $int] : ( ~ (v3 = 0) &  ~ (v1 = vtempty) &
| | | | | | |           vrawDifference(v1, all_396_0) = v0 & vrowIn(v2, all_396_0)
| | | | | | |           = v3 & vtcons(v2, v1) = all_396_2 & vtcons(v2, v0) =
| | | | | | |           all_440_0)
| | | | | | | 
| | | | | | | DELTA: instantiating (24) with fresh symbols all_601_0, all_601_1,
| | | | | | |        all_601_2, all_601_3 gives:
| | | | | | |   (25)   ~ (all_601_0 = 0) &  ~ (all_601_2 = vtempty) &
| | | | | | |         vrawDifference(all_601_2, all_396_0) = all_601_3 &
| | | | | | |         vrowIn(all_601_1, all_396_0) = all_601_0 &
| | | | | | |         vtcons(all_601_1, all_601_2) = all_396_2 &
| | | | | | |         vtcons(all_601_1, all_601_3) = all_440_0
| | | | | | | 
| | | | | | | ALPHA: (25) implies:
| | | | | | |   (26)   ~ (all_601_0 = 0)
| | | | | | |   (27)  vtcons(all_601_1, all_601_2) = all_396_2
| | | | | | |   (28)  vrowIn(all_601_1, all_396_0) = all_601_0
| | | | | | | 
| | | | | | | GROUND_INST: instantiating (1) with all_396_2, all_601_2,
| | | | | | |              all_396_3, all_601_1, vrow1, simplifying with (8),
| | | | | | |              (27) gives:
| | | | | | |   (29)  all_601_1 = vrow1 & all_601_2 = all_396_3
| | | | | | | 
| | | | | | | ALPHA: (29) implies:
| | | | | | |   (30)  all_601_1 = vrow1
| | | | | | | 
| | | | | | | REDUCE: (28), (30) imply:
| | | | | | |   (31)  vrowIn(vrow1, all_396_0) = all_601_0
| | | | | | | 
| | | | | | | GROUND_INST: instantiating (3) with all_601_0, all_396_0,
| | | | | | |              all_396_1, vrow3, vrow1, simplifying with (9), (31)
| | | | | | |              gives:
| | | | | | |   (32)  all_601_0 = 0 | ( ~ (vrow3 = vrow1) &  ? [v0: $int] : ( ~
| | | | | | |             (v0 = 0) & vrowIn(vrow1, all_396_1) = v0))
| | | | | | | 
| | | | | | | BETA: splitting (32) gives:
| | | | | | | 
| | | | | | | Case 1:
| | | | | | | | 
| | | | | | | |   (33)  all_601_0 = 0
| | | | | | | | 
| | | | | | | | REDUCE: (26), (33) imply:
| | | | | | | |   (34)   ~ (0 = 0)
| | | | | | | | 
| | | | | | | | CLOSE: (34) is inconsistent.
| | | | | | | | 
| | | | | | | Case 2:
| | | | | | | | 
| | | | | | | |   (35)   ~ (vrow3 = vrow1) &  ? [v0: $int] : ( ~ (v0 = 0) &
| | | | | | | |           vrowIn(vrow1, all_396_1) = v0)
| | | | | | | | 
| | | | | | | | ALPHA: (35) implies:
| | | | | | | |   (36)   ? [v0: $int] : ( ~ (v0 = 0) & vrowIn(vrow1, all_396_1) =
| | | | | | | |           v0)
| | | | | | | | 
| | | | | | | | DELTA: instantiating (36) with fresh symbol all_619_0 gives:
| | | | | | | |   (37)   ~ (all_619_0 = 0) & vrowIn(vrow1, all_396_1) = all_619_0
| | | | | | | | 
| | | | | | | | ALPHA: (37) implies:
| | | | | | | |   (38)   ~ (all_619_0 = 0)
| | | | | | | |   (39)  vrowIn(vrow1, all_396_1) = all_619_0
| | | | | | | | 
| | | | | | | | GROUND_INST: instantiating (3) with all_619_0, all_396_1,
| | | | | | | |              vtempty, vrow1, vrow1, simplifying with (7), (39)
| | | | | | | |              gives:
| | | | | | | |   (40)  all_619_0 = 0
| | | | | | | | 
| | | | | | | | REDUCE: (38), (40) imply:
| | | | | | | |   (41)   ~ (0 = 0)
| | | | | | | | 
| | | | | | | | CLOSE: (41) is inconsistent.
| | | | | | | | 
| | | | | | | End of split
| | | | | | | 
| | | | | | Case 2:
| | | | | | | 
| | | | | | |   (42)   ? [v0: $int] :  ? [v1: $int] : (all_440_0 = all_396_2 &  ~
| | | | | | |           (v1 = 0) & vrowIn(v0, all_396_0) = v1 & vtcons(v0, vtempty)
| | | | | | |           = all_396_2)
| | | | | | | 
| | | | | | | DELTA: instantiating (42) with fresh symbols all_601_0, all_601_1
| | | | | | |        gives:
| | | | | | |   (43)  all_440_0 = all_396_2 &  ~ (all_601_0 = 0) &
| | | | | | |         vrowIn(all_601_1, all_396_0) = all_601_0 &
| | | | | | |         vtcons(all_601_1, vtempty) = all_396_2
| | | | | | | 
| | | | | | | ALPHA: (43) implies:
| | | | | | |   (44)  vtcons(all_601_1, vtempty) = all_396_2
| | | | | | | 
| | | | | | | GROUND_INST: instantiating (1) with all_396_2, vtempty, all_396_3,
| | | | | | |              all_601_1, vrow1, simplifying with (8), (44) gives:
| | | | | | |   (45)  all_601_1 = vrow1 & all_396_3 = vtempty
| | | | | | | 
| | | | | | | ALPHA: (45) implies:
| | | | | | |   (46)  all_396_3 = vtempty
| | | | | | | 
| | | | | | | REDUCE: (19), (46) imply:
| | | | | | |   (47)   ~ (0 = 0)
| | | | | | | 
| | | | | | | CLOSE: (47) is inconsistent.
| | | | | | | 
| | | | | | End of split
| | | | | | 
| | | | | Case 2:
| | | | | | 
| | | | | |   (48)   ? [v0: $int] :  ? [v1: $int] : ( ~ (v0 = vtempty) &
| | | | | |           vrawDifference(v0, all_396_0) = all_440_0 & vrowIn(v1,
| | | | | |             all_396_0) = 0 & vtcons(v1, v0) = all_396_2)
| | | | | | 
| | | | | | DELTA: instantiating (48) with fresh symbols all_601_0, all_601_1
| | | | | |        gives:
| | | | | |   (49)   ~ (all_601_1 = vtempty) & vrawDifference(all_601_1,
| | | | | |           all_396_0) = all_440_0 & vrowIn(all_601_0, all_396_0) = 0 &
| | | | | |         vtcons(all_601_0, all_601_1) = all_396_2
| | | | | | 
| | | | | | ALPHA: (49) implies:
| | | | | |   (50)  vtcons(all_601_0, all_601_1) = all_396_2
| | | | | |   (51)  vrowIn(all_601_0, all_396_0) = 0
| | | | | |   (52)  vrawDifference(all_601_1, all_396_0) = all_440_0
| | | | | | 
| | | | | | GROUND_INST: instantiating (1) with all_396_2, all_601_1, all_396_3,
| | | | | |              all_601_0, vrow1, simplifying with (8), (50) gives:
| | | | | |   (53)  all_601_0 = vrow1 & all_601_1 = all_396_3
| | | | | | 
| | | | | | ALPHA: (53) implies:
| | | | | |   (54)  all_601_1 = all_396_3
| | | | | |   (55)  all_601_0 = vrow1
| | | | | | 
| | | | | | REDUCE: (52), (54) imply:
| | | | | |   (56)  vrawDifference(all_396_3, all_396_0) = all_440_0
| | | | | | 
| | | | | | REDUCE: (51), (55) imply:
| | | | | |   (57)  vrowIn(vrow1, all_396_0) = 0
| | | | | | 
| | | | | | GROUND_INST: instantiating (rawDifference2) with all_440_0,
| | | | | |              all_396_3, all_396_0, vrow2, simplifying with (6), (56)
| | | | | |              gives:
| | | | | |   (58)  all_440_0 = all_396_3 | vrowIn(vrow2, all_396_0) = 0
| | | | | | 
| | | | | | GROUND_INST: instantiating (2) with all_396_0, all_396_1, vrow3,
| | | | | |              vrow1, simplifying with (9), (57) gives:
| | | | | |   (59)  vrow3 = vrow1 | vrowIn(vrow1, all_396_1) = 0
| | | | | | 
| | | | | | BETA: splitting (59) gives:
| | | | | | 
| | | | | | Case 1:
| | | | | | | 
| | | | | | |   (60)  vrowIn(vrow1, all_396_1) = 0
| | | | | | | 
| | | | | | | BETA: splitting (58) gives:
| | | | | | | 
| | | | | | | Case 1:
| | | | | | | | 
| | | | | | | |   (61)  vrowIn(vrow2, all_396_0) = 0
| | | | | | | | 
| | | | | | | | GROUND_INST: instantiating (rowIn-true-INV) with all_396_1,
| | | | | | | |              vrow1, simplifying with (60) gives:
| | | | | | | |   (62)   ? [v0: $int] :  ? [v1: $int] :  ? [v2: $int] :
| | | | | | | |         (vtcons(v0, v1) = all_396_1 & (v0 = vrow1 | (v2 = 0 &
| | | | | | | |               vrowIn(vrow1, v1) = 0)))
| | | | | | | | 
| | | | | | | | GROUND_INST: instantiating (2) with all_396_0, all_396_1, vrow3,
| | | | | | | |              vrow2, simplifying with (9), (61) gives:
| | | | | | | |   (63)  vrow3 = vrow2 | vrowIn(vrow2, all_396_1) = 0
| | | | | | | | 
| | | | | | | | DELTA: instantiating (62) with fresh symbols all_642_0,
| | | | | | | |        all_642_1, all_642_2 gives:
| | | | | | | |   (64)  vtcons(all_642_2, all_642_1) = all_396_1 & (all_642_2 =
| | | | | | | |           vrow1 | (all_642_0 = 0 & vrowIn(vrow1, all_642_1) = 0))
| | | | | | | | 
| | | | | | | | ALPHA: (64) implies:
| | | | | | | |   (65)  vtcons(all_642_2, all_642_1) = all_396_1
| | | | | | | | 
| | | | | | | | BETA: splitting (63) gives:
| | | | | | | | 
| | | | | | | | Case 1:
| | | | | | | | | 
| | | | | | | | |   (66)  vrowIn(vrow2, all_396_1) = 0
| | | | | | | | | 
| | | | | | | | | GROUND_INST: instantiating (1) with all_396_1, all_642_1,
| | | | | | | | |              vtempty, all_642_2, vrow1, simplifying with (7),
| | | | | | | | |              (65) gives:
| | | | | | | | |   (67)  all_642_1 = vtempty & all_642_2 = vrow1
| | | | | | | | | 
| | | | | | | | | ALPHA: (67) implies:
| | | | | | | | |   (68)  all_642_2 = vrow1
| | | | | | | | |   (69)  all_642_1 = vtempty
| | | | | | | | | 
| | | | | | | | | GROUND_INST: instantiating (2) with all_396_1, vtempty, vrow1,
| | | | | | | | |              vrow2, simplifying with (7), (66) gives:
| | | | | | | | |   (70)  vrow1 = vrow2 | vrowIn(vrow2, vtempty) = 0
| | | | | | | | | 
| | | | | | | | | BETA: splitting (70) gives:
| | | | | | | | | 
| | | | | | | | | Case 1:
| | | | | | | | | | 
| | | | | | | | | |   (71)  vrowIn(vrow2, vtempty) = 0
| | | | | | | | | | 
| | | | | | | | | | GROUND_INST: instantiating (rowIn0) with vrow2, simplifying with
| | | | | | | | | |              (71) gives:
| | | | | | | | | |   (72)  $false
| | | | | | | | | | 
| | | | | | | | | | CLOSE: (72) is inconsistent.
| | | | | | | | | | 
| | | | | | | | | Case 2:
| | | | | | | | | | 
| | | | | | | | | |   (73)  vrow1 = vrow2
| | | | | | | | | | 
| | | | | | | | | | REDUCE: (73), (DIFF-row1-row2) imply:
| | | | | | | | | |   (74)   ~ (0 = 0)
| | | | | | | | | | 
| | | | | | | | | | CLOSE: (74) is inconsistent.
| | | | | | | | | | 
| | | | | | | | | End of split
| | | | | | | | | 
| | | | | | | | Case 2:
| | | | | | | | | 
| | | | | | | | |   (75)  vrow3 = vrow2
| | | | | | | | | 
| | | | | | | | | REDUCE: (75), (DIFF-row2-row3) imply:
| | | | | | | | |   (76)   ~ (0 = 0)
| | | | | | | | | 
| | | | | | | | | CLOSE: (76) is inconsistent.
| | | | | | | | | 
| | | | | | | | End of split
| | | | | | | | 
| | | | | | | Case 2:
| | | | | | | | 
| | | | | | | |   (77)  all_440_0 = all_396_3
| | | | | | | | 
| | | | | | | | REDUCE: (12), (77) imply:
| | | | | | | |   (78)   ~ (0 = 0)
| | | | | | | | 
| | | | | | | | CLOSE: (78) is inconsistent.
| | | | | | | | 
| | | | | | | End of split
| | | | | | | 
| | | | | | Case 2:
| | | | | | | 
| | | | | | |   (79)  vrow3 = vrow1
| | | | | | | 
| | | | | | | REDUCE: (79), (DIFF-row1-row3) imply:
| | | | | | |   (80)   ~ (0 = 0)
| | | | | | | 
| | | | | | | CLOSE: (80) is inconsistent.
| | | | | | | 
| | | | | | End of split
| | | | | | 
| | | | | End of split
| | | | | 
| | | | Case 2:
| | | | | 
| | | | |   (81)   ? [v0: $int] : (all_440_0 = vtempty & vrowIn(v0, all_396_0) =
| | | | |           0 & vtcons(v0, vtempty) = all_396_2)
| | | | | 
| | | | | DELTA: instantiating (81) with fresh symbol all_601_0 gives:
| | | | |   (82)  all_440_0 = vtempty & vrowIn(all_601_0, all_396_0) = 0 &
| | | | |         vtcons(all_601_0, vtempty) = all_396_2
| | | | | 
| | | | | ALPHA: (82) implies:
| | | | |   (83)  all_440_0 = vtempty
| | | | |   (84)  vtcons(all_601_0, vtempty) = all_396_2
| | | | | 
| | | | | REDUCE: (12), (83) imply:
| | | | |   (85)   ~ (all_396_3 = vtempty)
| | | | | 
| | | | | GROUND_INST: instantiating (1) with all_396_2, vtempty, all_396_3,
| | | | |              all_601_0, vrow1, simplifying with (8), (84) gives:
| | | | |   (86)  all_601_0 = vrow1 & all_396_3 = vtempty
| | | | | 
| | | | | ALPHA: (86) implies:
| | | | |   (87)  all_396_3 = vtempty
| | | | | 
| | | | | REDUCE: (19), (87) imply:
| | | | |   (88)   ~ (0 = 0)
| | | | | 
| | | | | CLOSE: (88) is inconsistent.
| | | | | 
| | | | End of split
| | | | 
| | | Case 2:
| | | | 
| | | |   (89)  all_440_0 = all_396_2 & all_396_0 = vtempty
| | | | 
| | | | ALPHA: (89) implies:
| | | |   (90)  all_396_0 = vtempty
| | | | 
| | | | REDUCE: (9), (90) imply:
| | | |   (91)  vtcons(vrow3, all_396_1) = vtempty
| | | | 
| | | | GROUND_INST: instantiating (DIFF-tempty-tcons) with all_396_1, vrow3,
| | | |              simplifying with (91) gives:
| | | |   (92)  $false
| | | | 
| | | | CLOSE: (92) is inconsistent.
| | | | 
| | | End of split
| | | 
| | Case 2:
| | | 
| | |   (93)  all_440_0 = vtempty & all_396_2 = vtempty
| | | 
| | | ALPHA: (93) implies:
| | |   (94)  all_396_2 = vtempty
| | | 
| | | REDUCE: (8), (94) imply:
| | |   (95)  vtcons(vrow1, all_396_3) = vtempty
| | | 
| | | GROUND_INST: instantiating (DIFF-tempty-tcons) with all_396_3, vrow1,
| | |              simplifying with (95) gives:
| | |   (96)  $false
| | | 
| | | CLOSE: (96) is inconsistent.
| | | 
| | End of split
| | 
| End of split
| 
End of proof
% SZS output end Proof for theBenchmark
>>>>>>> 200cd3cb

Loading ARI495=1.p ...

Formula is valid, resulting constraint:
true
% SZS status Theorem for ARI495=1

Loading DAT078=1.p ...
Preprocessing ...
Warning: ignoring some quantifiers
Constructing countermodel ...


Possible countermodel:
constant_in_array = 0 & in_array(0)
% SZS status GaveUp for DAT078=1

Loading SYN000_2.p ...
Prover 0: Options:  +triggersInConjecture -genTotalityAxioms=none -tightFunctionScopes -clausifier=none -reverseFunctionalityPropagation -boolFunsAsPreds -triggerStrategy=maximal -realRatSaturationRounds=0 +ignoreQuantifiers -generateTriggers=all
Prover 0: Exception: [70.9] failure: `<=>' expected but `,' found
Prover 0: 
Prover 0:         , ( q($let_tt(! [Z1: $i] : f(Z1) = g(Z1,b), f(a)),X)
Prover 0: 
Prover 0:         ^
Prover 1: Options:  +triggersInConjecture -genTotalityAxioms=none +tightFunctionScopes -clausifier=simple -reverseFunctionalityPropagation -boolFunsAsPreds -triggerStrategy=allUni -realRatSaturationRounds=0 -ignoreQuantifiers -generateTriggers=all
Prover 1: Exception: [70.9] failure: `<=>' expected but `,' found
Prover 1: 
Prover 1:         , ( q($let_tt(! [Z1: $i] : f(Z1) = g(Z1,b), f(a)),X)
Prover 1: 
Prover 1:         ^
Prover 2: Options:  +triggersInConjecture -genTotalityAxioms=none +tightFunctionScopes -clausifier=none +reverseFunctionalityPropagation +boolFunsAsPreds -triggerStrategy=allMaximal -realRatSaturationRounds=1 -ignoreQuantifiers -generateTriggers=complete
Prover 2: Exception: [70.9] failure: `<=>' expected but `,' found
Prover 2: 
Prover 2:         , ( q($let_tt(! [Z1: $i] : f(Z1) = g(Z1,b), f(a)),X)
Prover 2: 
Prover 2:         ^
Prover 3: Options:  -triggersInConjecture -genTotalityAxioms=ctors -tightFunctionScopes -clausifier=simple +reverseFunctionalityPropagation -boolFunsAsPreds -triggerStrategy=allMinimal -realRatSaturationRounds=1 -ignoreQuantifiers -generateTriggers=all
Prover 3: Exception: [70.9] failure: `<=>' expected but `,' found
Prover 3: 
Prover 3:         , ( q($let_tt(! [Z1: $i] : f(Z1) = g(Z1,b), f(a)),X)
Prover 3: 
Prover 3:         ^
Prover 4: Options:  -triggersInConjecture -genTotalityAxioms=none -tightFunctionScopes -clausifier=simple +reverseFunctionalityPropagation -boolFunsAsPreds -triggerStrategy=maximalOutermost -realRatSaturationRounds=0 -ignoreQuantifiers -generateTriggers=all
Prover 4: Exception: [70.9] failure: `<=>' expected but `,' found
Prover 4: 
Prover 4:         , ( q($let_tt(! [Z1: $i] : f(Z1) = g(Z1,b), f(a)),X)
Prover 4: 
Prover 4:         ^
Prover 5: Options:  +triggersInConjecture -genTotalityAxioms=none -tightFunctionScopes -clausifier=simple +reverseFunctionalityPropagation +boolFunsAsPreds -triggerStrategy=allMinimal -realRatSaturationRounds=0 +ignoreQuantifiers -generateTriggers=all
Prover 5: Exception: [70.9] failure: `<=>' expected but `,' found
Prover 5: 
Prover 5:         , ( q($let_tt(! [Z1: $i] : f(Z1) = g(Z1,b), f(a)),X)
Prover 5: 
Prover 5:         ^
Prover 6: Options:  +triggersInConjecture -genTotalityAxioms=none -tightFunctionScopes -clausifier=none -reverseFunctionalityPropagation -boolFunsAsPreds -triggerStrategy=allMaximal -realRatSaturationRounds=1 +ignoreQuantifiers -generateTriggers=all
Prover 6: Exception: [70.9] failure: `<=>' expected but `,' found
Prover 6: 
Prover 6:         , ( q($let_tt(! [Z1: $i] : f(Z1) = g(Z1,b), f(a)),X)
Prover 6: 
Prover 6:         ^
Prover 7: Options:  +triggersInConjecture -genTotalityAxioms=all -tightFunctionScopes -clausifier=simple +reverseFunctionalityPropagation +boolFunsAsPreds -triggerStrategy=allMinimalAndEmpty -realRatSaturationRounds=0 -ignoreQuantifiers -generateTriggers=all
Prover 7: Exception: [70.9] failure: `<=>' expected but `,' found
Prover 7: 
Prover 7:         , ( q($let_tt(! [Z1: $i] : f(Z1) = g(Z1,b), f(a)),X)
Prover 7: 
Prover 7:         ^
Prover 8: Options:  -triggersInConjecture -genTotalityAxioms=none +tightFunctionScopes -clausifier=none +reverseFunctionalityPropagation -boolFunsAsPreds -triggerStrategy=maximalOutermost -realRatSaturationRounds=1 -ignoreQuantifiers -generateTriggers=all
Prover 8: Exception: [70.9] failure: `<=>' expected but `,' found
Prover 8: 
Prover 8:         , ( q($let_tt(! [Z1: $i] : f(Z1) = g(Z1,b), f(a)),X)
Prover 8: 
Prover 8:         ^
Prover 9: Options:  +triggersInConjecture -genTotalityAxioms=none -tightFunctionScopes -clausifier=none +reverseFunctionalityPropagation +boolFunsAsPreds -triggerStrategy=maximal -realRatSaturationRounds=1 -ignoreQuantifiers -generateTriggers=complete
Prover 9: Exception: [70.9] failure: `<=>' expected but `,' found
Prover 9: 
Prover 9:         , ( q($let_tt(! [Z1: $i] : f(Z1) = g(Z1,b), f(a)),X)
Prover 9: 
Prover 9:         ^
Prover 10: Options:  +triggersInConjecture -genTotalityAxioms=ctors -tightFunctionScopes -clausifier=none -reverseFunctionalityPropagation -boolFunsAsPreds -triggerStrategy=allMinimalAndEmpty -realRatSaturationRounds=0 -ignoreQuantifiers -generateTriggers=all
Prover 10: Exception: [70.9] failure: `<=>' expected but `,' found
Prover 10: 
Prover 10:         , ( q($let_tt(! [Z1: $i] : f(Z1) = g(Z1,b), f(a)),X)
Prover 10: 
Prover 10:         ^
Prover 11: Options:  +triggersInConjecture -genTotalityAxioms=ctors -tightFunctionScopes -clausifier=none -reverseFunctionalityPropagation +boolFunsAsPreds -triggerStrategy=maximal -realRatSaturationRounds=0 -ignoreQuantifiers -generateTriggers=all
Prover 11: Exception: [70.9] failure: `<=>' expected but `,' found
Prover 11: 
Prover 11:         , ( q($let_tt(! [Z1: $i] : f(Z1) = g(Z1,b), f(a)),X)
Prover 11: 
Prover 11:         ^
Prover 12: Options:  +triggersInConjecture -genTotalityAxioms=none -tightFunctionScopes -clausifier=none +reverseFunctionalityPropagation -boolFunsAsPreds -triggerStrategy=maximalOutermost -realRatSaturationRounds=1 -ignoreQuantifiers -generateTriggers=complete
Prover 12: Exception: [70.9] failure: `<=>' expected but `,' found
Prover 12: 
Prover 12:         , ( q($let_tt(! [Z1: $i] : f(Z1) = g(Z1,b), f(a)),X)
Prover 12: 
Prover 12:         ^
Prover 13: Options:  +triggersInConjecture -genTotalityAxioms=none +tightFunctionScopes -clausifier=simple -reverseFunctionalityPropagation -boolFunsAsPreds -triggerStrategy=allUni -realRatSaturationRounds=1 -ignoreQuantifiers -generateTriggers=all
Prover 13: Exception: [70.9] failure: `<=>' expected but `,' found
Prover 13: 
Prover 13:         , ( q($let_tt(! [Z1: $i] : f(Z1) = g(Z1,b), f(a)),X)
Prover 13: 
Prover 13:         ^
Prover 14: Options:  +triggersInConjecture -genTotalityAxioms=all -tightFunctionScopes -clausifier=none -reverseFunctionalityPropagation -boolFunsAsPreds -triggerStrategy=allMinimalAndEmpty -realRatSaturationRounds=1 -ignoreQuantifiers -generateTriggers=all
Prover 14: Exception: [70.9] failure: `<=>' expected but `,' found
Prover 14: 
Prover 14:         , ( q($let_tt(! [Z1: $i] : f(Z1) = g(Z1,b), f(a)),X)
Prover 14: 
Prover 14:         ^
Prover 15: Options:  +triggersInConjecture -genTotalityAxioms=none +tightFunctionScopes -clausifier=simple -reverseFunctionalityPropagation +boolFunsAsPreds -triggerStrategy=maximalOutermost -realRatSaturationRounds=0 +ignoreQuantifiers -generateTriggers=all
Prover 15: Exception: [70.9] failure: `<=>' expected but `,' found
Prover 15: 
Prover 15:         , ( q($let_tt(! [Z1: $i] : f(Z1) = g(Z1,b), f(a)),X)
Prover 15: 
Prover 15:         ^
Prover 16: Options:  +triggersInConjecture -genTotalityAxioms=none -tightFunctionScopes -clausifier=none -reverseFunctionalityPropagation -boolFunsAsPreds -triggerStrategy=allMaximal -realRatSaturationRounds=0 +ignoreQuantifiers -generateTriggers=all
Prover 16: Exception: [70.9] failure: `<=>' expected but `,' found
Prover 16: 
Prover 16:         , ( q($let_tt(! [Z1: $i] : f(Z1) = g(Z1,b), f(a)),X)
Prover 16: 
Prover 16:         ^
Prover 17: Options:  -triggersInConjecture -genTotalityAxioms=none -tightFunctionScopes -clausifier=simple -reverseFunctionalityPropagation -boolFunsAsPreds -triggerStrategy=maximalOutermost -realRatSaturationRounds=1 -ignoreQuantifiers -generateTriggers=complete
Prover 17: Exception: [70.9] failure: `<=>' expected but `,' found
Prover 17: 
Prover 17:         , ( q($let_tt(! [Z1: $i] : f(Z1) = g(Z1,b), f(a)),X)
Prover 17: 
Prover 17:         ^
Prover 18: Options:  -triggersInConjecture -genTotalityAxioms=none -tightFunctionScopes -clausifier=simple +reverseFunctionalityPropagation -boolFunsAsPreds -triggerStrategy=maximalOutermost -realRatSaturationRounds=1 -ignoreQuantifiers -generateTriggers=all
Prover 18: Exception: [70.9] failure: `<=>' expected but `,' found
Prover 18: 
Prover 18:         , ( q($let_tt(! [Z1: $i] : f(Z1) = g(Z1,b), f(a)),X)
Prover 18: 
Prover 18:         ^
Prover 19: Options:  +triggersInConjecture -genTotalityAxioms=none -tightFunctionScopes -clausifier=none -reverseFunctionalityPropagation -boolFunsAsPreds -triggerStrategy=maximalOutermost -realRatSaturationRounds=0 -ignoreQuantifiers -generateTriggers=all
Prover 19: Exception: [70.9] failure: `<=>' expected but `,' found
Prover 19: 
Prover 19:         , ( q($let_tt(! [Z1: $i] : f(Z1) = g(Z1,b), f(a)),X)
Prover 19: 
Prover 19:         ^
% SZS status Error for SYN000_2
[70.9] failure: `<=>' expected but `,' found

        , ( q($let_tt(! [Z1: $i] : f(Z1) = g(Z1,b), f(a)),X)

        ^<|MERGE_RESOLUTION|>--- conflicted
+++ resolved
@@ -28,8 +28,7 @@
 
 Loading ARI620=1.p ...
 
-Formula is valid, resulting constraint:
-true
+No countermodel exists, formula is valid
 % SZS status Theorem for ARI620=1
 
 Loading ARI526=1.p ...
@@ -130,47 +129,16 @@
 Unsatisfiable core:
 {DIFF-row1-row2, DIFF-row1-row3, DIFF-row2-row3, DIFF-tempty-tcons, EQ-tcons, rawDifference-INV, rawDifference2, rawDifference5, rowIn-true-INV, rowIn0, rowIn1, test-4}
 
-<<<<<<< HEAD
-Loading SWV032+1.p ...
-
-10 conjectures left
-
-9 conjectures left
-
-8 conjectures left
-
-7 conjectures left
-
-6 conjectures left
-
-5 conjectures left
-
-4 conjectures left
-
-3 conjectures left
-
-2 conjectures left
-
-1 conjectures left
-
-No countermodel exists, formula is valid
-% SZS status Theorem for SWV032+1
-=======
 Loading unsat-core.p ...
-Warning: You are using the normal version of Princess to solve TPTP problems.
-         Note that this version assumes a non-standard semantics
-         of uninterpreted sorts, defining all domains to be infinite.
-         For full support of TPTP please download the dedicated
-         CASC/TPTP of Princess from
-         http://www.philipp.ruemmer.org/princess.shtml#tptp
 Preprocessing ...
 Warning: ignoring some quantifiers
 Constructing countermodel ...
 Found proof (size 89)
 
-VALID
-
-% SZS output start Proof for theBenchmark
+No countermodel exists, formula is valid
+% SZS status Theorem for unsat-core
+
+% SZS output start Proof for unsat-core
 Assumptions after simplification:
 ---------------------------------
 
@@ -771,8 +739,32 @@
 | End of split
 | 
 End of proof
-% SZS output end Proof for theBenchmark
->>>>>>> 200cd3cb
+% SZS output end Proof for unsat-core
+
+Loading SWV032+1.p ...
+
+10 conjectures left
+
+9 conjectures left
+
+8 conjectures left
+
+7 conjectures left
+
+6 conjectures left
+
+5 conjectures left
+
+4 conjectures left
+
+3 conjectures left
+
+2 conjectures left
+
+1 conjectures left
+
+No countermodel exists, formula is valid
+% SZS status Theorem for SWV032+1
 
 Loading ARI495=1.p ...
 
@@ -791,121 +783,121 @@
 % SZS status GaveUp for DAT078=1
 
 Loading SYN000_2.p ...
-Prover 0: Options:  +triggersInConjecture -genTotalityAxioms=none -tightFunctionScopes -clausifier=none -reverseFunctionalityPropagation -boolFunsAsPreds -triggerStrategy=maximal -realRatSaturationRounds=0 +ignoreQuantifiers -generateTriggers=all
+Prover 0: Options:  +triggersInConjecture -genTotalityAxioms=none -tightFunctionScopes -clausifier=none -reverseFunctionalityPropagation -boolFunsAsPreds -triggerStrategy=maximal -realRatSaturationRounds=0 +ignoreQuantifiers -proofConstruction=always -generateTriggers=all
 Prover 0: Exception: [70.9] failure: `<=>' expected but `,' found
 Prover 0: 
 Prover 0:         , ( q($let_tt(! [Z1: $i] : f(Z1) = g(Z1,b), f(a)),X)
 Prover 0: 
 Prover 0:         ^
-Prover 1: Options:  +triggersInConjecture -genTotalityAxioms=none +tightFunctionScopes -clausifier=simple -reverseFunctionalityPropagation -boolFunsAsPreds -triggerStrategy=allUni -realRatSaturationRounds=0 -ignoreQuantifiers -generateTriggers=all
+Prover 1: Options:  +triggersInConjecture -genTotalityAxioms=none +tightFunctionScopes -clausifier=simple -reverseFunctionalityPropagation -boolFunsAsPreds -triggerStrategy=allUni -realRatSaturationRounds=0 -ignoreQuantifiers -proofConstruction=never -generateTriggers=all
 Prover 1: Exception: [70.9] failure: `<=>' expected but `,' found
 Prover 1: 
 Prover 1:         , ( q($let_tt(! [Z1: $i] : f(Z1) = g(Z1,b), f(a)),X)
 Prover 1: 
 Prover 1:         ^
-Prover 2: Options:  +triggersInConjecture -genTotalityAxioms=none +tightFunctionScopes -clausifier=none +reverseFunctionalityPropagation +boolFunsAsPreds -triggerStrategy=allMaximal -realRatSaturationRounds=1 -ignoreQuantifiers -generateTriggers=complete
+Prover 2: Options:  +triggersInConjecture -genTotalityAxioms=none +tightFunctionScopes -clausifier=none +reverseFunctionalityPropagation +boolFunsAsPreds -triggerStrategy=allMaximal -realRatSaturationRounds=1 -ignoreQuantifiers -proofConstruction=never -generateTriggers=complete
 Prover 2: Exception: [70.9] failure: `<=>' expected but `,' found
 Prover 2: 
 Prover 2:         , ( q($let_tt(! [Z1: $i] : f(Z1) = g(Z1,b), f(a)),X)
 Prover 2: 
 Prover 2:         ^
-Prover 3: Options:  -triggersInConjecture -genTotalityAxioms=ctors -tightFunctionScopes -clausifier=simple +reverseFunctionalityPropagation -boolFunsAsPreds -triggerStrategy=allMinimal -realRatSaturationRounds=1 -ignoreQuantifiers -generateTriggers=all
+Prover 3: Options:  -triggersInConjecture -genTotalityAxioms=ctors -tightFunctionScopes -clausifier=simple +reverseFunctionalityPropagation -boolFunsAsPreds -triggerStrategy=allMinimal -realRatSaturationRounds=1 -ignoreQuantifiers -proofConstruction=never -generateTriggers=all
 Prover 3: Exception: [70.9] failure: `<=>' expected but `,' found
 Prover 3: 
 Prover 3:         , ( q($let_tt(! [Z1: $i] : f(Z1) = g(Z1,b), f(a)),X)
 Prover 3: 
 Prover 3:         ^
-Prover 4: Options:  -triggersInConjecture -genTotalityAxioms=none -tightFunctionScopes -clausifier=simple +reverseFunctionalityPropagation -boolFunsAsPreds -triggerStrategy=maximalOutermost -realRatSaturationRounds=0 -ignoreQuantifiers -generateTriggers=all
+Prover 4: Options:  -triggersInConjecture -genTotalityAxioms=none -tightFunctionScopes -clausifier=simple +reverseFunctionalityPropagation -boolFunsAsPreds -triggerStrategy=maximalOutermost -realRatSaturationRounds=0 -ignoreQuantifiers -proofConstruction=never -generateTriggers=all
 Prover 4: Exception: [70.9] failure: `<=>' expected but `,' found
 Prover 4: 
 Prover 4:         , ( q($let_tt(! [Z1: $i] : f(Z1) = g(Z1,b), f(a)),X)
 Prover 4: 
 Prover 4:         ^
-Prover 5: Options:  +triggersInConjecture -genTotalityAxioms=none -tightFunctionScopes -clausifier=simple +reverseFunctionalityPropagation +boolFunsAsPreds -triggerStrategy=allMinimal -realRatSaturationRounds=0 +ignoreQuantifiers -generateTriggers=all
+Prover 5: Options:  +triggersInConjecture -genTotalityAxioms=none -tightFunctionScopes -clausifier=simple +reverseFunctionalityPropagation +boolFunsAsPreds -triggerStrategy=allMinimal -realRatSaturationRounds=0 +ignoreQuantifiers -proofConstruction=always -generateTriggers=all
 Prover 5: Exception: [70.9] failure: `<=>' expected but `,' found
 Prover 5: 
 Prover 5:         , ( q($let_tt(! [Z1: $i] : f(Z1) = g(Z1,b), f(a)),X)
 Prover 5: 
 Prover 5:         ^
-Prover 6: Options:  +triggersInConjecture -genTotalityAxioms=none -tightFunctionScopes -clausifier=none -reverseFunctionalityPropagation -boolFunsAsPreds -triggerStrategy=allMaximal -realRatSaturationRounds=1 +ignoreQuantifiers -generateTriggers=all
+Prover 6: Options:  +triggersInConjecture -genTotalityAxioms=none -tightFunctionScopes -clausifier=none -reverseFunctionalityPropagation -boolFunsAsPreds -triggerStrategy=allMaximal -realRatSaturationRounds=1 +ignoreQuantifiers -proofConstruction=always -generateTriggers=all
 Prover 6: Exception: [70.9] failure: `<=>' expected but `,' found
 Prover 6: 
 Prover 6:         , ( q($let_tt(! [Z1: $i] : f(Z1) = g(Z1,b), f(a)),X)
 Prover 6: 
 Prover 6:         ^
-Prover 7: Options:  +triggersInConjecture -genTotalityAxioms=all -tightFunctionScopes -clausifier=simple +reverseFunctionalityPropagation +boolFunsAsPreds -triggerStrategy=allMinimalAndEmpty -realRatSaturationRounds=0 -ignoreQuantifiers -generateTriggers=all
+Prover 7: Options:  +triggersInConjecture -genTotalityAxioms=all -tightFunctionScopes -clausifier=simple +reverseFunctionalityPropagation +boolFunsAsPreds -triggerStrategy=allMinimalAndEmpty -realRatSaturationRounds=0 -ignoreQuantifiers -proofConstruction=never -generateTriggers=all
 Prover 7: Exception: [70.9] failure: `<=>' expected but `,' found
 Prover 7: 
 Prover 7:         , ( q($let_tt(! [Z1: $i] : f(Z1) = g(Z1,b), f(a)),X)
 Prover 7: 
 Prover 7:         ^
-Prover 8: Options:  -triggersInConjecture -genTotalityAxioms=none +tightFunctionScopes -clausifier=none +reverseFunctionalityPropagation -boolFunsAsPreds -triggerStrategy=maximalOutermost -realRatSaturationRounds=1 -ignoreQuantifiers -generateTriggers=all
+Prover 8: Options:  -triggersInConjecture -genTotalityAxioms=none +tightFunctionScopes -clausifier=none +reverseFunctionalityPropagation -boolFunsAsPreds -triggerStrategy=maximalOutermost -realRatSaturationRounds=1 -ignoreQuantifiers -proofConstruction=never -generateTriggers=all
 Prover 8: Exception: [70.9] failure: `<=>' expected but `,' found
 Prover 8: 
 Prover 8:         , ( q($let_tt(! [Z1: $i] : f(Z1) = g(Z1,b), f(a)),X)
 Prover 8: 
 Prover 8:         ^
-Prover 9: Options:  +triggersInConjecture -genTotalityAxioms=none -tightFunctionScopes -clausifier=none +reverseFunctionalityPropagation +boolFunsAsPreds -triggerStrategy=maximal -realRatSaturationRounds=1 -ignoreQuantifiers -generateTriggers=complete
+Prover 9: Options:  +triggersInConjecture -genTotalityAxioms=none -tightFunctionScopes -clausifier=none +reverseFunctionalityPropagation +boolFunsAsPreds -triggerStrategy=maximal -realRatSaturationRounds=1 -ignoreQuantifiers -proofConstruction=never -generateTriggers=complete
 Prover 9: Exception: [70.9] failure: `<=>' expected but `,' found
 Prover 9: 
 Prover 9:         , ( q($let_tt(! [Z1: $i] : f(Z1) = g(Z1,b), f(a)),X)
 Prover 9: 
 Prover 9:         ^
-Prover 10: Options:  +triggersInConjecture -genTotalityAxioms=ctors -tightFunctionScopes -clausifier=none -reverseFunctionalityPropagation -boolFunsAsPreds -triggerStrategy=allMinimalAndEmpty -realRatSaturationRounds=0 -ignoreQuantifiers -generateTriggers=all
+Prover 10: Options:  +triggersInConjecture -genTotalityAxioms=ctors -tightFunctionScopes -clausifier=none -reverseFunctionalityPropagation -boolFunsAsPreds -triggerStrategy=allMinimalAndEmpty -realRatSaturationRounds=0 -ignoreQuantifiers -proofConstruction=never -generateTriggers=all
 Prover 10: Exception: [70.9] failure: `<=>' expected but `,' found
 Prover 10: 
 Prover 10:         , ( q($let_tt(! [Z1: $i] : f(Z1) = g(Z1,b), f(a)),X)
 Prover 10: 
 Prover 10:         ^
-Prover 11: Options:  +triggersInConjecture -genTotalityAxioms=ctors -tightFunctionScopes -clausifier=none -reverseFunctionalityPropagation +boolFunsAsPreds -triggerStrategy=maximal -realRatSaturationRounds=0 -ignoreQuantifiers -generateTriggers=all
+Prover 11: Options:  +triggersInConjecture -genTotalityAxioms=ctors -tightFunctionScopes -clausifier=none -reverseFunctionalityPropagation +boolFunsAsPreds -triggerStrategy=maximal -realRatSaturationRounds=0 -ignoreQuantifiers -proofConstruction=never -generateTriggers=all
 Prover 11: Exception: [70.9] failure: `<=>' expected but `,' found
 Prover 11: 
 Prover 11:         , ( q($let_tt(! [Z1: $i] : f(Z1) = g(Z1,b), f(a)),X)
 Prover 11: 
 Prover 11:         ^
-Prover 12: Options:  +triggersInConjecture -genTotalityAxioms=none -tightFunctionScopes -clausifier=none +reverseFunctionalityPropagation -boolFunsAsPreds -triggerStrategy=maximalOutermost -realRatSaturationRounds=1 -ignoreQuantifiers -generateTriggers=complete
+Prover 12: Options:  +triggersInConjecture -genTotalityAxioms=none -tightFunctionScopes -clausifier=none +reverseFunctionalityPropagation -boolFunsAsPreds -triggerStrategy=maximalOutermost -realRatSaturationRounds=1 -ignoreQuantifiers -proofConstruction=never -generateTriggers=complete
 Prover 12: Exception: [70.9] failure: `<=>' expected but `,' found
 Prover 12: 
 Prover 12:         , ( q($let_tt(! [Z1: $i] : f(Z1) = g(Z1,b), f(a)),X)
 Prover 12: 
 Prover 12:         ^
-Prover 13: Options:  +triggersInConjecture -genTotalityAxioms=none +tightFunctionScopes -clausifier=simple -reverseFunctionalityPropagation -boolFunsAsPreds -triggerStrategy=allUni -realRatSaturationRounds=1 -ignoreQuantifiers -generateTriggers=all
+Prover 13: Options:  +triggersInConjecture -genTotalityAxioms=none +tightFunctionScopes -clausifier=simple -reverseFunctionalityPropagation -boolFunsAsPreds -triggerStrategy=allUni -realRatSaturationRounds=1 -ignoreQuantifiers -proofConstruction=never -generateTriggers=all
 Prover 13: Exception: [70.9] failure: `<=>' expected but `,' found
 Prover 13: 
 Prover 13:         , ( q($let_tt(! [Z1: $i] : f(Z1) = g(Z1,b), f(a)),X)
 Prover 13: 
 Prover 13:         ^
-Prover 14: Options:  +triggersInConjecture -genTotalityAxioms=all -tightFunctionScopes -clausifier=none -reverseFunctionalityPropagation -boolFunsAsPreds -triggerStrategy=allMinimalAndEmpty -realRatSaturationRounds=1 -ignoreQuantifiers -generateTriggers=all
+Prover 14: Options:  +triggersInConjecture -genTotalityAxioms=all -tightFunctionScopes -clausifier=none -reverseFunctionalityPropagation -boolFunsAsPreds -triggerStrategy=allMinimalAndEmpty -realRatSaturationRounds=1 -ignoreQuantifiers -proofConstruction=never -generateTriggers=all
 Prover 14: Exception: [70.9] failure: `<=>' expected but `,' found
 Prover 14: 
 Prover 14:         , ( q($let_tt(! [Z1: $i] : f(Z1) = g(Z1,b), f(a)),X)
 Prover 14: 
 Prover 14:         ^
-Prover 15: Options:  +triggersInConjecture -genTotalityAxioms=none +tightFunctionScopes -clausifier=simple -reverseFunctionalityPropagation +boolFunsAsPreds -triggerStrategy=maximalOutermost -realRatSaturationRounds=0 +ignoreQuantifiers -generateTriggers=all
+Prover 15: Options:  +triggersInConjecture -genTotalityAxioms=none +tightFunctionScopes -clausifier=simple -reverseFunctionalityPropagation +boolFunsAsPreds -triggerStrategy=maximalOutermost -realRatSaturationRounds=0 +ignoreQuantifiers -proofConstruction=never -generateTriggers=all
 Prover 15: Exception: [70.9] failure: `<=>' expected but `,' found
 Prover 15: 
 Prover 15:         , ( q($let_tt(! [Z1: $i] : f(Z1) = g(Z1,b), f(a)),X)
 Prover 15: 
 Prover 15:         ^
-Prover 16: Options:  +triggersInConjecture -genTotalityAxioms=none -tightFunctionScopes -clausifier=none -reverseFunctionalityPropagation -boolFunsAsPreds -triggerStrategy=allMaximal -realRatSaturationRounds=0 +ignoreQuantifiers -generateTriggers=all
+Prover 16: Options:  +triggersInConjecture -genTotalityAxioms=none -tightFunctionScopes -clausifier=none -reverseFunctionalityPropagation -boolFunsAsPreds -triggerStrategy=allMaximal -realRatSaturationRounds=0 +ignoreQuantifiers -proofConstruction=never -generateTriggers=all
 Prover 16: Exception: [70.9] failure: `<=>' expected but `,' found
 Prover 16: 
 Prover 16:         , ( q($let_tt(! [Z1: $i] : f(Z1) = g(Z1,b), f(a)),X)
 Prover 16: 
 Prover 16:         ^
-Prover 17: Options:  -triggersInConjecture -genTotalityAxioms=none -tightFunctionScopes -clausifier=simple -reverseFunctionalityPropagation -boolFunsAsPreds -triggerStrategy=maximalOutermost -realRatSaturationRounds=1 -ignoreQuantifiers -generateTriggers=complete
+Prover 17: Options:  -triggersInConjecture -genTotalityAxioms=none -tightFunctionScopes -clausifier=simple -reverseFunctionalityPropagation -boolFunsAsPreds -triggerStrategy=maximalOutermost -realRatSaturationRounds=1 -ignoreQuantifiers -proofConstruction=never -generateTriggers=complete
 Prover 17: Exception: [70.9] failure: `<=>' expected but `,' found
 Prover 17: 
 Prover 17:         , ( q($let_tt(! [Z1: $i] : f(Z1) = g(Z1,b), f(a)),X)
 Prover 17: 
 Prover 17:         ^
-Prover 18: Options:  -triggersInConjecture -genTotalityAxioms=none -tightFunctionScopes -clausifier=simple +reverseFunctionalityPropagation -boolFunsAsPreds -triggerStrategy=maximalOutermost -realRatSaturationRounds=1 -ignoreQuantifiers -generateTriggers=all
+Prover 18: Options:  -triggersInConjecture -genTotalityAxioms=none -tightFunctionScopes -clausifier=simple +reverseFunctionalityPropagation -boolFunsAsPreds -triggerStrategy=maximalOutermost -realRatSaturationRounds=1 -ignoreQuantifiers -proofConstruction=never -generateTriggers=all
 Prover 18: Exception: [70.9] failure: `<=>' expected but `,' found
 Prover 18: 
 Prover 18:         , ( q($let_tt(! [Z1: $i] : f(Z1) = g(Z1,b), f(a)),X)
 Prover 18: 
 Prover 18:         ^
-Prover 19: Options:  +triggersInConjecture -genTotalityAxioms=none -tightFunctionScopes -clausifier=none -reverseFunctionalityPropagation -boolFunsAsPreds -triggerStrategy=maximalOutermost -realRatSaturationRounds=0 -ignoreQuantifiers -generateTriggers=all
+Prover 19: Options:  +triggersInConjecture -genTotalityAxioms=none -tightFunctionScopes -clausifier=none -reverseFunctionalityPropagation -boolFunsAsPreds -triggerStrategy=maximalOutermost -realRatSaturationRounds=0 -ignoreQuantifiers -proofConstruction=never -generateTriggers=all
 Prover 19: Exception: [70.9] failure: `<=>' expected but `,' found
 Prover 19: 
 Prover 19:         , ( q($let_tt(! [Z1: $i] : f(Z1) = g(Z1,b), f(a)),X)
@@ -916,4 +908,97 @@
 
         , ( q($let_tt(! [Z1: $i] : f(Z1) = g(Z1,b), f(a)),X)
 
-        ^+        ^
+Loading DAT013=1.p ...
+
+No countermodel exists, formula is valid
+% SZS status Theorem for DAT013=1
+
+% SZS output start Proof for DAT013=1
+Assumptions after simplification:
+---------------------------------
+
+  (co1)
+   ? [v0: $int] :  ? [v1: $int] :  ? [v2: $int] : (in_array(v0) &  ! [v3: $int] :
+     ! [v4: $int] : ( ~ ($lesseq(v4, 0) |  ~ ($lesseq(v3, v2)) |  ~ ($lesseq(v1,
+            v3)) |  ~ (read(v0, v3) = v4)) &  ? [v3: $int] :  ? [v4: $int] : ($lesseq(v4,
+          0)$lesseq(v3, v2) & $lesseq(3, $difference(v3, v1)) & read(v0, v3) = v4))
+
+Further assumptions not needed in the proof:
+--------------------------------------------
+ax1, ax2
+
+Those formulas are unsatisfiable:
+---------------------------------
+
+Begin of proof
+| 
+| DELTA: instantiating (co1) with fresh symbols all_4_0, all_4_1, all_4_2 gives:
+|   (1)  in_array(all_4_2) &  ! [v0: $int] :  ! [v1: $int] : ( ~ ($lesseq(v1, 0)
+|            |  ~ ($lesseq(v0, all_4_0)) |  ~ ($lesseq(all_4_1, v0)) |  ~
+|            (read(all_4_2, v0) = v1)) &  ? [v0: $int] :  ? [v1: $int] : ($lesseq(v1,
+|              0)$lesseq(v0, all_4_0) & $lesseq(3, $difference(v0, all_4_1)) &
+|            read(all_4_2, v0) = v1)
+| 
+| ALPHA: (1) implies:
+|   (2)   ! [v0: $int] :  ! [v1: $int] : ( ~ ($lesseq(v1, 0) |  ~ ($lesseq(v0,
+|                all_4_0)) |  ~ ($lesseq(all_4_1, v0)) |  ~ (read(all_4_2, v0) = v1))
+|   (3)   ? [v0: $int] :  ? [v1: $int] : ($lesseq(v1, 0)$lesseq(v0, all_4_0) &
+|          $lesseq(3, $difference(v0, all_4_1)) & read(all_4_2, v0) = v1)
+| 
+| DELTA: instantiating (3) with fresh symbols all_7_0, all_7_1 gives:
+|   (4)  $lesseq(all_7_0, 0)$lesseq(all_7_1, all_4_0) & $lesseq(3,
+|          $difference(all_7_1, all_4_1)) & read(all_4_2, all_7_1) = all_7_0
+| 
+| ALPHA: (4) implies:
+|   (5)  $lesseq(3, $difference(all_7_1, all_4_1))
+|   (6)  $lesseq(all_7_1, all_4_0)
+|   (7)  $lesseq(all_7_0, 0)
+|   (8)  read(all_4_2, all_7_1) = all_7_0
+| 
+| GROUND_INST: instantiating (2) with all_7_0, all_7_1, simplifying with (8)
+|              gives:
+|   (9)   ~ ($lesseq(all_7_0, 0) |  ~ ($lesseq(all_7_1, all_4_0)) |  ~
+|          ($lesseq(all_4_1, all_7_1))
+| 
+| BETA: splitting (9) gives:
+| 
+| Case 1:
+| | 
+| |   (10)  $lesseq(1, all_7_0)
+| | 
+| | COMBINE_INEQS: (7), (10) imply:
+| |   (11)  $lesseq(0, -1)
+| | 
+| | CLOSE: (11) is inconsistent.
+| | 
+| Case 2:
+| | 
+| |   (12)   ~ ($lesseq(all_7_1, all_4_0)) |  ~ ($lesseq(all_4_1, all_7_1))
+| | 
+| | BETA: splitting (12) gives:
+| | 
+| | Case 1:
+| | | 
+| | |   (13)  $lesseq(1, $difference(all_7_1, all_4_0))
+| | | 
+| | | COMBINE_INEQS: (6), (13) imply:
+| | |   (14)  $lesseq(0, -1)
+| | | 
+| | | CLOSE: (14) is inconsistent.
+| | | 
+| | Case 2:
+| | | 
+| | |   (15)  $lesseq(1, $difference(all_4_1, all_7_1))
+| | | 
+| | | COMBINE_INEQS: (5), (15) imply:
+| | |   (16)  $lesseq(0, -1)
+| | | 
+| | | CLOSE: (16) is inconsistent.
+| | | 
+| | End of split
+| | 
+| End of split
+| 
+End of proof
+% SZS output end Proof for DAT013=1
